--- conflicted
+++ resolved
@@ -1,169 +1,78 @@
-<<<<<<< HEAD
-import logging
-from typing import Tuple, Optional
-
-from autoarray.numpy_wrapper import np
-
-import autoarray as aa
-from autoarray.numpy_wrapper import use_jax
-from autoarray.structures.triangles.shape import Point
-
-from autofit.jax_wrapper import jit, register_pytree_node_class
-from autogalaxy import OperateDeflections
-from .shape_solver import AbstractSolver
-
-
-logger = logging.getLogger(__name__)
-
-
-@register_pytree_node_class
-class PointSolver(AbstractSolver):
-    @jit
-    def solve(
-        self,
-        tracer: OperateDeflections,
-        source_plane_coordinate: Tuple[float, float],
-        source_plane_redshift: Optional[float] = None,
-    ) -> aa.Grid2DIrregular:
-        """
-        Solve for the image plane coordinates that are traced to the source plane coordinate.
-
-        This is done by tiling the image plane with triangles and checking if the source plane coordinate is contained
-        within the triangle. The triangles are subsampled to increase the resolution with only the triangles that
-        contain the source plane coordinate and their neighbours being kept.
-
-        The means of the triangles  are then filtered to keep only those with an absolute magnification above the
-        threshold.
-
-        Parameters
-        ----------
-        source_plane_coordinate
-            The source plane coordinate to trace to the image plane.
-        tracer
-            The tracer that traces the image plane coordinates to the source plane
-        source_plane_redshift
-            The redshift of the source plane coordinate.
-
-        Returns
-        -------
-        A list of image plane coordinates that are traced to the source plane coordinate.
-        """
-        kept_triangles = super().solve_triangles(
-            tracer=tracer,
-            shape=Point(*source_plane_coordinate),
-            source_plane_redshift=source_plane_redshift,
-        )
-        filtered_means = self._filter_low_magnification(
-            tracer=tracer, points=kept_triangles.means
-        )
-        if use_jax:
-            return aa.Grid2DIrregular([pair for pair in filtered_means])
-
-        filtered_means = [
-            pair for pair in filtered_means if not np.any(np.isnan(pair)).all()
-        ]
-
-        difference = len(kept_triangles.means) - len(filtered_means)
-        if difference > 0:
-            logger.debug(
-                f"Filtered one multiple-image with magnification below threshold."
-            )
-        elif difference > 1:
-            logger.warning(
-                f"Filtered {difference} multiple-images with magnification below threshold."
-            )
-
-        filtered_close = []
-
-        for mean in filtered_means:
-            if any(
-                np.linalg.norm(np.array(mean) - np.array(other))
-                <= self.pixel_scale_precision
-                for other in filtered_close
-            ):
-                continue
-            filtered_close.append(mean)
-
-        return aa.Grid2DIrregular(
-            [pair for pair in filtered_close if not np.isnan(pair).all()]
-        )
-=======
-import logging
-from typing import Tuple, Optional
-
-from autoarray.numpy_wrapper import np
-
-import autoarray as aa
-from autoarray.numpy_wrapper import use_jax
-from autoarray.structures.triangles.shape import Point
-
-from autofit.jax_wrapper import jit, register_pytree_node_class
-from autogalaxy import OperateDeflections
-from .shape_solver import AbstractSolver
-
-
-logger = logging.getLogger(__name__)
-
-
-@register_pytree_node_class
-class PointSolver(AbstractSolver):
-    @jit
-    def solve(
-        self,
-        tracer: OperateDeflections,
-        source_plane_coordinate: Tuple[float, float],
-        source_plane_redshift: Optional[float] = None,
-    ) -> aa.Grid2DIrregular:
-        """
-        Solve for the image plane coordinates that are traced to the source plane coordinate.
-
-        This is done by tiling the image plane with triangles and checking if the source plane coordinate is contained
-        within the triangle. The triangles are sub-sampled to increase the resolution with only the triangles that
-        contain the source plane coordinate and their neighbours being kept.
-
-        The means of the triangles  are then filtered to keep only those with an absolute magnification above the
-        threshold.
-
-        Parameters
-        ----------
-        source_plane_coordinate
-            The source plane coordinate to trace to the image plane.
-        tracer
-            The tracer that traces the image plane coordinates to the source plane
-        source_plane_redshift
-            The redshift of the source plane coordinate.
-
-        Returns
-        -------
-        A list of image plane coordinates that are traced to the source plane coordinate.
-        """
-        kept_triangles = super().solve_triangles(
-            tracer=tracer,
-            shape=Point(*source_plane_coordinate),
-            source_plane_redshift=source_plane_redshift,
-        )
-
-        filtered_means = self._filter_low_magnification(
-            tracer=tracer, points=kept_triangles.means
-        )
-        if use_jax:
-            return aa.Grid2DIrregular([pair for pair in filtered_means])
-
-        filtered_means = [
-            pair for pair in filtered_means if not np.any(np.isnan(pair)).all()
-        ]
-
-        difference = len(kept_triangles.means) - len(filtered_means)
-        if difference > 0:
-            logger.debug(
-                f"Filtered one multiple-image with magnification below threshold."
-            )
-        elif difference > 1:
-            logger.warning(
-                f"Filtered {difference} multiple-images with magnification below threshold."
-            )
-
-        return aa.Grid2DIrregular(
-            [pair for pair in filtered_means if not np.isnan(pair).all()]
-        )
->>>>>>> d876f51c
+import logging
+from typing import Tuple, Optional
+
+from autoarray.numpy_wrapper import np
+
+import autoarray as aa
+from autoarray.numpy_wrapper import use_jax
+from autoarray.structures.triangles.shape import Point
+
+from autofit.jax_wrapper import jit, register_pytree_node_class
+from autogalaxy import OperateDeflections
+from .shape_solver import AbstractSolver
+
+
+logger = logging.getLogger(__name__)
+
+
+@register_pytree_node_class
+class PointSolver(AbstractSolver):
+    @jit
+    def solve(
+        self,
+        tracer: OperateDeflections,
+        source_plane_coordinate: Tuple[float, float],
+        source_plane_redshift: Optional[float] = None,
+    ) -> aa.Grid2DIrregular:
+        """
+        Solve for the image plane coordinates that are traced to the source plane coordinate.
+
+        This is done by tiling the image plane with triangles and checking if the source plane coordinate is contained
+        within the triangle. The triangles are sub-sampled to increase the resolution with only the triangles that
+        contain the source plane coordinate and their neighbours being kept.
+
+        The means of the triangles  are then filtered to keep only those with an absolute magnification above the
+        threshold.
+
+        Parameters
+        ----------
+        source_plane_coordinate
+            The source plane coordinate to trace to the image plane.
+        tracer
+            The tracer that traces the image plane coordinates to the source plane
+        source_plane_redshift
+            The redshift of the source plane coordinate.
+
+        Returns
+        -------
+        A list of image plane coordinates that are traced to the source plane coordinate.
+        """
+        kept_triangles = super().solve_triangles(
+            tracer=tracer,
+            shape=Point(*source_plane_coordinate),
+            source_plane_redshift=source_plane_redshift,
+        )
+
+        filtered_means = self._filter_low_magnification(
+            tracer=tracer, points=kept_triangles.means
+        )
+        if use_jax:
+            return aa.Grid2DIrregular([pair for pair in filtered_means])
+
+        filtered_means = [
+            pair for pair in filtered_means if not np.any(np.isnan(pair)).all()
+        ]
+
+        difference = len(kept_triangles.means) - len(filtered_means)
+        if difference > 0:
+            logger.debug(
+                f"Filtered one multiple-image with magnification below threshold."
+            )
+        elif difference > 1:
+            logger.warning(
+                f"Filtered {difference} multiple-images with magnification below threshold."
+            )
+
+        return aa.Grid2DIrregular(
+            [pair for pair in filtered_means if not np.isnan(pair).all()]
+        )