--- conflicted
+++ resolved
@@ -73,20 +73,6 @@
                 f"Filtered {difference} multiple-images with magnification below threshold."
             )
 
-<<<<<<< HEAD
-=======
-        filtered_close = []
-
-        for mean in filtered_means:
-            if any(
-                np.linalg.norm(np.array(mean) - np.array(other))
-                <= self.pixel_scale_precision / 2
-                for other in filtered_close
-            ):
-                continue
-            filtered_close.append(mean)
-
->>>>>>> 023d823f
         return aa.Grid2DIrregular(
             [pair for pair in filtered_means if not np.isnan(pair).all()]
         )