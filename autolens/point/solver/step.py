<<<<<<< HEAD
import logging
from dataclasses import dataclass

import autoarray as aa
from autoarray.numpy_wrapper import register_pytree_node_class

try:
    from autoarray.structures.triangles.jax_array import ArrayTriangles
except ImportError:
    from autoarray.structures.triangles.array import ArrayTriangles


logger = logging.getLogger(__name__)


@register_pytree_node_class
@dataclass
class Step:
    """
    A step in the triangle solver algorithm.

    Attributes
    ----------
    number
        The number of the step.
    initial_triangles
        The triangles at the start of the step.
    filtered_triangles
        The triangles trace to triangles that contain the source plane coordinate.
    neighbourhood
        The neighbourhood of the filtered triangles.
    up_sampled
        The neighbourhood up-sampled to increase the resolution.
    """

    number: int
    initial_triangles: aa.AbstractTriangles
    filtered_triangles: aa.AbstractTriangles
    neighbourhood: aa.AbstractTriangles
    up_sampled: aa.AbstractTriangles

    def tree_flatten(self):
        return (
            self.number,
            self.initial_triangles,
            self.filtered_triangles,
            self.neighbourhood,
            self.up_sampled,
        ), ()

    @classmethod
    def tree_unflatten(cls, _, values):
        return cls(*values)
=======
import logging
from dataclasses import dataclass

import autoarray as aa
from autoarray.numpy_wrapper import register_pytree_node_class

try:
    from autoarray.structures.triangles.array.jax_array import ArrayTriangles
except ImportError:
    from autoarray.structures.triangles.array import ArrayTriangles


logger = logging.getLogger(__name__)


@register_pytree_node_class
@dataclass
class Step:
    """
    A step in the triangle solver algorithm.

    Attributes
    ----------
    number
        The number of the step.
    initial_triangles
        The triangles at the start of the step.
    filtered_triangles
        The triangles trace to triangles that contain the source plane coordinate.
    neighbourhood
        The neighbourhood of the filtered triangles.
    up_sampled
        The neighbourhood up-sampled to increase the resolution.
    """

    number: int
    initial_triangles: aa.AbstractTriangles
    filtered_triangles: aa.AbstractTriangles
    neighbourhood: aa.AbstractTriangles
    up_sampled: aa.AbstractTriangles
    source_triangles: aa.AbstractTriangles

    def tree_flatten(self):
        return (
            self.number,
            self.initial_triangles,
            self.filtered_triangles,
            self.neighbourhood,
            self.up_sampled,
        ), ()

    @classmethod
    def tree_unflatten(cls, _, values):
        return cls(*values)
>>>>>>> d876f51c
<|MERGE_RESOLUTION|>--- conflicted
+++ resolved
@@ -1,58 +1,3 @@
-<<<<<<< HEAD
-import logging
-from dataclasses import dataclass
-
-import autoarray as aa
-from autoarray.numpy_wrapper import register_pytree_node_class
-
-try:
-    from autoarray.structures.triangles.jax_array import ArrayTriangles
-except ImportError:
-    from autoarray.structures.triangles.array import ArrayTriangles
-
-
-logger = logging.getLogger(__name__)
-
-
-@register_pytree_node_class
-@dataclass
-class Step:
-    """
-    A step in the triangle solver algorithm.
-
-    Attributes
-    ----------
-    number
-        The number of the step.
-    initial_triangles
-        The triangles at the start of the step.
-    filtered_triangles
-        The triangles trace to triangles that contain the source plane coordinate.
-    neighbourhood
-        The neighbourhood of the filtered triangles.
-    up_sampled
-        The neighbourhood up-sampled to increase the resolution.
-    """
-
-    number: int
-    initial_triangles: aa.AbstractTriangles
-    filtered_triangles: aa.AbstractTriangles
-    neighbourhood: aa.AbstractTriangles
-    up_sampled: aa.AbstractTriangles
-
-    def tree_flatten(self):
-        return (
-            self.number,
-            self.initial_triangles,
-            self.filtered_triangles,
-            self.neighbourhood,
-            self.up_sampled,
-        ), ()
-
-    @classmethod
-    def tree_unflatten(cls, _, values):
-        return cls(*values)
-=======
 import logging
 from dataclasses import dataclass
 
@@ -106,5 +51,4 @@
 
     @classmethod
     def tree_unflatten(cls, _, values):
-        return cls(*values)
->>>>>>> d876f51c
+        return cls(*values)