<<<<<<< HEAD
import logging
import math

from typing import Tuple, List, Iterator, Type, Optional

import autoarray as aa

from autoarray.structures.triangles.shape import Shape
from autofit.jax_wrapper import jit, use_jax, numpy as np, register_pytree_node_class

try:
    if use_jax:
        from autoarray.structures.triangles.jax_array import (
            ArrayTriangles,
            MAX_CONTAINING_SIZE,
        )
    else:
        from autoarray.structures.triangles.array import ArrayTriangles

        MAX_CONTAINING_SIZE = None

except ImportError:
    from autoarray.structures.triangles.array import ArrayTriangles

    MAX_CONTAINING_SIZE = None

from autoarray.structures.triangles.abstract import AbstractTriangles

from autogalaxy import OperateDeflections
from .step import Step

logger = logging.getLogger(__name__)


class AbstractSolver:
    # noinspection PyPep8Naming
    def __init__(
        self,
        scale: float,
        initial_triangles: AbstractTriangles,
        pixel_scale_precision: float,
        magnification_threshold=0.1,
    ):
        """
        Determine the image plane coordinates that are traced to be a source plane coordinate.

        This is performed efficiently by iteratively subdividing the image plane into triangles and checking if the
        source plane coordinate is contained within the triangle. The triangles are subsampled to increase the
        resolution

        Parameters
        ----------
        pixel_scale_precision
            The target pixel scale of the image grid.
        """
        self.scale = scale
        self.pixel_scale_precision = pixel_scale_precision
        self.magnification_threshold = magnification_threshold

        self.initial_triangles = initial_triangles

    # noinspection PyPep8Naming
    @classmethod
    def for_grid(
        cls,
        grid: aa.Grid2D,
        pixel_scale_precision: float,
        magnification_threshold=0.1,
        array_triangles_cls: Type[AbstractTriangles] = ArrayTriangles,
        max_containing_size=MAX_CONTAINING_SIZE,
    ):
        """
        Create a solver for a given grid.

        The grid defines the limits of the image plane and the pixel scale.

        Parameters
        ----------
        grid
            The grid to use.
        pixel_scale_precision
            The precision to which the triangles should be subdivided.
        magnification_threshold
            The threshold for the magnification under which multiple images are filtered.
        array_triangles_cls
            The class to use for the triangles. JAX is used implicitly if USE_JAX=1 and
            jax is installed.
        max_containing_size
            Only applies to JAX. This is the maximum number of multiple images expected.
            We need to know this in advance to allocate memory for the JAX array.

        Returns
        -------
        The solver.
        """
        scale = grid.pixel_scale

        y = grid[:, 0]
        x = grid[:, 1]

        y_min = y.min()
        y_max = y.max()
        x_min = x.min()
        x_max = x.max()

        initial_triangles = array_triangles_cls.for_limits_and_scale(
            y_min=y_min,
            y_max=y_max,
            x_min=x_min,
            x_max=x_max,
            scale=scale,
            max_containing_size=max_containing_size,
        )

        return cls(
            scale=scale,
            initial_triangles=initial_triangles,
            pixel_scale_precision=pixel_scale_precision,
            magnification_threshold=magnification_threshold,
        )

    @property
    def n_steps(self) -> int:
        """
        How many times should triangles be subdivided?
        """
        return math.ceil(math.log2(self.scale / self.pixel_scale_precision))

    @staticmethod
    def _source_plane_grid(
        tracer: OperateDeflections,
        grid: aa.type.Grid2DLike,
        source_plane_redshift: Optional[float] = None,
    ) -> aa.type.Grid2DLike:
        """
        Calculate the source plane grid from the image plane grid.

        Parameters
        ----------
        grid
            The image plane grid.

        Returns
        -------
        The source plane grid computed by applying the deflections to the image plane grid.
        """

        source_plane_index = -1

        if source_plane_redshift is not None:
            for redshift in tracer.plane_redshifts:
                source_plane_index += 1
                if redshift == source_plane_redshift:
                    break

        deflections = tracer.deflections_between_planes_from(
            grid=grid, plane_i=0, plane_j=source_plane_index
        )
        # noinspection PyTypeChecker
        return grid.grid_2d_via_deflection_grid_from(deflection_grid=deflections)

    @jit
    def solve_triangles(
        self,
        tracer: OperateDeflections,
        shape: Shape,
        source_plane_redshift: Optional[float] = None,
    ) -> AbstractTriangles:
        """
        Solve for the image plane coordinates that are traced to the source plane coordinate.

        This is done by tiling the image plane with triangles and checking if the source plane coordinate is contained
        within the triangle. The triangles are subsampled to increase the resolution with only the triangles that
        contain the source plane coordinate and their neighbours being kept.

        The means of the triangles are then filtered to keep only those with an absolute magnification above the
        threshold.

        Parameters
        ----------
        tracer
            The tracer to use to trace the image plane coordinates to the source plane.
        shape
            The shape in the source plane for which we want to identify the image plane coordinates.
        source_plane_redshift
            The redshift of the source plane.

        Returns
        -------
        A list of image plane coordinates that are traced to the source plane coordinate.
        """
        if self.n_steps == 0:
            raise ValueError(
                "The target pixel scale is too large to subdivide the triangles."
            )

        steps = list(
            self.steps(
                tracer=tracer,
                shape=shape,
                source_plane_redshift=source_plane_redshift,
            )
        )
        final_step = steps[-1]
        return final_step.filtered_triangles

    def _filter_low_magnification(
        self, tracer: OperateDeflections, points: List[Tuple[float, float]]
    ) -> List[Tuple[float, float]]:
        """
        Filter the points to keep only those with an absolute magnification above the threshold.

        Parameters
        ----------
        points
            The points to filter.

        Returns
        -------
        The points with an absolute magnification above the threshold.
        """
        points = np.array(points)
        magnifications = tracer.magnification_2d_via_hessian_from(
            grid=aa.Grid2DIrregular(points),
            buffer=self.scale,
        )
        mask = np.abs(magnifications.array) > self.magnification_threshold
        return np.where(mask[:, None], points, np.nan)

    def _filtered_triangles(
        self,
        tracer: OperateDeflections,
        triangles: aa.AbstractTriangles,
        source_plane_redshift,
        shape: Shape,
    ):
        """
        Filter the triangles to keep only those that meet the solver condition
        """
        source_plane_grid = self._source_plane_grid(
            tracer=tracer,
            grid=aa.Grid2DIrregular(triangles.vertices),
            source_plane_redshift=source_plane_redshift,
        )
        source_triangles = triangles.with_vertices(source_plane_grid.array)

        indexes = source_triangles.containing_indices(shape=shape)

        return triangles.for_indexes(indexes=indexes)

    def steps(
        self,
        tracer: OperateDeflections,
        shape: Shape,
        source_plane_redshift: Optional[float] = None,
    ) -> Iterator[Step]:
        """
        Iterate over the steps of the triangle solver algorithm.

        Parameters
        ----------
        tracer
            The tracer to use to trace the image plane coordinates to the source plane.
        source_plane_redshift
            The redshift of the source plane.
        shape
            The shape in the source plane for which we want to identify the image plane coordinates.

        Returns
        -------
        An iterator over the steps of the triangle solver algorithm.
        """
        initial_triangles = self.initial_triangles
        for number in range(self.n_steps):
            kept_triangles = self._filtered_triangles(
                tracer=tracer,
                triangles=initial_triangles,
                source_plane_redshift=source_plane_redshift,
                shape=shape,
            )
            neighbourhood = kept_triangles.neighborhood()
            up_sampled = neighbourhood.up_sample()

            yield Step(
                number=number,
                initial_triangles=initial_triangles,
                filtered_triangles=kept_triangles,
                neighbourhood=neighbourhood,
                up_sampled=up_sampled,
            )

            initial_triangles = up_sampled

    def tree_flatten(self):
        return (), (
            self.scale,
            self.pixel_scale_precision,
            self.magnification_threshold,
            self.initial_triangles,
        )

    @classmethod
    def tree_unflatten(cls, aux_data, children):
        return cls(
            scale=aux_data[0],
            pixel_scale_precision=aux_data[1],
            magnification_threshold=aux_data[2],
            initial_triangles=aux_data[3],
        )


@register_pytree_node_class
class ShapeSolver(AbstractSolver):
    def find_magnification(
        self,
        tracer: OperateDeflections,
        shape: Shape,
        source_plane_redshift: Optional[float] = None,
    ) -> float:
        """
        Find the magnification of the shape in the source plane.

        Parameters
        ----------
        tracer
            A tracer that traces the image plane to the source plane.
        shape
            The shape of an image plane pixel.
        source_plane_redshift
            The redshift of the source plane.

        Returns
        -------
        The magnification of the shape in the source plane.
        """
        kept_triangles = super().solve_triangles(
            tracer=tracer,
            shape=shape,
            source_plane_redshift=source_plane_redshift,
        )
        return kept_triangles.area / shape.area
=======
import logging
import math

from typing import Tuple, List, Iterator, Type, Optional

import autoarray as aa

from autoarray.structures.triangles.shape import Shape
from autofit.jax_wrapper import jit, use_jax, numpy as np, register_pytree_node_class

try:
    if use_jax:
        from autoarray.structures.triangles.coordinate_array.jax_coordinate_array import (
            CoordinateArrayTriangles,
            MAX_CONTAINING_SIZE,
        )
    else:
        from autoarray.structures.triangles.coordinate_array.coordinate_array import (
            CoordinateArrayTriangles,
        )

        MAX_CONTAINING_SIZE = None

except ImportError:
    from autoarray.structures.triangles.coordinate_array.coordinate_array import (
        CoordinateArrayTriangles,
    )

    MAX_CONTAINING_SIZE = None

from autoarray.structures.triangles.abstract import AbstractTriangles

from autogalaxy import OperateDeflections
from .step import Step

logger = logging.getLogger(__name__)


class AbstractSolver:
    # noinspection PyPep8Naming
    def __init__(
        self,
        scale: float,
        initial_triangles: AbstractTriangles,
        pixel_scale_precision: float,
        magnification_threshold=0.1,
        neighbor_degree: int = 1,
    ):
        """
        Determine the image plane coordinates that are traced to be a source plane coordinate.

        This is performed efficiently by iteratively subdividing the image plane into triangles and checking if the
        source plane coordinate is contained within the triangle. The triangles are subsampled to increase the
        resolution

        Parameters
        ----------
        neighbor_degree
            The number of times recursively add neighbors for the triangles that contain
            the source plane coordinate.
        pixel_scale_precision
            The target pixel scale of the image grid.
        """
        self.scale = scale
        self.pixel_scale_precision = pixel_scale_precision
        self.magnification_threshold = magnification_threshold
        self.neighbor_degree = neighbor_degree

        self.initial_triangles = initial_triangles

    # noinspection PyPep8Naming
    @classmethod
    def for_grid(
        cls,
        grid: aa.Grid2D,
        pixel_scale_precision: float,
        magnification_threshold=0.1,
        array_triangles_cls: Type[AbstractTriangles] = CoordinateArrayTriangles,
        max_containing_size=MAX_CONTAINING_SIZE,
        neighbor_degree: int = 1,
    ):
        """
        Create a solver for a given grid.

        The grid defines the limits of the image plane and the pixel scale.

        Parameters
        ----------
        grid
            The grid to use.
        pixel_scale_precision
            The precision to which the triangles should be subdivided.
        magnification_threshold
            The threshold for the magnification under which multiple images are filtered.
        array_triangles_cls
            The class to use for the triangles. JAX is used implicitly if USE_JAX=1 and
            jax is installed.
        max_containing_size
            Only applies to JAX. This is the maximum number of multiple images expected.
            We need to know this in advance to allocate memory for the JAX array.
        neighbor_degree
            The number of times recursively add neighbors for the triangles that contain

        Returns
        -------
        The solver.
        """
        scale = grid.pixel_scale

        y = grid[:, 0]
        x = grid[:, 1]

        y_min = y.min()
        y_max = y.max()
        x_min = x.min()
        x_max = x.max()

        return cls.for_limits_and_scale(
            y_min=y_min,
            y_max=y_max,
            x_min=x_min,
            x_max=x_max,
            scale=scale,
            pixel_scale_precision=pixel_scale_precision,
            magnification_threshold=magnification_threshold,
            array_triangles_cls=array_triangles_cls,
            max_containing_size=max_containing_size,
            neighbor_degree=neighbor_degree,
        )

    @classmethod
    def for_limits_and_scale(
        cls,
        y_min=-1.0,
        y_max=1.0,
        x_min=-1.0,
        x_max=1.0,
        scale=0.1,
        pixel_scale_precision: float = 0.001,
        magnification_threshold=0.1,
        array_triangles_cls: Type[AbstractTriangles] = CoordinateArrayTriangles,
        max_containing_size=MAX_CONTAINING_SIZE,
        neighbor_degree: int = 1,
    ):
        """
        Create a solver for a given grid.

        The grid defines the limits of the image plane and the pixel scale.

        Parameters
        ----------
        y_min
        y_max
        x_min
        x_max
            The limits of the image plane in pixels.
        scale
            The pixel scale of the image plane. The initial triangles have this side length.
        pixel_scale_precision
            The precision to which the triangles should be subdivided.
        magnification_threshold
            The threshold for the magnification under which multiple images are filtered.
        array_triangles_cls
            The class to use for the triangles. JAX is used implicitly if USE_JAX=1 and
            jax is installed.
        max_containing_size
            Only applies to JAX. This is the maximum number of multiple images expected.
            We need to know this in advance to allocate memory for the JAX array.
        neighbor_degree
            The number of times recursively add neighbors for the triangles that contain

        Returns
        -------
        The solver.
        """
        initial_triangles = array_triangles_cls.for_limits_and_scale(
            y_min=y_min,
            y_max=y_max,
            x_min=x_min,
            x_max=x_max,
            scale=scale,
            max_containing_size=max_containing_size,
        )

        return cls(
            scale=scale,
            initial_triangles=initial_triangles,
            pixel_scale_precision=pixel_scale_precision,
            magnification_threshold=magnification_threshold,
            neighbor_degree=neighbor_degree,
        )

    @property
    def n_steps(self) -> int:
        """
        How many times should triangles be subdivided?
        """
        return math.ceil(math.log2(self.scale / self.pixel_scale_precision))

    @staticmethod
    def _source_plane_grid(
        tracer: OperateDeflections,
        grid: aa.type.Grid2DLike,
        source_plane_redshift: Optional[float] = None,
    ) -> aa.type.Grid2DLike:
        """
        Calculate the source plane grid from the image plane grid.

        Parameters
        ----------
        grid
            The image plane grid.

        Returns
        -------
        The source plane grid computed by applying the deflections to the image plane grid.
        """

        source_plane_index = -1

        if source_plane_redshift is not None:
            for redshift in tracer.plane_redshifts:
                source_plane_index += 1
                if redshift == source_plane_redshift:
                    break

        deflections = tracer.deflections_between_planes_from(
            grid=grid, plane_i=0, plane_j=source_plane_index
        )
        # noinspection PyTypeChecker
        return grid.grid_2d_via_deflection_grid_from(deflection_grid=deflections)

    @jit
    def solve_triangles(
        self,
        tracer: OperateDeflections,
        shape: Shape,
        source_plane_redshift: Optional[float] = None,
    ) -> AbstractTriangles:
        """
        Solve for the image plane coordinates that are traced to the source plane coordinate.

        This is done by tiling the image plane with triangles and checking if the source plane coordinate is contained
        within the triangle. The triangles are subsampled to increase the resolution with only the triangles that
        contain the source plane coordinate and their neighbours being kept.

        The means of the triangles are then filtered to keep only those with an absolute magnification above the
        threshold.

        Parameters
        ----------
        tracer
            The tracer to use to trace the image plane coordinates to the source plane.
        shape
            The shape in the source plane for which we want to identify the image plane coordinates.
        source_plane_redshift
            The redshift of the source plane.

        Returns
        -------
        A list of image plane coordinates that are traced to the source plane coordinate.
        """
        if self.n_steps == 0:
            raise ValueError(
                "The target pixel scale is too large to subdivide the triangles."
            )

        steps = list(
            self.steps(
                tracer=tracer,
                shape=shape,
                source_plane_redshift=source_plane_redshift,
            )
        )
        final_step = steps[-1]
        return final_step.filtered_triangles

    def _filter_low_magnification(
        self, tracer: OperateDeflections, points: List[Tuple[float, float]]
    ) -> List[Tuple[float, float]]:
        """
        Filter the points to keep only those with an absolute magnification above the threshold.

        Parameters
        ----------
        points
            The points to filter.

        Returns
        -------
        The points with an absolute magnification above the threshold.
        """
        points = np.array(points)
        magnifications = tracer.magnification_2d_via_hessian_from(
            grid=aa.Grid2DIrregular(points),
            buffer=self.scale,
        )
        mask = np.abs(magnifications.array) > self.magnification_threshold
        return np.where(mask[:, None], points, np.nan)

    def _source_triangles(
        self,
        tracer: OperateDeflections,
        triangles: aa.AbstractTriangles,
        source_plane_redshift,
    ):
        """
        Filter the triangles to keep only those that meet the solver condition
        """
        source_plane_grid = self._source_plane_grid(
            tracer=tracer,
            grid=aa.Grid2DIrregular(triangles.vertices),
            source_plane_redshift=source_plane_redshift,
        )
        return triangles.with_vertices(source_plane_grid.array)

    def steps(
        self,
        tracer: OperateDeflections,
        shape: Shape,
        source_plane_redshift: Optional[float] = None,
    ) -> Iterator[Step]:
        """
        Iterate over the steps of the triangle solver algorithm.

        Parameters
        ----------
        tracer
            The tracer to use to trace the image plane coordinates to the source plane.
        source_plane_redshift
            The redshift of the source plane.
        shape
            The shape in the source plane for which we want to identify the image plane coordinates.

        Returns
        -------
        An iterator over the steps of the triangle solver algorithm.
        """
        initial_triangles = self.initial_triangles
        for number in range(self.n_steps):
            source_triangles = self._source_triangles(
                tracer=tracer,
                triangles=initial_triangles,
                source_plane_redshift=source_plane_redshift,
            )

            indexes = source_triangles.containing_indices(shape=shape)
            kept_triangles = initial_triangles.for_indexes(indexes=indexes)

            neighbourhood = kept_triangles
            for _ in range(self.neighbor_degree):
                neighbourhood = neighbourhood.neighborhood()

            up_sampled = neighbourhood.up_sample()

            yield Step(
                number=number,
                initial_triangles=initial_triangles,
                filtered_triangles=kept_triangles,
                neighbourhood=neighbourhood,
                up_sampled=up_sampled,
                source_triangles=source_triangles,
            )

            initial_triangles = up_sampled

    def tree_flatten(self):
        return (), (
            self.scale,
            self.pixel_scale_precision,
            self.magnification_threshold,
            self.initial_triangles,
        )

    @classmethod
    def tree_unflatten(cls, aux_data, children):
        return cls(
            scale=aux_data[0],
            pixel_scale_precision=aux_data[1],
            magnification_threshold=aux_data[2],
            initial_triangles=aux_data[3],
        )


@register_pytree_node_class
class ShapeSolver(AbstractSolver):
    def find_magnification(
        self,
        tracer: OperateDeflections,
        shape: Shape,
        source_plane_redshift: Optional[float] = None,
    ) -> float:
        """
        Find the magnification of the shape in the source plane.

        Parameters
        ----------
        tracer
            A tracer that traces the image plane to the source plane.
        shape
            The shape of an image plane pixel.
        source_plane_redshift
            The redshift of the source plane.

        Returns
        -------
        The magnification of the shape in the source plane.
        """
        kept_triangles = super().solve_triangles(
            tracer=tracer,
            shape=shape,
            source_plane_redshift=source_plane_redshift,
        )
        return kept_triangles.area / shape.area
>>>>>>> d876f51c
<|MERGE_RESOLUTION|>--- conflicted
+++ resolved
@@ -1,346 +1,3 @@
-<<<<<<< HEAD
-import logging
-import math
-
-from typing import Tuple, List, Iterator, Type, Optional
-
-import autoarray as aa
-
-from autoarray.structures.triangles.shape import Shape
-from autofit.jax_wrapper import jit, use_jax, numpy as np, register_pytree_node_class
-
-try:
-    if use_jax:
-        from autoarray.structures.triangles.jax_array import (
-            ArrayTriangles,
-            MAX_CONTAINING_SIZE,
-        )
-    else:
-        from autoarray.structures.triangles.array import ArrayTriangles
-
-        MAX_CONTAINING_SIZE = None
-
-except ImportError:
-    from autoarray.structures.triangles.array import ArrayTriangles
-
-    MAX_CONTAINING_SIZE = None
-
-from autoarray.structures.triangles.abstract import AbstractTriangles
-
-from autogalaxy import OperateDeflections
-from .step import Step
-
-logger = logging.getLogger(__name__)
-
-
-class AbstractSolver:
-    # noinspection PyPep8Naming
-    def __init__(
-        self,
-        scale: float,
-        initial_triangles: AbstractTriangles,
-        pixel_scale_precision: float,
-        magnification_threshold=0.1,
-    ):
-        """
-        Determine the image plane coordinates that are traced to be a source plane coordinate.
-
-        This is performed efficiently by iteratively subdividing the image plane into triangles and checking if the
-        source plane coordinate is contained within the triangle. The triangles are subsampled to increase the
-        resolution
-
-        Parameters
-        ----------
-        pixel_scale_precision
-            The target pixel scale of the image grid.
-        """
-        self.scale = scale
-        self.pixel_scale_precision = pixel_scale_precision
-        self.magnification_threshold = magnification_threshold
-
-        self.initial_triangles = initial_triangles
-
-    # noinspection PyPep8Naming
-    @classmethod
-    def for_grid(
-        cls,
-        grid: aa.Grid2D,
-        pixel_scale_precision: float,
-        magnification_threshold=0.1,
-        array_triangles_cls: Type[AbstractTriangles] = ArrayTriangles,
-        max_containing_size=MAX_CONTAINING_SIZE,
-    ):
-        """
-        Create a solver for a given grid.
-
-        The grid defines the limits of the image plane and the pixel scale.
-
-        Parameters
-        ----------
-        grid
-            The grid to use.
-        pixel_scale_precision
-            The precision to which the triangles should be subdivided.
-        magnification_threshold
-            The threshold for the magnification under which multiple images are filtered.
-        array_triangles_cls
-            The class to use for the triangles. JAX is used implicitly if USE_JAX=1 and
-            jax is installed.
-        max_containing_size
-            Only applies to JAX. This is the maximum number of multiple images expected.
-            We need to know this in advance to allocate memory for the JAX array.
-
-        Returns
-        -------
-        The solver.
-        """
-        scale = grid.pixel_scale
-
-        y = grid[:, 0]
-        x = grid[:, 1]
-
-        y_min = y.min()
-        y_max = y.max()
-        x_min = x.min()
-        x_max = x.max()
-
-        initial_triangles = array_triangles_cls.for_limits_and_scale(
-            y_min=y_min,
-            y_max=y_max,
-            x_min=x_min,
-            x_max=x_max,
-            scale=scale,
-            max_containing_size=max_containing_size,
-        )
-
-        return cls(
-            scale=scale,
-            initial_triangles=initial_triangles,
-            pixel_scale_precision=pixel_scale_precision,
-            magnification_threshold=magnification_threshold,
-        )
-
-    @property
-    def n_steps(self) -> int:
-        """
-        How many times should triangles be subdivided?
-        """
-        return math.ceil(math.log2(self.scale / self.pixel_scale_precision))
-
-    @staticmethod
-    def _source_plane_grid(
-        tracer: OperateDeflections,
-        grid: aa.type.Grid2DLike,
-        source_plane_redshift: Optional[float] = None,
-    ) -> aa.type.Grid2DLike:
-        """
-        Calculate the source plane grid from the image plane grid.
-
-        Parameters
-        ----------
-        grid
-            The image plane grid.
-
-        Returns
-        -------
-        The source plane grid computed by applying the deflections to the image plane grid.
-        """
-
-        source_plane_index = -1
-
-        if source_plane_redshift is not None:
-            for redshift in tracer.plane_redshifts:
-                source_plane_index += 1
-                if redshift == source_plane_redshift:
-                    break
-
-        deflections = tracer.deflections_between_planes_from(
-            grid=grid, plane_i=0, plane_j=source_plane_index
-        )
-        # noinspection PyTypeChecker
-        return grid.grid_2d_via_deflection_grid_from(deflection_grid=deflections)
-
-    @jit
-    def solve_triangles(
-        self,
-        tracer: OperateDeflections,
-        shape: Shape,
-        source_plane_redshift: Optional[float] = None,
-    ) -> AbstractTriangles:
-        """
-        Solve for the image plane coordinates that are traced to the source plane coordinate.
-
-        This is done by tiling the image plane with triangles and checking if the source plane coordinate is contained
-        within the triangle. The triangles are subsampled to increase the resolution with only the triangles that
-        contain the source plane coordinate and their neighbours being kept.
-
-        The means of the triangles are then filtered to keep only those with an absolute magnification above the
-        threshold.
-
-        Parameters
-        ----------
-        tracer
-            The tracer to use to trace the image plane coordinates to the source plane.
-        shape
-            The shape in the source plane for which we want to identify the image plane coordinates.
-        source_plane_redshift
-            The redshift of the source plane.
-
-        Returns
-        -------
-        A list of image plane coordinates that are traced to the source plane coordinate.
-        """
-        if self.n_steps == 0:
-            raise ValueError(
-                "The target pixel scale is too large to subdivide the triangles."
-            )
-
-        steps = list(
-            self.steps(
-                tracer=tracer,
-                shape=shape,
-                source_plane_redshift=source_plane_redshift,
-            )
-        )
-        final_step = steps[-1]
-        return final_step.filtered_triangles
-
-    def _filter_low_magnification(
-        self, tracer: OperateDeflections, points: List[Tuple[float, float]]
-    ) -> List[Tuple[float, float]]:
-        """
-        Filter the points to keep only those with an absolute magnification above the threshold.
-
-        Parameters
-        ----------
-        points
-            The points to filter.
-
-        Returns
-        -------
-        The points with an absolute magnification above the threshold.
-        """
-        points = np.array(points)
-        magnifications = tracer.magnification_2d_via_hessian_from(
-            grid=aa.Grid2DIrregular(points),
-            buffer=self.scale,
-        )
-        mask = np.abs(magnifications.array) > self.magnification_threshold
-        return np.where(mask[:, None], points, np.nan)
-
-    def _filtered_triangles(
-        self,
-        tracer: OperateDeflections,
-        triangles: aa.AbstractTriangles,
-        source_plane_redshift,
-        shape: Shape,
-    ):
-        """
-        Filter the triangles to keep only those that meet the solver condition
-        """
-        source_plane_grid = self._source_plane_grid(
-            tracer=tracer,
-            grid=aa.Grid2DIrregular(triangles.vertices),
-            source_plane_redshift=source_plane_redshift,
-        )
-        source_triangles = triangles.with_vertices(source_plane_grid.array)
-
-        indexes = source_triangles.containing_indices(shape=shape)
-
-        return triangles.for_indexes(indexes=indexes)
-
-    def steps(
-        self,
-        tracer: OperateDeflections,
-        shape: Shape,
-        source_plane_redshift: Optional[float] = None,
-    ) -> Iterator[Step]:
-        """
-        Iterate over the steps of the triangle solver algorithm.
-
-        Parameters
-        ----------
-        tracer
-            The tracer to use to trace the image plane coordinates to the source plane.
-        source_plane_redshift
-            The redshift of the source plane.
-        shape
-            The shape in the source plane for which we want to identify the image plane coordinates.
-
-        Returns
-        -------
-        An iterator over the steps of the triangle solver algorithm.
-        """
-        initial_triangles = self.initial_triangles
-        for number in range(self.n_steps):
-            kept_triangles = self._filtered_triangles(
-                tracer=tracer,
-                triangles=initial_triangles,
-                source_plane_redshift=source_plane_redshift,
-                shape=shape,
-            )
-            neighbourhood = kept_triangles.neighborhood()
-            up_sampled = neighbourhood.up_sample()
-
-            yield Step(
-                number=number,
-                initial_triangles=initial_triangles,
-                filtered_triangles=kept_triangles,
-                neighbourhood=neighbourhood,
-                up_sampled=up_sampled,
-            )
-
-            initial_triangles = up_sampled
-
-    def tree_flatten(self):
-        return (), (
-            self.scale,
-            self.pixel_scale_precision,
-            self.magnification_threshold,
-            self.initial_triangles,
-        )
-
-    @classmethod
-    def tree_unflatten(cls, aux_data, children):
-        return cls(
-            scale=aux_data[0],
-            pixel_scale_precision=aux_data[1],
-            magnification_threshold=aux_data[2],
-            initial_triangles=aux_data[3],
-        )
-
-
-@register_pytree_node_class
-class ShapeSolver(AbstractSolver):
-    def find_magnification(
-        self,
-        tracer: OperateDeflections,
-        shape: Shape,
-        source_plane_redshift: Optional[float] = None,
-    ) -> float:
-        """
-        Find the magnification of the shape in the source plane.
-
-        Parameters
-        ----------
-        tracer
-            A tracer that traces the image plane to the source plane.
-        shape
-            The shape of an image plane pixel.
-        source_plane_redshift
-            The redshift of the source plane.
-
-        Returns
-        -------
-        The magnification of the shape in the source plane.
-        """
-        kept_triangles = super().solve_triangles(
-            tracer=tracer,
-            shape=shape,
-            source_plane_redshift=source_plane_redshift,
-        )
-        return kept_triangles.area / shape.area
-=======
 import logging
 import math
 
@@ -754,5 +411,4 @@
             shape=shape,
             source_plane_redshift=source_plane_redshift,
         )
-        return kept_triangles.area / shape.area
->>>>>>> d876f51c
+        return kept_triangles.area / shape.area