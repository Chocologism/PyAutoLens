--- conflicted
+++ resolved
@@ -155,12 +155,7 @@
                 predicted,
             )
 
-<<<<<<< HEAD
-        predicted_coordinates = set(map(tuple, predicted_coordinates))
-        observed_coordinates = set(self.observed_coordinates)
-=======
         return 0.5 * log_likelihood
->>>>>>> c36235a0
 
 
 class AnalysisMarginalizeOverAll(AnalysisPointSource):
