--- conflicted
+++ resolved
@@ -1,812 +1,808 @@
-import copy
-import numpy as np
-from typing import Optional
-
-from autoconf import conf
-
-import autoarray as aa
-import autogalaxy.plot as aplt
-
-from autoarray.plot.auto_labels import AutoLabels
-from autoarray.fit.plot.fit_imaging_plotters import FitImagingPlotterMeta
-
-from autolens.plot.abstract_plotters import Plotter
-from autolens.imaging.fit_imaging import FitImaging
-from autolens.lens.plot.tracer_plotters import TracerPlotter
-
-
-class FitImagingPlotter(Plotter):
-    def __init__(
-        self,
-        fit: FitImaging,
-        mat_plot_2d: aplt.MatPlot2D = aplt.MatPlot2D(),
-        visuals_2d: aplt.Visuals2D = aplt.Visuals2D(),
-        include_2d: aplt.Include2D = aplt.Include2D(),
-        residuals_symmetric_cmap: bool = True
-    ):
-        """
-        Plots the attributes of `FitImaging` objects using the matplotlib method `imshow()` and many other matplotlib
-        functions which customize the plot's appearance.
-
-        The `mat_plot_2d` attribute wraps matplotlib function calls to make the figure. By default, the settings
-        passed to every matplotlib function called are those specified in the `config/visualize/mat_wrap/*.ini` files,
-        but a user can manually input values into `MatPlot2d` to customize the figure's appearance.
-
-        Overlaid on the figure are visuals, contained in the `Visuals2D` object. Attributes may be extracted from
-        the `FitImaging` and plotted via the visuals object, if the corresponding entry is `True` in the `Include2D`
-        object or the `config/visualize/include.ini` file.
-
-        Parameters
-        ----------
-        fit
-            The fit to an imaging dataset the plotter plots.
-        mat_plot_2d
-            Contains objects which wrap the matplotlib function calls that make the plot.
-        visuals_2d
-            Contains visuals that can be overlaid on the plot.
-        include_2d
-            Specifies which attributes of the `Array2D` are extracted and plotted as visuals.
-        residuals_symmetric_cmap
-            If true, the `residual_map` and `normalized_residual_map` are plotted with a symmetric color map such
-            that `abs(vmin) = abs(vmax)`.
-        """
-        super().__init__(
-            mat_plot_2d=mat_plot_2d, include_2d=include_2d, visuals_2d=visuals_2d
-        )
-
-        self.fit = fit
-
-        self._fit_imaging_meta_plotter = FitImagingPlotterMeta(
-            fit=self.fit,
-            get_visuals_2d=self.get_visuals_2d,
-            mat_plot_2d=self.mat_plot_2d,
-            include_2d=self.include_2d,
-            visuals_2d=self.visuals_2d,
-            residuals_symmetric_cmap=residuals_symmetric_cmap
-        )
-
-        self.residuals_symmetric_cmap = residuals_symmetric_cmap
-
-    def get_visuals_2d(self) -> aplt.Visuals2D:
-        return self.get_2d.via_fit_imaging_from(fit=self.fit)
-
-    @property
-    def tracer(self):
-        return self.fit.tracer_linear_light_profiles_to_light_profiles
-
-    @property
-    def tracer_plotter(self) -> TracerPlotter:
-        """
-        Returns an `TracerPlotter` corresponding to the `Tracer` in the `FitImaging`.
-        """
-
-        extent = self.fit.data.extent_of_zoomed_array(buffer=0)
-        shape_native = self.fit.data.zoomed_around_mask(buffer=0).shape_native
-
-        grid = aa.Grid2D.from_extent(
-            extent=extent,
-            shape_native=shape_native
-        )
-
-        return TracerPlotter(
-            tracer=self.tracer,
-            grid=grid,
-            mat_plot_2d=self.mat_plot_2d,
-            visuals_2d=self.visuals_2d,
-            include_2d=self.include_2d,
-        )
-
-    def inversion_plotter_of_plane(self, plane_index: int) -> aplt.InversionPlotter:
-        """
-        Returns an `InversionPlotter` corresponding to one of the `Inversion`'s in the fit, which is specified via
-        the index of the `Plane` that inversion was performed on.
-
-        Parameters
-        ----------
-        plane_index
-            The index of the inversion in the inversion which is used to create the `InversionPlotter`.
-
-        Returns
-        -------
-        InversionPlotter
-            An object that plots inversions which is used for plotting attributes of the inversion.
-        """
-        inversion_plotter = aplt.InversionPlotter(
-            inversion=self.fit.inversion,
-            mat_plot_2d=self.mat_plot_2d,
-            visuals_2d=self.tracer_plotter.get_visuals_2d_of_plane(
-                plane_index=plane_index
-            ),
-            include_2d=self.include_2d,
-        )
-        inversion_plotter.visuals_2d.mask = None
-        inversion_plotter.visuals_2d.border = None
-        return inversion_plotter
-
-    def plane_indexes_from(self, plane_index: int):
-        """
-        Returns a list of all indexes of the planes in the fit, which is iterated over in figures that plot
-        individual figures of each plane in a tracer.
-
-        Parameters
-        ----------
-        plane_index
-            A specific plane index which when input means that only a single plane index is returned.
-
-        Returns
-        -------
-        list
-            A list of galaxy indexes corresponding to planes in the plane.
-        """
-        if plane_index is None:
-            return range(len(self.fit.tracer.planes))
-        return [plane_index]
-
-    def figures_2d_of_planes(
-        self,
-        plane_index: Optional[int] = None,
-        subtracted_image: bool = False,
-        model_image: bool = False,
-        plane_image: bool = False,
-        use_source_vmax: bool = False,
-        zoom_to_brightest: bool = True,
-        interpolate_to_uniform: bool = False,
-    ):
-        """
-        Plots images representing each individual `Plane` in the fit's `Tracer` in 2D, which are computed via the
-        plotter's 2D grid object.
-
-        These images subtract or omit the contribution of other planes in the plane, such that plots showing
-        each individual plane are made.
-
-        The API is such that every plottable attribute of the `Plane` object is an input parameter of type bool of
-        the function, which if switched to `True` means that it is plotted.
-
-        Parameters
-        ----------
-        plane_index
-            The index of the plane which figures are plotted for.
-        subtracted_image
-            Whether to make a 2D plot (via `imshow`) of the subtracted image of a plane, where this image is
-            the fit's `data` minus the model images of all other planes, thereby showing an individual plane in the
-            data.
-        model_image
-            Whether to make a 2D plot (via `imshow`) of the model image of a plane, where this image is the
-            model image of one plane, thereby showing how much it contributes to the overall model image.
-        plane_image
-            Whether to make a 2D plot (via `imshow`) of the image of a plane in its source-plane (e.g. unlensed).
-            Depending on how the fit is performed, this could either be an image of light profiles of the reconstruction
-            of an `Inversion`.
-        use_source_vmax
-            If `True`, the maximum value of the lensed source (e.g. in the image-plane) is used to set the `vmax` of
-            certain plots (e.g. the `data`) in order to ensure the lensed source is visible compared to the lens.
-        zoom_to_brightest
-            For images not in the image-plane (e.g. the `plane_image`), whether to automatically zoom the plot to
-            the brightest regions of the galaxies being plotted as opposed to the full extent of the grid.
-        interpolate_to_uniform
-            If `True`, the mapper's reconstruction is interpolated to a uniform grid before plotting, for example
-            meaning that an irregular Delaunay grid can be plotted as a uniform grid.
-        """
-
-        visuals_2d = self.get_visuals_2d()
-
-        visuals_2d_no_critical_caustic = self.get_visuals_2d()
-        visuals_2d_no_critical_caustic.tangential_critical_curves = None
-        visuals_2d_no_critical_caustic.radial_critical_curves = None
-        visuals_2d_no_critical_caustic.tangential_caustics = None
-        visuals_2d_no_critical_caustic.radial_caustics = None
-
-        plane_indexes = self.plane_indexes_from(plane_index=plane_index)
-
-        if use_source_vmax:
-            self.mat_plot_2d.cmap.kwargs["vmax"] = np.max(self.fit.model_images_of_planes_list[-1])
-
-        for plane_index in plane_indexes:
-
-            if subtracted_image:
-
-                title = f"Subtracted Image of Plane {plane_index}"
-                filename = f"subtracted_image_of_plane_{plane_index}"
-
-                if len(self.tracer.planes) == 2:
-
-                    if plane_index == 0:
-
-                        title = "Source Subtracted Image"
-                        filename = "source_subtracted_image"
-
-                    elif plane_index == 1:
-
-                        title = "Lens Subtracted Image"
-                        filename = "lens_subtracted_image"
-
-                self.mat_plot_2d.plot_array(
-                    array=self.fit.subtracted_images_of_planes_list[plane_index],
-                    visuals_2d=visuals_2d_no_critical_caustic,
-                    auto_labels=aplt.AutoLabels(
-                        title=title,
-                        filename=filename
-                    ),
-                )
-
-            if model_image:
-
-                if self.tracer.planes[plane_index].has(cls=aa.Pixelization):
-
-                    # Overwrite plane_index=0 so that model image uses critical curves -- improve via config cutomization
-
-                    visuals_2d_model_image = self.inversion_plotter_of_plane(plane_index=0).get_visuals_2d_for_data()
-
-                else:
-
-                    visuals_2d_model_image = visuals_2d
-
-                title = f"Model Image of Plane {plane_index}"
-                filename = f"model_image_of_plane_{plane_index}"
-
-                if len(self.tracer.planes) == 2:
-
-                    if plane_index == 0:
-
-                        title = "Lens Model Image"
-                        filename = "lens_model_image"
-
-                    elif plane_index == 1:
-
-                        title = "Source Model Image"
-                        filename = "source_model_image"
-
-                self.mat_plot_2d.plot_array(
-                    array=self.fit.model_images_of_planes_list[plane_index],
-                    visuals_2d=visuals_2d_model_image,
-                    auto_labels=aplt.AutoLabels(
-                        title=title,
-                        filename=filename
-                    ),
-                )
-
-            if plane_image:
-
-                if not self.tracer.planes[plane_index].has(cls=aa.Pixelization):
-
-                    self.tracer_plotter.figures_2d_of_planes(
-                        plane_image=True,
-                        plane_index=plane_index,
-                        zoom_to_brightest=zoom_to_brightest
-                    )
-
-                elif self.tracer.planes[plane_index].has(cls=aa.Pixelization):
-
-                    inversion_plotter = self.inversion_plotter_of_plane(
-                        plane_index=plane_index
-                    )
-
-                    inversion_plotter.figures_2d_of_pixelization(
-                        pixelization_index=0,
-                        reconstruction=True,
-                        zoom_to_brightest=zoom_to_brightest,
-                        interpolate_to_uniform=interpolate_to_uniform
-                    )
-
-        if use_source_vmax:
-            self.mat_plot_2d.cmap.kwargs.pop("vmax")
-
-    def subplot_of_planes(self, plane_index: Optional[int] = None):
-        """
-        Plots images representing each individual `Plane` in the plotter's `Tracer` in 2D on a subplot, which are
-        computed via the plotter's 2D grid object.
-
-        These images subtract or omit the contribution of other planes in the plane, such that plots showing
-        each individual plane are made.
-
-        The subplot plots the subtracted image, model image and plane image of each plane, where are described in the
-        `figures_2d_of_planes` function.
-
-        Parameters
-        ----------
-        plane_index
-            The index of the plane whose images are included on the subplot.
-        """
-
-        plane_indexes = self.plane_indexes_from(plane_index=plane_index)
-
-        for plane_index in plane_indexes:
-
-            self.open_subplot_figure(number_subplots=4)
-
-            self.figures_2d(data=True)
-
-            self.figures_2d_of_planes(subtracted_image=True, plane_index=plane_index)
-            self.figures_2d_of_planes(model_image=True, plane_index=plane_index)
-            self.figures_2d_of_planes(plane_image=True, plane_index=plane_index)
-
-            self.mat_plot_2d.output.subplot_to_figure(
-                auto_filename=f"subplot_of_plane_{plane_index}"
-            )
-            self.close_subplot_figure()
-
-    def subplot(
-        self,
-        data: bool = False,
-        noise_map: bool = False,
-        signal_to_noise_map: bool = False,
-        model_data: bool = False,
-        residual_map: bool = False,
-        normalized_residual_map: bool = False,
-        chi_squared_map: bool = False,
-        auto_filename: str = "subplot_fit",
-    ):
-        """
-        Plots the individual attributes of the plotter's `FitImaging` object in 2D on a subplot.
-
-        The API is such that every plottable attribute of the `FitImaging` object is an input parameter of type bool of
-        the function, which if switched to `True` means that it is included on the subplot.
-
-        Parameters
-        ----------
-        data
-            Whether to include a 2D plot (via `imshow`) of the image data.
-        noise_map
-            Whether to include a 2D plot (via `imshow`) of the noise map.
-        psf
-            Whether to include a 2D plot (via `imshow`) of the psf.
-        signal_to_noise_map
-            Whether to include a 2D plot (via `imshow`) of the signal-to-noise map.
-        model_data
-            Whether to include a 2D plot (via `imshow`) of the model image.
-        residual_map
-            Whether to include a 2D plot (via `imshow`) of the residual map.
-        normalized_residual_map
-            Whether to include a 2D plot (via `imshow`) of the normalized residual map.
-        chi_squared_map
-            Whether to include a 2D plot (via `imshow`) of the chi-squared map.
-        auto_filename
-            The default filename of the output subplot if written to hard-disk.
-        """
-        self._subplot_custom_plot(
-            data=data,
-            noise_map=noise_map,
-            signal_to_noise_map=signal_to_noise_map,
-            model_image=model_data,
-            residual_map=residual_map,
-            normalized_residual_map=normalized_residual_map,
-            chi_squared_map=chi_squared_map,
-            auto_labels=AutoLabels(filename=auto_filename),
-        )
-
-    def subplot_fit(self):
-        """
-        Standard subplot of the attributes of the plotter's `FitImaging` object.
-        """
-
-        self.open_subplot_figure(number_subplots=12)
-
-        self.figures_2d(data=True)
-
-        self.set_title(label="Data (Source Scale)")
-        self.figures_2d(data=True, use_source_vmax=True)
-        self.set_title(label=None)
-
-        self.figures_2d(signal_to_noise_map=True)
-        self.figures_2d(model_image=True)
-
-        self.set_title(label="Lens Light Model Image")
-        self.figures_2d_of_planes(plane_index=0, model_image=True)
-
-        # If the lens light is not included the subplot index does not increase, so we must manually set it to 4
-        self.mat_plot_2d.subplot_index = 6
-
-        final_plane_index = len(self.fit.tracer.planes) - 1
-
-        self.mat_plot_2d.cmap.kwargs["vmin"] = 0.0
-
-        self.set_title(label="Lens Light Subtracted Image")
-        self.figures_2d_of_planes(plane_index=final_plane_index, subtracted_image=True, use_source_vmax=True)
-
-        self.set_title(label="Source Model Image (Image Plane)")
-        self.figures_2d_of_planes(plane_index=final_plane_index, model_image=True, use_source_vmax=True)
-
-        self.mat_plot_2d.cmap.kwargs.pop("vmin")
-
-        self.set_title(label="Source Plane (Zoomed)")
-        self.figures_2d_of_planes(plane_index=final_plane_index, plane_image=True, use_source_vmax=True)
-
-
-        self.set_title(label=None)
-
-        self.mat_plot_2d.subplot_index = 9
-
-        self.figures_2d(normalized_residual_map=True)
-
-        self.mat_plot_2d.cmap.kwargs["vmin"] = -1.0
-        self.mat_plot_2d.cmap.kwargs["vmax"] = 1.0
-
-        self.set_title(label="Normalized Residual Map (1 sigma)")
-        self.figures_2d(normalized_residual_map=True)
-        self.set_title(label=None)
-
-        self.mat_plot_2d.cmap.kwargs.pop("vmin")
-        self.mat_plot_2d.cmap.kwargs.pop("vmax")
-
-        self.figures_2d(chi_squared_map=True)
-
-        self.set_title(label="Source Plane (No Zoom)")
-        self.figures_2d_of_planes(
-            plane_index=final_plane_index,
-            plane_image=True,
-            zoom_to_brightest=False,
-            use_source_vmax=True
-        )
-
-        self.set_title(label=None)
-
-        self.mat_plot_2d.output.subplot_to_figure(
-            auto_filename="subplot_fit"
-        )
-        self.close_subplot_figure()
-
-    def subplot_fit_log10(self):
-        """
-        Standard subplot of the attributes of the plotter's `FitImaging` object.
-        """
-
-        contour_original = copy.copy(self.mat_plot_2d.contour)
-        use_log10_original = self.mat_plot_2d.use_log10
-
-        self.open_subplot_figure(number_subplots=12)
-
-        self.mat_plot_2d.contour = False
-        self.mat_plot_2d.use_log10 = True
-
-        self.figures_2d(data=True)
-
-        self.set_title(label="Data (Source Scale)")
-
-        try:
-            self.figures_2d(data=True, use_source_vmax=True)
-        except ValueError:
-            pass
-
-        self.set_title(label=None)
-
-        try:
-            self.figures_2d(signal_to_noise_map=True)
-        except ValueError:
-            pass
-
-        self.figures_2d(model_image=True)
-
-        self.set_title(label="Lens Light Model Image")
-        self.figures_2d_of_planes(plane_index=0, model_image=True)
-
-        # If the lens light is not included the subplot index does not increase, so we must manually set it to 4
-        self.mat_plot_2d.subplot_index = 6
-
-        final_plane_index = len(self.fit.tracer.planes) - 1
-
-        self.mat_plot_2d.cmap.kwargs["vmin"] = 0.0
-
-        self.set_title(label="Lens Light Subtracted Image")
-        self.figures_2d_of_planes(plane_index=final_plane_index, subtracted_image=True, use_source_vmax=True)
-
-        self.set_title(label="Source Model Image (Image Plane)")
-        self.figures_2d_of_planes(plane_index=final_plane_index, model_image=True, use_source_vmax=True)
-
-        self.mat_plot_2d.cmap.kwargs.pop("vmin")
-
-        self.set_title(label="Source Plane (Zoomed)")
-        self.figures_2d_of_planes(plane_index=final_plane_index, plane_image=True, use_source_vmax=True)
-
-
-        self.set_title(label=None)
-
-        self.mat_plot_2d.use_log10 = False
-
-        self.mat_plot_2d.subplot_index = 9
-
-        self.figures_2d(normalized_residual_map=True)
-
-        self.mat_plot_2d.cmap.kwargs["vmin"] = -1.0
-        self.mat_plot_2d.cmap.kwargs["vmax"] = 1.0
-
-        self.set_title(label="Normalized Residual Map (1 sigma)")
-        self.figures_2d(normalized_residual_map=True)
-        self.set_title(label=None)
-
-        self.mat_plot_2d.cmap.kwargs.pop("vmin")
-        self.mat_plot_2d.cmap.kwargs.pop("vmax")
-
-        self.mat_plot_2d.use_log10 = True
-
-        self.figures_2d(chi_squared_map=True)
-
-        self.set_title(label="Source Plane (No Zoom)")
-        self.figures_2d_of_planes(
-            plane_index=final_plane_index,
-            plane_image=True,
-            zoom_to_brightest=False,
-            use_source_vmax=True
-        )
-
-        self.set_title(label=None)
-
-        self.mat_plot_2d.output.subplot_to_figure(
-            auto_filename="subplot_fit_log10"
-        )
-        self.close_subplot_figure()
-
-        self.mat_plot_2d.use_log10 = use_log10_original
-        self.mat_plot_2d.contour = contour_original
-
-    def subplot_tracer(self):
-        """
-        Standard subplot of a Tracer.
-
-        The `subplot_tracer` method in the `Tracer` class cannot plot the images of galaxies which are computed
-        via an `Inversion`. Therefore, using the `subplot_tracer` method of the `FitImagingPLotter` can plot
-        more information.
-
-        Returns
-        -------
-
-        """
-        use_log10_original = self.mat_plot_2d.use_log10
-
-        final_plane_index = len(self.fit.tracer.planes) - 1
-
-        self.open_subplot_figure(number_subplots=9)
-
-        self.figures_2d(model_image=True)
-
-        self.set_title(label="Lensed Source Image")
-        self.figures_2d_of_planes(plane_index=final_plane_index, model_image=True, use_source_vmax=True)
-        self.set_title(label=None)
-
-        self.set_title(label="Source Plane")
-        self.figures_2d_of_planes(
-            plane_index=final_plane_index,
-            plane_image=True,
-            zoom_to_brightest=False,
-            use_source_vmax=True
-        )
-
-        tracer_plotter = self.tracer_plotter
-
-        include_tangential_critical_curves_original = tracer_plotter.include_2d._tangential_critical_curves
-        include_radial_critical_curves_original = tracer_plotter.include_2d._radial_critical_curves
-
-        tracer_plotter._subplot_lens_and_mass()
-
-        self.mat_plot_2d.output.subplot_to_figure(
-            auto_filename="subplot_tracer"
-        )
-        self.close_subplot_figure()
-
-        self.include_2d._tangential_critical_curves = include_tangential_critical_curves_original
-        self.include_2d._radial_critical_curves = include_radial_critical_curves_original
-        self.mat_plot_2d.use_log10 = use_log10_original
-
-    def subplot_mappings_of_plane(self, plane_index: Optional[int] = None, auto_filename: str = "subplot_mappings"):
-
-        try:
-
-            plane_indexes = self.plane_indexes_from(plane_index=plane_index)
-
-            for plane_index in plane_indexes:
-
-                pixelization_index = 0
-
-                inversion_plotter = self.inversion_plotter_of_plane(plane_index=0)
-
-                inversion_plotter.open_subplot_figure(number_subplots=4)
-
-                inversion_plotter.figures_2d_of_pixelization(
-                    pixelization_index=pixelization_index, data_subtracted=True
-                )
-
-                total_pixels = conf.instance["visualize"]["general"]["inversion"][
-                    "total_mappings_pixels"
-                ]
-
-                pix_indexes = inversion_plotter.inversion.brightest_pixel_list_from(
-                    total_pixels=total_pixels, filter_neighbors=True
-                )
-
-                inversion_plotter.visuals_2d.pix_indexes = [
-                    [index] for index in pix_indexes[pixelization_index]
-                ]
-
-                inversion_plotter.visuals_2d.tangential_critical_curves = None
-                inversion_plotter.visuals_2d.radial_critical_curves = None
-
-                inversion_plotter.figures_2d_of_pixelization(
-                    pixelization_index=pixelization_index, reconstructed_image=True
-                )
-
-                self.visuals_2d.pix_indexes = [
-                    [index] for index in pix_indexes[pixelization_index]
-                ]
-
-                self.figures_2d_of_planes(
-                    plane_index=plane_index,
-                    plane_image=True,
-                    use_source_vmax=True
-                )
-
-                self.set_title(label="Source Reconstruction (Unzoomed)")
-                self.figures_2d_of_planes(
-                    plane_index=plane_index,
-                    plane_image=True,
-                    zoom_to_brightest=False,
-                    use_source_vmax=True
-                )
-                self.set_title(label=None)
-
-                self.visuals_2d.pix_indexes = None
-
-                inversion_plotter.mat_plot_2d.output.subplot_to_figure(
-                    auto_filename=f"{auto_filename}_{pixelization_index}"
-                )
-
-                inversion_plotter.close_subplot_figure()
-
-<<<<<<< HEAD
-        except (IndexError, AttributeError):
-=======
-        except (IndexError, ValueError):
->>>>>>> 9b6a20b1
-
-            pass
-
-    def figures_2d(
-        self,
-        data: bool = False,
-        noise_map: bool = False,
-        signal_to_noise_map: bool = False,
-        model_image: bool = False,
-        residual_map: bool = False,
-        normalized_residual_map: bool = False,
-        chi_squared_map: bool = False,
-        residual_flux_fraction_map: bool = False,
-        use_source_vmax : bool = False,
-        suffix: str = "",
-    ):
-        """
-        Plots the individual attributes of the plotter's `FitImaging` object in 2D.
-
-        The API is such that every plottable attribute of the `FitImaging` object is an input parameter of type bool of
-        the function, which if switched to `True` means that it is plotted.
-
-        Parameters
-        ----------
-        data
-            Whether to make a 2D plot (via `imshow`) of the image data.
-        noise_map
-            Whether to make a 2D plot (via `imshow`) of the noise map.
-        signal_to_noise_map
-            Whether to make a 2D plot (via `imshow`) of the signal-to-noise map.
-        model_image
-            Whether to make a 2D plot (via `imshow`) of the model image.
-        residual_map
-            Whether to make a 2D plot (via `imshow`) of the residual map.
-        normalized_residual_map
-            Whether to make a 2D plot (via `imshow`) of the normalized residual map.
-        chi_squared_map
-            Whether to make a 2D plot (via `imshow`) of the chi-squared map.
-        residual_flux_fraction_map
-            Whether to make a 2D plot (via `imshow`) of the residual flux fraction map.
-        use_source_vmax
-            If `True`, the maximum value of the lensed source (e.g. in the image-plane) is used to set the `vmax` of
-            certain plots (e.g. the `data`) in order to ensure the lensed source is visible compared to the lens.
-        """
-
-        visuals_2d = self.get_visuals_2d()
-
-        visuals_2d_no_critical_caustic = self.get_visuals_2d()
-        visuals_2d_no_critical_caustic.tangential_critical_curves = None
-        visuals_2d_no_critical_caustic.radial_critical_curves = None
-        visuals_2d_no_critical_caustic.tangential_caustics = None
-        visuals_2d_no_critical_caustic.radial_caustics = None
-        visuals_2d_no_critical_caustic.origin = None
-        visuals_2d_no_critical_caustic.light_profile_centres = None
-        visuals_2d_no_critical_caustic.mass_profile_centres = None
-
-        if data:
-
-            if use_source_vmax:
-                self.mat_plot_2d.cmap.kwargs["vmax"] = np.max(self.fit.model_images_of_planes_list[-1])
-
-            self.mat_plot_2d.plot_array(
-                array=self.fit.data,
-                visuals_2d=visuals_2d_no_critical_caustic,
-                auto_labels=AutoLabels(title="Data", filename=f"data{suffix}"),
-            )
-
-            if use_source_vmax:
-                self.mat_plot_2d.cmap.kwargs.pop("vmax")
-
-        if noise_map:
-
-            self.mat_plot_2d.plot_array(
-                array=self.fit.noise_map,
-                visuals_2d=visuals_2d_no_critical_caustic,
-                auto_labels=AutoLabels(
-                    title="Noise-Map", filename=f"noise_map{suffix}"
-                ),
-            )
-
-        if signal_to_noise_map:
-
-            self.mat_plot_2d.plot_array(
-                array=self.fit.signal_to_noise_map,
-                visuals_2d=visuals_2d_no_critical_caustic,
-                auto_labels=AutoLabels(
-                    title="Signal-To-Noise Map", cb_unit=" S/N", filename=f"signal_to_noise_map{suffix}"
-                ),
-            )
-
-        if model_image:
-
-            if use_source_vmax:
-                self.mat_plot_2d.cmap.kwargs["vmax"] = np.max(self.fit.model_images_of_planes_list[-1])
-
-            self.mat_plot_2d.plot_array(
-                array=self.fit.model_data,
-                visuals_2d=visuals_2d,
-                auto_labels=AutoLabels(
-                    title="Model Image", filename=f"model_image{suffix}"
-                ),
-            )
-
-            if use_source_vmax:
-                self.mat_plot_2d.cmap.kwargs.pop("vmax")
-
-        cmap_original = self.mat_plot_2d.cmap
-
-        if self.residuals_symmetric_cmap:
-
-            self.mat_plot_2d.cmap = self.mat_plot_2d.cmap.symmetric_cmap_from()
-
-        if residual_map:
-
-            self.mat_plot_2d.plot_array(
-                array=self.fit.residual_map,
-                visuals_2d=visuals_2d_no_critical_caustic,
-                auto_labels=AutoLabels(
-                    title="Residual Map", filename=f"residual_map{suffix}"
-                ),
-            )
-
-        if normalized_residual_map:
-
-            self.mat_plot_2d.plot_array(
-                array=self.fit.normalized_residual_map,
-                visuals_2d=visuals_2d_no_critical_caustic,
-                auto_labels=AutoLabels(
-                    title="Normalized Residual Map",
-                    cb_unit=r" $\sigma$",
-                    filename=f"normalized_residual_map{suffix}",
-                ),
-            )
-
-        self.mat_plot_2d.cmap = cmap_original
-
-        if chi_squared_map:
-
-            self.mat_plot_2d.plot_array(
-                array=self.fit.chi_squared_map,
-                visuals_2d=visuals_2d_no_critical_caustic,
-                auto_labels=AutoLabels(
-                    title="Chi-Squared Map", cb_unit=r" $\chi^2$",  filename=f"chi_squared_map{suffix}"
-                ),
-            )
-
-        if residual_flux_fraction_map:
-
-            self.mat_plot_2d.plot_array(
-                array=self.fit.residual_flux_fraction_map,
-                visuals_2d=visuals_2d_no_critical_caustic,
-                auto_labels=AutoLabels(
-                    title="Residual Flux Fraction Map", filename=f"residual_flux_fraction_map{suffix}"
-                ),
+import copy
+import numpy as np
+from typing import Optional
+
+from autoconf import conf
+
+import autoarray as aa
+import autogalaxy.plot as aplt
+
+from autoarray.plot.auto_labels import AutoLabels
+from autoarray.fit.plot.fit_imaging_plotters import FitImagingPlotterMeta
+
+from autolens.plot.abstract_plotters import Plotter
+from autolens.imaging.fit_imaging import FitImaging
+from autolens.lens.plot.tracer_plotters import TracerPlotter
+
+
+class FitImagingPlotter(Plotter):
+    def __init__(
+        self,
+        fit: FitImaging,
+        mat_plot_2d: aplt.MatPlot2D = aplt.MatPlot2D(),
+        visuals_2d: aplt.Visuals2D = aplt.Visuals2D(),
+        include_2d: aplt.Include2D = aplt.Include2D(),
+        residuals_symmetric_cmap: bool = True
+    ):
+        """
+        Plots the attributes of `FitImaging` objects using the matplotlib method `imshow()` and many other matplotlib
+        functions which customize the plot's appearance.
+
+        The `mat_plot_2d` attribute wraps matplotlib function calls to make the figure. By default, the settings
+        passed to every matplotlib function called are those specified in the `config/visualize/mat_wrap/*.ini` files,
+        but a user can manually input values into `MatPlot2d` to customize the figure's appearance.
+
+        Overlaid on the figure are visuals, contained in the `Visuals2D` object. Attributes may be extracted from
+        the `FitImaging` and plotted via the visuals object, if the corresponding entry is `True` in the `Include2D`
+        object or the `config/visualize/include.ini` file.
+
+        Parameters
+        ----------
+        fit
+            The fit to an imaging dataset the plotter plots.
+        mat_plot_2d
+            Contains objects which wrap the matplotlib function calls that make the plot.
+        visuals_2d
+            Contains visuals that can be overlaid on the plot.
+        include_2d
+            Specifies which attributes of the `Array2D` are extracted and plotted as visuals.
+        residuals_symmetric_cmap
+            If true, the `residual_map` and `normalized_residual_map` are plotted with a symmetric color map such
+            that `abs(vmin) = abs(vmax)`.
+        """
+        super().__init__(
+            mat_plot_2d=mat_plot_2d, include_2d=include_2d, visuals_2d=visuals_2d
+        )
+
+        self.fit = fit
+
+        self._fit_imaging_meta_plotter = FitImagingPlotterMeta(
+            fit=self.fit,
+            get_visuals_2d=self.get_visuals_2d,
+            mat_plot_2d=self.mat_plot_2d,
+            include_2d=self.include_2d,
+            visuals_2d=self.visuals_2d,
+            residuals_symmetric_cmap=residuals_symmetric_cmap
+        )
+
+        self.residuals_symmetric_cmap = residuals_symmetric_cmap
+
+    def get_visuals_2d(self) -> aplt.Visuals2D:
+        return self.get_2d.via_fit_imaging_from(fit=self.fit)
+
+    @property
+    def tracer(self):
+        return self.fit.tracer_linear_light_profiles_to_light_profiles
+
+    @property
+    def tracer_plotter(self) -> TracerPlotter:
+        """
+        Returns an `TracerPlotter` corresponding to the `Tracer` in the `FitImaging`.
+        """
+
+        extent = self.fit.data.extent_of_zoomed_array(buffer=0)
+        shape_native = self.fit.data.zoomed_around_mask(buffer=0).shape_native
+
+        grid = aa.Grid2D.from_extent(
+            extent=extent,
+            shape_native=shape_native
+        )
+
+        return TracerPlotter(
+            tracer=self.tracer,
+            grid=grid,
+            mat_plot_2d=self.mat_plot_2d,
+            visuals_2d=self.visuals_2d,
+            include_2d=self.include_2d,
+        )
+
+    def inversion_plotter_of_plane(self, plane_index: int) -> aplt.InversionPlotter:
+        """
+        Returns an `InversionPlotter` corresponding to one of the `Inversion`'s in the fit, which is specified via
+        the index of the `Plane` that inversion was performed on.
+
+        Parameters
+        ----------
+        plane_index
+            The index of the inversion in the inversion which is used to create the `InversionPlotter`.
+
+        Returns
+        -------
+        InversionPlotter
+            An object that plots inversions which is used for plotting attributes of the inversion.
+        """
+        inversion_plotter = aplt.InversionPlotter(
+            inversion=self.fit.inversion,
+            mat_plot_2d=self.mat_plot_2d,
+            visuals_2d=self.tracer_plotter.get_visuals_2d_of_plane(
+                plane_index=plane_index
+            ),
+            include_2d=self.include_2d,
+        )
+        inversion_plotter.visuals_2d.mask = None
+        inversion_plotter.visuals_2d.border = None
+        return inversion_plotter
+
+    def plane_indexes_from(self, plane_index: int):
+        """
+        Returns a list of all indexes of the planes in the fit, which is iterated over in figures that plot
+        individual figures of each plane in a tracer.
+
+        Parameters
+        ----------
+        plane_index
+            A specific plane index which when input means that only a single plane index is returned.
+
+        Returns
+        -------
+        list
+            A list of galaxy indexes corresponding to planes in the plane.
+        """
+        if plane_index is None:
+            return range(len(self.fit.tracer.planes))
+        return [plane_index]
+
+    def figures_2d_of_planes(
+        self,
+        plane_index: Optional[int] = None,
+        subtracted_image: bool = False,
+        model_image: bool = False,
+        plane_image: bool = False,
+        use_source_vmax: bool = False,
+        zoom_to_brightest: bool = True,
+        interpolate_to_uniform: bool = False,
+    ):
+        """
+        Plots images representing each individual `Plane` in the fit's `Tracer` in 2D, which are computed via the
+        plotter's 2D grid object.
+
+        These images subtract or omit the contribution of other planes in the plane, such that plots showing
+        each individual plane are made.
+
+        The API is such that every plottable attribute of the `Plane` object is an input parameter of type bool of
+        the function, which if switched to `True` means that it is plotted.
+
+        Parameters
+        ----------
+        plane_index
+            The index of the plane which figures are plotted for.
+        subtracted_image
+            Whether to make a 2D plot (via `imshow`) of the subtracted image of a plane, where this image is
+            the fit's `data` minus the model images of all other planes, thereby showing an individual plane in the
+            data.
+        model_image
+            Whether to make a 2D plot (via `imshow`) of the model image of a plane, where this image is the
+            model image of one plane, thereby showing how much it contributes to the overall model image.
+        plane_image
+            Whether to make a 2D plot (via `imshow`) of the image of a plane in its source-plane (e.g. unlensed).
+            Depending on how the fit is performed, this could either be an image of light profiles of the reconstruction
+            of an `Inversion`.
+        use_source_vmax
+            If `True`, the maximum value of the lensed source (e.g. in the image-plane) is used to set the `vmax` of
+            certain plots (e.g. the `data`) in order to ensure the lensed source is visible compared to the lens.
+        zoom_to_brightest
+            For images not in the image-plane (e.g. the `plane_image`), whether to automatically zoom the plot to
+            the brightest regions of the galaxies being plotted as opposed to the full extent of the grid.
+        interpolate_to_uniform
+            If `True`, the mapper's reconstruction is interpolated to a uniform grid before plotting, for example
+            meaning that an irregular Delaunay grid can be plotted as a uniform grid.
+        """
+
+        visuals_2d = self.get_visuals_2d()
+
+        visuals_2d_no_critical_caustic = self.get_visuals_2d()
+        visuals_2d_no_critical_caustic.tangential_critical_curves = None
+        visuals_2d_no_critical_caustic.radial_critical_curves = None
+        visuals_2d_no_critical_caustic.tangential_caustics = None
+        visuals_2d_no_critical_caustic.radial_caustics = None
+
+        plane_indexes = self.plane_indexes_from(plane_index=plane_index)
+
+        if use_source_vmax:
+            self.mat_plot_2d.cmap.kwargs["vmax"] = np.max(self.fit.model_images_of_planes_list[-1])
+
+        for plane_index in plane_indexes:
+
+            if subtracted_image:
+
+                title = f"Subtracted Image of Plane {plane_index}"
+                filename = f"subtracted_image_of_plane_{plane_index}"
+
+                if len(self.tracer.planes) == 2:
+
+                    if plane_index == 0:
+
+                        title = "Source Subtracted Image"
+                        filename = "source_subtracted_image"
+
+                    elif plane_index == 1:
+
+                        title = "Lens Subtracted Image"
+                        filename = "lens_subtracted_image"
+
+                self.mat_plot_2d.plot_array(
+                    array=self.fit.subtracted_images_of_planes_list[plane_index],
+                    visuals_2d=visuals_2d_no_critical_caustic,
+                    auto_labels=aplt.AutoLabels(
+                        title=title,
+                        filename=filename
+                    ),
+                )
+
+            if model_image:
+
+                if self.tracer.planes[plane_index].has(cls=aa.Pixelization):
+
+                    # Overwrite plane_index=0 so that model image uses critical curves -- improve via config cutomization
+
+                    visuals_2d_model_image = self.inversion_plotter_of_plane(plane_index=0).get_visuals_2d_for_data()
+
+                else:
+
+                    visuals_2d_model_image = visuals_2d
+
+                title = f"Model Image of Plane {plane_index}"
+                filename = f"model_image_of_plane_{plane_index}"
+
+                if len(self.tracer.planes) == 2:
+
+                    if plane_index == 0:
+
+                        title = "Lens Model Image"
+                        filename = "lens_model_image"
+
+                    elif plane_index == 1:
+
+                        title = "Source Model Image"
+                        filename = "source_model_image"
+
+                self.mat_plot_2d.plot_array(
+                    array=self.fit.model_images_of_planes_list[plane_index],
+                    visuals_2d=visuals_2d_model_image,
+                    auto_labels=aplt.AutoLabels(
+                        title=title,
+                        filename=filename
+                    ),
+                )
+
+            if plane_image:
+
+                if not self.tracer.planes[plane_index].has(cls=aa.Pixelization):
+
+                    self.tracer_plotter.figures_2d_of_planes(
+                        plane_image=True,
+                        plane_index=plane_index,
+                        zoom_to_brightest=zoom_to_brightest
+                    )
+
+                elif self.tracer.planes[plane_index].has(cls=aa.Pixelization):
+
+                    inversion_plotter = self.inversion_plotter_of_plane(
+                        plane_index=plane_index
+                    )
+
+                    inversion_plotter.figures_2d_of_pixelization(
+                        pixelization_index=0,
+                        reconstruction=True,
+                        zoom_to_brightest=zoom_to_brightest,
+                        interpolate_to_uniform=interpolate_to_uniform
+                    )
+
+        if use_source_vmax:
+            self.mat_plot_2d.cmap.kwargs.pop("vmax")
+
+    def subplot_of_planes(self, plane_index: Optional[int] = None):
+        """
+        Plots images representing each individual `Plane` in the plotter's `Tracer` in 2D on a subplot, which are
+        computed via the plotter's 2D grid object.
+
+        These images subtract or omit the contribution of other planes in the plane, such that plots showing
+        each individual plane are made.
+
+        The subplot plots the subtracted image, model image and plane image of each plane, where are described in the
+        `figures_2d_of_planes` function.
+
+        Parameters
+        ----------
+        plane_index
+            The index of the plane whose images are included on the subplot.
+        """
+
+        plane_indexes = self.plane_indexes_from(plane_index=plane_index)
+
+        for plane_index in plane_indexes:
+
+            self.open_subplot_figure(number_subplots=4)
+
+            self.figures_2d(data=True)
+
+            self.figures_2d_of_planes(subtracted_image=True, plane_index=plane_index)
+            self.figures_2d_of_planes(model_image=True, plane_index=plane_index)
+            self.figures_2d_of_planes(plane_image=True, plane_index=plane_index)
+
+            self.mat_plot_2d.output.subplot_to_figure(
+                auto_filename=f"subplot_of_plane_{plane_index}"
+            )
+            self.close_subplot_figure()
+
+    def subplot(
+        self,
+        data: bool = False,
+        noise_map: bool = False,
+        signal_to_noise_map: bool = False,
+        model_data: bool = False,
+        residual_map: bool = False,
+        normalized_residual_map: bool = False,
+        chi_squared_map: bool = False,
+        auto_filename: str = "subplot_fit",
+    ):
+        """
+        Plots the individual attributes of the plotter's `FitImaging` object in 2D on a subplot.
+
+        The API is such that every plottable attribute of the `FitImaging` object is an input parameter of type bool of
+        the function, which if switched to `True` means that it is included on the subplot.
+
+        Parameters
+        ----------
+        data
+            Whether to include a 2D plot (via `imshow`) of the image data.
+        noise_map
+            Whether to include a 2D plot (via `imshow`) of the noise map.
+        psf
+            Whether to include a 2D plot (via `imshow`) of the psf.
+        signal_to_noise_map
+            Whether to include a 2D plot (via `imshow`) of the signal-to-noise map.
+        model_data
+            Whether to include a 2D plot (via `imshow`) of the model image.
+        residual_map
+            Whether to include a 2D plot (via `imshow`) of the residual map.
+        normalized_residual_map
+            Whether to include a 2D plot (via `imshow`) of the normalized residual map.
+        chi_squared_map
+            Whether to include a 2D plot (via `imshow`) of the chi-squared map.
+        auto_filename
+            The default filename of the output subplot if written to hard-disk.
+        """
+        self._subplot_custom_plot(
+            data=data,
+            noise_map=noise_map,
+            signal_to_noise_map=signal_to_noise_map,
+            model_image=model_data,
+            residual_map=residual_map,
+            normalized_residual_map=normalized_residual_map,
+            chi_squared_map=chi_squared_map,
+            auto_labels=AutoLabels(filename=auto_filename),
+        )
+
+    def subplot_fit(self):
+        """
+        Standard subplot of the attributes of the plotter's `FitImaging` object.
+        """
+
+        self.open_subplot_figure(number_subplots=12)
+
+        self.figures_2d(data=True)
+
+        self.set_title(label="Data (Source Scale)")
+        self.figures_2d(data=True, use_source_vmax=True)
+        self.set_title(label=None)
+
+        self.figures_2d(signal_to_noise_map=True)
+        self.figures_2d(model_image=True)
+
+        self.set_title(label="Lens Light Model Image")
+        self.figures_2d_of_planes(plane_index=0, model_image=True)
+
+        # If the lens light is not included the subplot index does not increase, so we must manually set it to 4
+        self.mat_plot_2d.subplot_index = 6
+
+        final_plane_index = len(self.fit.tracer.planes) - 1
+
+        self.mat_plot_2d.cmap.kwargs["vmin"] = 0.0
+
+        self.set_title(label="Lens Light Subtracted Image")
+        self.figures_2d_of_planes(plane_index=final_plane_index, subtracted_image=True, use_source_vmax=True)
+
+        self.set_title(label="Source Model Image (Image Plane)")
+        self.figures_2d_of_planes(plane_index=final_plane_index, model_image=True, use_source_vmax=True)
+
+        self.mat_plot_2d.cmap.kwargs.pop("vmin")
+
+        self.set_title(label="Source Plane (Zoomed)")
+        self.figures_2d_of_planes(plane_index=final_plane_index, plane_image=True, use_source_vmax=True)
+
+
+        self.set_title(label=None)
+
+        self.mat_plot_2d.subplot_index = 9
+
+        self.figures_2d(normalized_residual_map=True)
+
+        self.mat_plot_2d.cmap.kwargs["vmin"] = -1.0
+        self.mat_plot_2d.cmap.kwargs["vmax"] = 1.0
+
+        self.set_title(label="Normalized Residual Map (1 sigma)")
+        self.figures_2d(normalized_residual_map=True)
+        self.set_title(label=None)
+
+        self.mat_plot_2d.cmap.kwargs.pop("vmin")
+        self.mat_plot_2d.cmap.kwargs.pop("vmax")
+
+        self.figures_2d(chi_squared_map=True)
+
+        self.set_title(label="Source Plane (No Zoom)")
+        self.figures_2d_of_planes(
+            plane_index=final_plane_index,
+            plane_image=True,
+            zoom_to_brightest=False,
+            use_source_vmax=True
+        )
+
+        self.set_title(label=None)
+
+        self.mat_plot_2d.output.subplot_to_figure(
+            auto_filename="subplot_fit"
+        )
+        self.close_subplot_figure()
+
+    def subplot_fit_log10(self):
+        """
+        Standard subplot of the attributes of the plotter's `FitImaging` object.
+        """
+
+        contour_original = copy.copy(self.mat_plot_2d.contour)
+        use_log10_original = self.mat_plot_2d.use_log10
+
+        self.open_subplot_figure(number_subplots=12)
+
+        self.mat_plot_2d.contour = False
+        self.mat_plot_2d.use_log10 = True
+
+        self.figures_2d(data=True)
+
+        self.set_title(label="Data (Source Scale)")
+
+        try:
+            self.figures_2d(data=True, use_source_vmax=True)
+        except ValueError:
+            pass
+
+        self.set_title(label=None)
+
+        try:
+            self.figures_2d(signal_to_noise_map=True)
+        except ValueError:
+            pass
+
+        self.figures_2d(model_image=True)
+
+        self.set_title(label="Lens Light Model Image")
+        self.figures_2d_of_planes(plane_index=0, model_image=True)
+
+        # If the lens light is not included the subplot index does not increase, so we must manually set it to 4
+        self.mat_plot_2d.subplot_index = 6
+
+        final_plane_index = len(self.fit.tracer.planes) - 1
+
+        self.mat_plot_2d.cmap.kwargs["vmin"] = 0.0
+
+        self.set_title(label="Lens Light Subtracted Image")
+        self.figures_2d_of_planes(plane_index=final_plane_index, subtracted_image=True, use_source_vmax=True)
+
+        self.set_title(label="Source Model Image (Image Plane)")
+        self.figures_2d_of_planes(plane_index=final_plane_index, model_image=True, use_source_vmax=True)
+
+        self.mat_plot_2d.cmap.kwargs.pop("vmin")
+
+        self.set_title(label="Source Plane (Zoomed)")
+        self.figures_2d_of_planes(plane_index=final_plane_index, plane_image=True, use_source_vmax=True)
+
+
+        self.set_title(label=None)
+
+        self.mat_plot_2d.use_log10 = False
+
+        self.mat_plot_2d.subplot_index = 9
+
+        self.figures_2d(normalized_residual_map=True)
+
+        self.mat_plot_2d.cmap.kwargs["vmin"] = -1.0
+        self.mat_plot_2d.cmap.kwargs["vmax"] = 1.0
+
+        self.set_title(label="Normalized Residual Map (1 sigma)")
+        self.figures_2d(normalized_residual_map=True)
+        self.set_title(label=None)
+
+        self.mat_plot_2d.cmap.kwargs.pop("vmin")
+        self.mat_plot_2d.cmap.kwargs.pop("vmax")
+
+        self.mat_plot_2d.use_log10 = True
+
+        self.figures_2d(chi_squared_map=True)
+
+        self.set_title(label="Source Plane (No Zoom)")
+        self.figures_2d_of_planes(
+            plane_index=final_plane_index,
+            plane_image=True,
+            zoom_to_brightest=False,
+            use_source_vmax=True
+        )
+
+        self.set_title(label=None)
+
+        self.mat_plot_2d.output.subplot_to_figure(
+            auto_filename="subplot_fit_log10"
+        )
+        self.close_subplot_figure()
+
+        self.mat_plot_2d.use_log10 = use_log10_original
+        self.mat_plot_2d.contour = contour_original
+
+    def subplot_tracer(self):
+        """
+        Standard subplot of a Tracer.
+
+        The `subplot_tracer` method in the `Tracer` class cannot plot the images of galaxies which are computed
+        via an `Inversion`. Therefore, using the `subplot_tracer` method of the `FitImagingPLotter` can plot
+        more information.
+
+        Returns
+        -------
+
+        """
+        use_log10_original = self.mat_plot_2d.use_log10
+
+        final_plane_index = len(self.fit.tracer.planes) - 1
+
+        self.open_subplot_figure(number_subplots=9)
+
+        self.figures_2d(model_image=True)
+
+        self.set_title(label="Lensed Source Image")
+        self.figures_2d_of_planes(plane_index=final_plane_index, model_image=True, use_source_vmax=True)
+        self.set_title(label=None)
+
+        self.set_title(label="Source Plane")
+        self.figures_2d_of_planes(
+            plane_index=final_plane_index,
+            plane_image=True,
+            zoom_to_brightest=False,
+            use_source_vmax=True
+        )
+
+        tracer_plotter = self.tracer_plotter
+
+        include_tangential_critical_curves_original = tracer_plotter.include_2d._tangential_critical_curves
+        include_radial_critical_curves_original = tracer_plotter.include_2d._radial_critical_curves
+
+        tracer_plotter._subplot_lens_and_mass()
+
+        self.mat_plot_2d.output.subplot_to_figure(
+            auto_filename="subplot_tracer"
+        )
+        self.close_subplot_figure()
+
+        self.include_2d._tangential_critical_curves = include_tangential_critical_curves_original
+        self.include_2d._radial_critical_curves = include_radial_critical_curves_original
+        self.mat_plot_2d.use_log10 = use_log10_original
+
+    def subplot_mappings_of_plane(self, plane_index: Optional[int] = None, auto_filename: str = "subplot_mappings"):
+
+        try:
+
+            plane_indexes = self.plane_indexes_from(plane_index=plane_index)
+
+            for plane_index in plane_indexes:
+
+                pixelization_index = 0
+
+                inversion_plotter = self.inversion_plotter_of_plane(plane_index=0)
+
+                inversion_plotter.open_subplot_figure(number_subplots=4)
+
+                inversion_plotter.figures_2d_of_pixelization(
+                    pixelization_index=pixelization_index, data_subtracted=True
+                )
+
+                total_pixels = conf.instance["visualize"]["general"]["inversion"][
+                    "total_mappings_pixels"
+                ]
+
+                pix_indexes = inversion_plotter.inversion.brightest_pixel_list_from(
+                    total_pixels=total_pixels, filter_neighbors=True
+                )
+
+                inversion_plotter.visuals_2d.pix_indexes = [
+                    [index] for index in pix_indexes[pixelization_index]
+                ]
+
+                inversion_plotter.visuals_2d.tangential_critical_curves = None
+                inversion_plotter.visuals_2d.radial_critical_curves = None
+
+                inversion_plotter.figures_2d_of_pixelization(
+                    pixelization_index=pixelization_index, reconstructed_image=True
+                )
+
+                self.visuals_2d.pix_indexes = [
+                    [index] for index in pix_indexes[pixelization_index]
+                ]
+
+                self.figures_2d_of_planes(
+                    plane_index=plane_index,
+                    plane_image=True,
+                    use_source_vmax=True
+                )
+
+                self.set_title(label="Source Reconstruction (Unzoomed)")
+                self.figures_2d_of_planes(
+                    plane_index=plane_index,
+                    plane_image=True,
+                    zoom_to_brightest=False,
+                    use_source_vmax=True
+                )
+                self.set_title(label=None)
+
+                self.visuals_2d.pix_indexes = None
+
+                inversion_plotter.mat_plot_2d.output.subplot_to_figure(
+                    auto_filename=f"{auto_filename}_{pixelization_index}"
+                )
+
+                inversion_plotter.close_subplot_figure()
+
+        except (IndexError, AttributeError, ValueError):
+
+            pass
+
+    def figures_2d(
+        self,
+        data: bool = False,
+        noise_map: bool = False,
+        signal_to_noise_map: bool = False,
+        model_image: bool = False,
+        residual_map: bool = False,
+        normalized_residual_map: bool = False,
+        chi_squared_map: bool = False,
+        residual_flux_fraction_map: bool = False,
+        use_source_vmax : bool = False,
+        suffix: str = "",
+    ):
+        """
+        Plots the individual attributes of the plotter's `FitImaging` object in 2D.
+
+        The API is such that every plottable attribute of the `FitImaging` object is an input parameter of type bool of
+        the function, which if switched to `True` means that it is plotted.
+
+        Parameters
+        ----------
+        data
+            Whether to make a 2D plot (via `imshow`) of the image data.
+        noise_map
+            Whether to make a 2D plot (via `imshow`) of the noise map.
+        signal_to_noise_map
+            Whether to make a 2D plot (via `imshow`) of the signal-to-noise map.
+        model_image
+            Whether to make a 2D plot (via `imshow`) of the model image.
+        residual_map
+            Whether to make a 2D plot (via `imshow`) of the residual map.
+        normalized_residual_map
+            Whether to make a 2D plot (via `imshow`) of the normalized residual map.
+        chi_squared_map
+            Whether to make a 2D plot (via `imshow`) of the chi-squared map.
+        residual_flux_fraction_map
+            Whether to make a 2D plot (via `imshow`) of the residual flux fraction map.
+        use_source_vmax
+            If `True`, the maximum value of the lensed source (e.g. in the image-plane) is used to set the `vmax` of
+            certain plots (e.g. the `data`) in order to ensure the lensed source is visible compared to the lens.
+        """
+
+        visuals_2d = self.get_visuals_2d()
+
+        visuals_2d_no_critical_caustic = self.get_visuals_2d()
+        visuals_2d_no_critical_caustic.tangential_critical_curves = None
+        visuals_2d_no_critical_caustic.radial_critical_curves = None
+        visuals_2d_no_critical_caustic.tangential_caustics = None
+        visuals_2d_no_critical_caustic.radial_caustics = None
+        visuals_2d_no_critical_caustic.origin = None
+        visuals_2d_no_critical_caustic.light_profile_centres = None
+        visuals_2d_no_critical_caustic.mass_profile_centres = None
+
+        if data:
+
+            if use_source_vmax:
+                self.mat_plot_2d.cmap.kwargs["vmax"] = np.max(self.fit.model_images_of_planes_list[-1])
+
+            self.mat_plot_2d.plot_array(
+                array=self.fit.data,
+                visuals_2d=visuals_2d_no_critical_caustic,
+                auto_labels=AutoLabels(title="Data", filename=f"data{suffix}"),
+            )
+
+            if use_source_vmax:
+                self.mat_plot_2d.cmap.kwargs.pop("vmax")
+
+        if noise_map:
+
+            self.mat_plot_2d.plot_array(
+                array=self.fit.noise_map,
+                visuals_2d=visuals_2d_no_critical_caustic,
+                auto_labels=AutoLabels(
+                    title="Noise-Map", filename=f"noise_map{suffix}"
+                ),
+            )
+
+        if signal_to_noise_map:
+
+            self.mat_plot_2d.plot_array(
+                array=self.fit.signal_to_noise_map,
+                visuals_2d=visuals_2d_no_critical_caustic,
+                auto_labels=AutoLabels(
+                    title="Signal-To-Noise Map", cb_unit=" S/N", filename=f"signal_to_noise_map{suffix}"
+                ),
+            )
+
+        if model_image:
+
+            if use_source_vmax:
+                self.mat_plot_2d.cmap.kwargs["vmax"] = np.max(self.fit.model_images_of_planes_list[-1])
+
+            self.mat_plot_2d.plot_array(
+                array=self.fit.model_data,
+                visuals_2d=visuals_2d,
+                auto_labels=AutoLabels(
+                    title="Model Image", filename=f"model_image{suffix}"
+                ),
+            )
+
+            if use_source_vmax:
+                self.mat_plot_2d.cmap.kwargs.pop("vmax")
+
+        cmap_original = self.mat_plot_2d.cmap
+
+        if self.residuals_symmetric_cmap:
+
+            self.mat_plot_2d.cmap = self.mat_plot_2d.cmap.symmetric_cmap_from()
+
+        if residual_map:
+
+            self.mat_plot_2d.plot_array(
+                array=self.fit.residual_map,
+                visuals_2d=visuals_2d_no_critical_caustic,
+                auto_labels=AutoLabels(
+                    title="Residual Map", filename=f"residual_map{suffix}"
+                ),
+            )
+
+        if normalized_residual_map:
+
+            self.mat_plot_2d.plot_array(
+                array=self.fit.normalized_residual_map,
+                visuals_2d=visuals_2d_no_critical_caustic,
+                auto_labels=AutoLabels(
+                    title="Normalized Residual Map",
+                    cb_unit=r" $\sigma$",
+                    filename=f"normalized_residual_map{suffix}",
+                ),
+            )
+
+        self.mat_plot_2d.cmap = cmap_original
+
+        if chi_squared_map:
+
+            self.mat_plot_2d.plot_array(
+                array=self.fit.chi_squared_map,
+                visuals_2d=visuals_2d_no_critical_caustic,
+                auto_labels=AutoLabels(
+                    title="Chi-Squared Map", cb_unit=r" $\chi^2$",  filename=f"chi_squared_map{suffix}"
+                ),
+            )
+
+        if residual_flux_fraction_map:
+
+            self.mat_plot_2d.plot_array(
+                array=self.fit.residual_flux_fraction_map,
+                visuals_2d=visuals_2d_no_critical_caustic,
+                auto_labels=AutoLabels(
+                    title="Residual Flux Fraction Map", filename=f"residual_flux_fraction_map{suffix}"
+                ),
             )