--- conflicted
+++ resolved
@@ -1,6 +1,3 @@
-<<<<<<< HEAD
-__version__ = '0.28.2'
-=======
 from autolens import text_util
 from autolens.array import grids
 from autolens.array.grids import Grid, BinnedGrid, PixelizationGrid, SparseToGrid, Interpolator
@@ -93,4 +90,3 @@
 from autolens.plotters import plotter_util
 
 __version__ = '0.28.1'
->>>>>>> f74a3849
