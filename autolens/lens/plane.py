--- conflicted
+++ resolved
@@ -25,14 +25,7 @@
         redshift : float or None
             The redshift of the plane.
         galaxies : [Galaxy]
-            The list of lens galaxies in this plane.
-        grid_stack : masks.GridStack
-            The stack of grid_stacks of (y,x) arc-second coordinates of this plane.
-        border : masks.RegularGridBorder
-            The borders of the regular-grid, which is used to relocate demagnified traced regular-pixel to the \
-            source-plane borders.
-        compute_deflections : bool
-            If true, the deflection-angles of this plane's coordinates are calculated use its galaxy's mass-profiles.
+            The list of galaxies in this plane.
         cosmology : astropy.cosmology
             The cosmology associated with the plane, used to convert arc-second coordinates to physical values.
         """
@@ -347,8 +340,314 @@
             deflections_2d[:, :, 0], self.grid_stack.in_2d[:, 0, 0], axis=0
         )
 
-<<<<<<< HEAD
-=======
+    def lensing_jacobian(self, return_in_2d=True, return_binned=True):
+
+        a11 = self.lensing_jacobian_a11_from_deflections_2d(
+            grid=grid, return_in_2d=return_in_2d, return_binned=return_binned
+        )
+
+        a12 = self.lensing_jacobian_a12_from_deflections_2d(
+            grid=grid, return_in_2d=return_in_2d, return_binned=return_binned
+        )
+
+        a21 = self.lensing_jacobian_a21_from_deflections_2d(
+            grid=grid, return_in_2d=return_in_2d, return_binned=return_binned
+        )
+
+        a22 = self.lensing_jacobian_a22_from_deflections_2d(
+            grid=grid, return_in_2d=return_in_2d, return_binned=return_binned
+        )
+
+        return np.array([[a11, a12], [a21, a22]])
+
+    @reshape_returned_array
+    def convergence_from_jacobian(self, return_in_2d=True, return_binned=True):
+
+        jacobian = self.lensing_jacobian(return_in_2d=False, return_binned=False)
+
+        convergence = 1 - 0.5 * (jacobian[0, 0] + jacobian[1, 1])
+
+        return convergence
+
+    @reshape_returned_array
+    def shear_from_jacobian(self, return_in_2d=True, return_binned=True):
+
+        jacobian = self.lensing_jacobian(return_in_2d=True, return_binned=False)
+
+        gamma_1 = 0.5 * (jacobian[1, 1] - jacobian[0, 0])
+        gamma_2 = -0.5 * (jacobian[0, 1] + jacobian[1, 0])
+
+        return (gamma_1 ** 2 + gamma_2 ** 2) ** 0.5
+
+    @reshape_returned_array
+    def tangential_eigen_value_from_shear_and_convergence(
+            self, return_in_2d=True, return_binned=True
+    ):
+
+        convergence = self.convergence_from_jacobian(
+            return_in_2d=False, return_binned=False
+        )
+
+        shear = self.shear_from_jacobian(return_in_2d=False, return_binned=False)
+
+        return 1 - convergence - shear
+
+    @reshape_returned_array
+    def radial_eigen_value_from_shear_and_convergence(
+            self, return_in_2d=True, return_binned=True
+    ):
+
+        convergence = self.convergence_from_jacobian(
+            return_in_2d=False, return_binned=False
+        )
+
+        shear = self.shear_from_jacobian(return_in_2d=False, return_binned=False)
+
+        return 1 - convergence + shear
+
+    @reshape_returned_array
+    def magnification_from_grid(self, return_in_2d=True, return_binned=True):
+
+        jacobian = self.lensing_jacobian(return_in_2d=False, return_binned=False)
+
+        det_jacobian = jacobian[0, 0] * jacobian[1, 1] - jacobian[0, 1] * jacobian[1, 0]
+
+        return 1 / det_jacobian
+
+    def tangential_critical_curve_from_grid(self):
+
+        lambda_tangential_2d = self.tangential_eigen_value_from_shear_and_convergence(
+            return_in_2d=True, return_binned=False
+        )
+
+        tangential_critical_curve_indices = measure.find_contours(
+            lambda_tangential_2d, 0
+        )
+
+        if tangential_critical_curve_indices == []:
+            return []
+
+        tangential_critical_curve = grid_util.grid_pixels_1d_to_grid_arcsec_1d(
+            grid_pixels_1d=tangential_critical_curve_indices[0],
+            shape=lambda_tangential_2d.shape,
+            pixel_scales=(
+                self.grid_stack.pixel_scale / self.grid_stack.sub_grid_size,
+                self.grid_stack.pixel_scale / self.grid_stack.sub_grid_size,
+            ),
+            origin=self.grid_stack.mask.origin,
+        )
+
+        # Bug with offset, this fixes it for now
+
+        tangential_critical_curve[:, 0] -= self.grid_stack.pixel_scale / 2.0
+        tangential_critical_curve[:, 1] += self.grid_stack.pixel_scale / 2.0
+
+        return tangential_critical_curve
+
+    def tangential_caustic_from_grid(self):
+
+        tangential_critical_curve = self.tangential_critical_curve_from_grid()
+
+        if tangential_critical_curve == []:
+            return []
+
+        deflections_1d = self.deflections_from_grid(
+            grid=tangential_critical_curve, return_in_2d=False, return_binned=False
+        )
+
+        return tangential_critical_curve - deflections_1d
+
+    def radial_critical_curve_from_grid(self, grid):
+
+        lambda_radial_2d = self.radial_eigen_value_from_shear_and_convergence(
+            grid=grid, return_in_2d=True, return_binned=False
+        )
+
+        radial_critical_curve_indices = measure.find_contours(lambda_radial_2d, 0)
+
+        if radial_critical_curve_indices == []:
+            return []
+
+        radial_critical_curve = grid_util.grid_pixels_1d_to_grid_arcsec_1d(
+            grid_pixels_1d=radial_critical_curve_indices[0],
+            shape=lambda_radial_2d.shape,
+            pixel_scales=(
+                grid.pixel_scale / grid.sub_grid_size,
+                grid.pixel_scale / grid.sub_grid_size,
+            ),
+            origin=grid.mask.origin,
+        )
+
+        # Bug with offset, this fixes it for now
+
+        radial_critical_curve[:, 0] -= grid.pixel_scale / 2.0
+        radial_critical_curve[:, 1] += grid.pixel_scale / 2.0
+
+        return radial_critical_curve
+
+    def radial_caustic_from_grid(self, grid):
+
+        radial_critical_curve = self.radial_critical_curve_from_grid(grid=grid)
+
+        if radial_critical_curve == []:
+            return []
+
+        deflections_1d = self.deflections_from_grid(
+            grid=radial_critical_curve, return_in_2d=False, return_binned=False
+        )
+
+        return radial_critical_curve - deflections_1d
+
+    def critical_curves_from_grid(self, grid):
+        return [
+            self.tangential_critical_curve_from_grid(grid=grid),
+            self.radial_critical_curve_from_grid(grid=grid),
+        ]
+
+    def caustics_from_grid(self, grid):
+        return [
+            self.tangential_caustic_from_grid(grid=grid),
+            self.radial_caustic_from_grid(grid=grid),
+        ]
+
+    @property
+    def plane_image(self):
+        return lens_util.plane_image_of_galaxies_from_grid(
+            shape=self.grid_stack.regular.mask.shape,
+            grid=self.grid_stack.regular,
+            galaxies=self.galaxies,
+        )
+
+    def mapper_from_regular_grid_sub_grid_and_border(self, regular_grid, sub_grid, border):
+
+        galaxies_with_pixelization = list(
+            filter(lambda galaxy: galaxy.pixelization is not None, self.galaxies)
+        )
+
+        if len(galaxies_with_pixelization) == 0:
+            return None
+        if len(galaxies_with_pixelization) == 1:
+
+            pixelization = galaxies_with_pixelization[0].pixelization
+
+            return pixelization.mapper_from_regular_grid_and_pixel_centres(
+                grid_stack=self.grid_stack,
+                border=self.border,
+                hyper_image=galaxies_with_pixelization[0].hyper_galaxy_image_1d,
+            )
+
+        elif len(galaxies_with_pixelization) > 1:
+            raise exc.PixelizationException(
+                "The number of galaxies with pixelizations in one plane is above 1"
+            )
+
+    @property
+    def contribution_maps_1d_of_galaxies(self):
+
+        contribution_maps_1d = []
+
+        for galaxy in self.galaxies:
+
+            if galaxy.hyper_galaxy is not None:
+
+                contribution_map = galaxy.hyper_galaxy.contribution_map_from_hyper_images(
+                    hyper_model_image=galaxy.hyper_model_image_1d,
+                    hyper_galaxy_image=galaxy.hyper_galaxy_image_1d,
+                )
+
+                contribution_maps_1d.append(contribution_map)
+
+            else:
+
+                contribution_maps_1d.append(None)
+
+        return contribution_maps_1d
+
+    @property
+    def centres_of_galaxy_mass_profiles(self):
+
+        galaxies_with_mass_profiles = [
+            galaxy for galaxy in self.galaxies if galaxy.has_mass_profile
+        ]
+
+        mass_profile_centres = [[] for _ in range(len(galaxies_with_mass_profiles))]
+
+        for galaxy_index, galaxy in enumerate(galaxies_with_mass_profiles):
+            mass_profile_centres[galaxy_index] = [
+                profile.centre for profile in galaxy.mass_profiles
+            ]
+        return mass_profile_centres
+
+    @property
+    def axis_ratios_of_galaxy_mass_profiles(self):
+        galaxies_with_mass_profiles = [
+            galaxy for galaxy in self.galaxies if galaxy.has_mass_profile
+        ]
+
+        mass_profile_axis_ratios = [[] for _ in range(len(galaxies_with_mass_profiles))]
+
+        for galaxy_index, galaxy in enumerate(galaxies_with_mass_profiles):
+            mass_profile_axis_ratios[galaxy_index] = [
+                profile.axis_ratio for profile in galaxy.mass_profiles
+            ]
+        return mass_profile_axis_ratios
+
+    @property
+    def phis_of_galaxy_mass_profiles(self):
+
+        galaxies_with_mass_profiles = [
+            galaxy for galaxy in self.galaxies if galaxy.has_mass_profile
+        ]
+
+        mass_profile_phis = [[] for _ in range(len(galaxies_with_mass_profiles))]
+
+        for galaxy_index, galaxy in enumerate(galaxies_with_mass_profiles):
+            mass_profile_phis[galaxy_index] = [
+                profile.phi for profile in galaxy.mass_profiles
+            ]
+        return mass_profile_phis
+
+    def luminosities_of_galaxies_within_circles_in_units(
+        self, radius: dim.Length, unit_luminosity="eps", exposure_time=None
+    ):
+        """Compute the total luminosity of all galaxies in this plane within a circle of specified radius.
+
+        See *galaxy.light_within_circle* and *light_profiles.light_within_circle* for details \
+        of how this is performed.
+
+        Parameters
+        ----------
+        radius : float
+            The radius of the circle to compute the dimensionless mass within.
+        unit_luminosity : str
+            The units the luminosity is returned in (eps | counts).
+        exposure_time : float
+            The exposure time of the observation, which converts luminosity from electrons per second units to counts.
+        """
+        return list(
+            map(
+                lambda galaxy: galaxy.luminosity_within_circle_in_units(
+                    radius=radius,
+                    unit_luminosity=unit_luminosity,
+                    exposure_time=exposure_time,
+                    cosmology=self.cosmology,
+                ),
+                self.galaxies,
+            )
+        )
+
+    def luminosities_of_galaxies_within_ellipses_in_units(
+        self, major_axis: dim.Length, unit_luminosity="eps", exposure_time=None
+    ):
+        """
+        Compute the total luminosity of all galaxies in this plane within a ellipse of specified major-axis.
+
+        The value returned by this integral is dimensionless, and a conversion factor can be specified to convert it \
+        to a physical value (e.g. the photometric zeropoint).
+
+        See *galaxy.light_within_ellipse* and *light_profiles.light_within_ellipse* for details
+        of how this is performed.
+
         Parameters
         ----------
         major_axis : float
@@ -523,315 +822,6 @@
 
         return summary
 
-
-class AbstractGriddedPlane(AbstractPlane):
-    def __init__(
-        self,
-        redshift,
-        grid_stack,
-        border,
-        compute_deflections,
-        galaxies=None,
-        cosmology=cosmo.Planck15,
-    ):
-        """An abstract plane which represents a set of galaxies that are close to one another in redshift-space and \
-        have an associated grid on which lensing calcuations are performed.
-
-        From an abstract plane grid, the surface-density, potential and deflection angles of the galaxies can be \
-        computed.
-
-        Parameters
-        -----------
-        redshift : float or None
-            The redshift of the plane.
-        galaxies : [Galaxy]
-            The list of lens galaxies in this plane.
-        grid_stack : masks.GridStack
-            The stack of grid_stacks of (y,x) arc-second coordinates of this plane.
-        border : masks.RegularGridBorder
-            The borders of the regular-grid, which is used to relocate demagnified traced regular-pixel to the \
-            source-plane borders.
-        compute_deflections : bool
-            If true, the deflection-angles of this plane's coordinates are calculated use its galaxy's mass-profiles.
-        cosmology : astropy.cosmology
-            The cosmology associated with the plane, used to convert arc-second coordinates to physical values.
-        """
-
-        super(AbstractGriddedPlane, self).__init__(
-            redshift=redshift, galaxies=galaxies, cosmology=cosmology
-        )
-
-        self.grid_stack = grid_stack
-        self.border = border
-
-        if compute_deflections:
-
-            def calculate_deflections(grid):
-
-                if galaxies:
-                    return sum(
-                        map(
-                            lambda galaxy: galaxy.deflections_from_grid(
-                                grid, return_in_2d=False, return_binned=False
-                            ),
-                            galaxies,
-                        )
-                    )
-                else:
-                    return np.full((grid.shape[0], 2), 0.0)
-
-            self.deflections_stack = grid_stack.apply_function(calculate_deflections)
-
-        else:
-
-            self.deflections_stack = None
-
-    def trace_grid_stack_to_next_plane(self):
-        """Trace this plane's grid_stacks to the next plane, using its deflection angles."""
-
-        def minus(grid, deflections):
-            return grid - deflections
-
-        return self.grid_stack.map_function(minus, self.deflections_stack)
-
-    @reshape_returned_array
-    def profile_image_plane_image(self, return_in_2d=True, return_binned=True):
-        """Compute the profile-image plane image of the list of galaxies of the plane's sub-grid, by summing the
-        individual images of each galaxy's light profile.
-
-        The image is calculated on the sub-grid and binned-up to the original regular grid by taking the mean
-        value of every set of sub-pixels, provided the *returned_binned_sub_grid* bool is *True*.
-
-        If the plane has no galaxies (or no galaxies have mass profiles) an array of all zeros the shape of the plane's
-        sub-grid is returned.
-
-        Parameters
-        -----------
-        return_in_2d : bool
-            If *True*, the returned array is mapped to its unmasked 2D shape, if *False* it is the masked 1D shape.
-        return_binned : bool
-            If *True*, the returned array which is computed on a sub-grid is binned up to the regular grid dimensions \
-            by taking the mean of all sub-gridded values. If *False*, the array is returned on the dimensions of the \
-            sub-grid.
-        """
-        if self.galaxies:
-            return sum(
-                map(
-                    lambda g: g.intensities_from_grid(
-                        grid=self.grid_stack.sub,
-                        return_in_2d=False,
-                        return_binned=False,
-                    ),
-                    self.galaxies,
-                )
-            )
-        else:
-            return np.full((self.grid_stack.sub.shape[0]), 0.0)
-
-    def profile_image_plane_image_of_galaxies(
-        self, return_in_2d=True, return_binned=True
-    ):
-        return list(
-            map(
-                lambda galaxy: self.profile_image_plane_image_of_galaxy(
-                    galaxy=galaxy,
-                    return_in_2d=return_in_2d,
-                    return_binned=return_binned,
-                ),
-                self.galaxies,
-            )
-        )
-
-    def profile_image_plane_image_of_galaxy(
-        self, galaxy, return_in_2d=True, return_binned=True
-    ):
-        return galaxy.intensities_from_grid(
-            grid=self.grid_stack.sub,
-            return_in_2d=return_in_2d,
-            return_binned=return_binned,
-        )
-
-    @reshape_returned_array_blurring
-    def profile_image_plane_blurring_image(self, return_in_2d=True):
-        """Compute the profile-image plane blurring image of the list of galaxies of the plane's sub-grid, by summing \
-        the individual blurring images of each galaxy's light profile.
-
-        The blurring image is calculated on the blurring grid, which is not subgrided.
-
-        If the plane has no galaxies (or no galaxies have mass profiles) an array of all zeros the shape of the plane's
-        blurring grid is returned.
-
-        Parameters
-        -----------
-        return_in_2d : bool
-            If *True*, the returned array is mapped to its unmasked 2D shape, if *False* it is the masked 1D shape.
-        """
-        if self.galaxies:
-            return sum(
-                map(
-                    lambda g: g.intensities_from_grid(
-                        grid=self.grid_stack.blurring,
-                        return_in_2d=False,
-                        return_binned=False,
-                    ),
-                    self.galaxies,
-                )
-            )
-        else:
-            return np.full((self.grid_stack.bluring.shape[0]), 0.0)
-
-    def profile_image_plane_blurring_image_of_galaxies(self, return_in_2d=False):
-        return list(
-            map(
-                lambda galaxy: self.profile_image_plane_blurring_image_of_galaxy(
-                    galaxy=galaxy, return_in_2d=return_in_2d
-                ),
-                self.galaxies,
-            )
-        )
-
-    def profile_image_plane_blurring_image_of_galaxy(self, galaxy, return_in_2d=False):
-        return galaxy.intensities_from_grid(
-            grid=self.grid_stack.blurring,
-            return_in_2d=return_in_2d,
-            return_binned=False,
-        )
-
-    @reshape_returned_array
-    def convergence(self, return_in_2d=True, return_binned=True):
-        """Compute the convergence of the list of galaxies of the plane's sub-grid, by summing the individual convergences \
-        of each galaxy's mass profile.
-
-        The convergence is calculated on the sub-grid and binned-up to the original regular grid by taking the mean
-        value of every set of sub-pixels, provided the *returned_binned_sub_grid* bool is *True*.
-
-        If the plane has no galaxies (or no galaxies have mass profiles) an array of all zeros the shape of the plane's
-        sub-grid is returned.
-
-        Parameters
-        -----------
-        grid : RegularGrid
-            The grid (regular or sub) of (y,x) arc-second coordinates at the centre of every unmasked pixel which the \
-            potential is calculated on.
-        galaxies : [galaxy.Galaxy]
-            The galaxies whose mass profiles are used to compute the surface densities.
-        return_in_2d : bool
-            If *True*, the returned array is mapped to its unmasked 2D shape, if *False* it is the masked 1D shape.
-        return_binned : bool
-            If *True*, the returned array which is computed on a sub-grid is binned up to the regular grid dimensions \
-            by taking the mean of all sub-gridded values. If *False*, the array is returned on the dimensions of the \
-            sub-grid.
-        """
-        if self.galaxies:
-            return sum(
-                map(
-                    lambda g: g.convergence_from_grid(
-                        grid=self.grid_stack.sub.unlensed_grid_1d,
-                        return_in_2d=False,
-                        return_binned=False,
-                    ),
-                    self.galaxies,
-                )
-            )
-        else:
-            return np.full((self.grid_stack.sub.shape[0]), 0.0)
-
-    @reshape_returned_array
-    def potential(self, return_in_2d=True, return_binned=True):
-        """Compute the potential of the list of galaxies of the plane's sub-grid, by summing the individual potentials \
-        of each galaxy's mass profile.
-
-        The potential is calculated on the sub-grid and binned-up to the original regular grid by taking the mean
-        value of every set of sub-pixels, provided the *returned_binned_sub_grid* bool is *True*.
-
-        If the plane has no galaxies (or no galaxies have mass profiles) an array of all zeros the shape of the plane's
-        sub-grid is returned.
-
-        Parameters
-        -----------
-        grid : RegularGrid
-            The grid (regular or sub) of (y,x) arc-second coordinates at the centre of every unmasked pixel which the \
-            potential is calculated on.
-        galaxies : [galaxy.Galaxy]
-            The galaxies whose mass profiles are used to compute the surface densities.
-        return_in_2d : bool
-            If *True*, the returned array is mapped to its unmasked 2D shape, if *False* it is the masked 1D shape.
-        return_binned : bool
-            If *True*, the returned array which is computed on a sub-grid is binned up to the regular grid dimensions \
-            by taking the mean of all sub-gridded values. If *False*, the array is returned on the dimensions of the \
-            sub-grid.
-        """
-        if self.galaxies:
-            return sum(
-                map(
-                    lambda g: g.potential_from_grid(
-                        grid=self.grid_stack.sub.unlensed_grid_1d,
-                        return_in_2d=False,
-                        return_binned=False,
-                    ),
-                    self.galaxies,
-                )
-            )
-        else:
-            return np.full((self.grid_stack.sub.shape[0]), 0.0)
-
-    @reshape_returned_array
-    def deflections_y(self, return_in_2d=True, return_binned=True):
-        return self.deflections(return_in_2d=False, return_binned=False)[:, 0]
-
-    @reshape_returned_array
-    def deflections_x(self, return_in_2d=True, return_binned=True):
-        return self.deflections(return_in_2d=False, return_binned=False)[:, 1]
-
-    @reshape_returned_grid
-    def deflections(self, return_in_2d=True, return_binned=True):
-
-        if self.galaxies:
-            return sum(
-                map(
-                    lambda g: g.deflections_from_grid(
-                        grid=self.grid_stack.sub.unlensed_grid_1d,
-                        return_in_2d=False,
-                        return_binned=False,
-                    ),
-                    self.galaxies,
-                )
-            )
-        else:
-            return np.full((self.grid_stack.sub.shape[0], 2), 0.0)
-
-    @property
-    def plane_image(self):
-        return lens_util.plane_image_of_galaxies_from_grid(
-            shape=self.grid_stack.regular.mask.shape,
-            grid=self.grid_stack.regular,
-            galaxies=self.galaxies,
-        )
-
-    @property
-    def mapper(self):
-
-        galaxies_with_pixelization = list(
-            filter(lambda galaxy: galaxy.pixelization is not None, self.galaxies)
-        )
-
-        if len(galaxies_with_pixelization) == 0:
-            return None
-        if len(galaxies_with_pixelization) == 1:
-
-            pixelization = galaxies_with_pixelization[0].pixelization
-
-            return pixelization.mapper_from_grid_stack_and_border(
-                grid_stack=self.grid_stack,
-                border=self.border,
-                hyper_image=galaxies_with_pixelization[0].hyper_galaxy_image_1d,
-            )
-
-        elif len(galaxies_with_pixelization) > 1:
-            raise exc.PixelizationException(
-                "The number of galaxies with pixelizations in one plane is above 1"
-            )
-
     @property
     def yticks(self):
         """Compute the yticks labels of this grid_stack, used for plotting the y-axis ticks when visualizing an image \
@@ -909,7 +899,6 @@
 
         return 1 - np.gradient(deflections_2d[:, :, 0], self.grid_stack.sub.unlensed_grid_2d[:, 0, 0], axis=0)
 
->>>>>>> 16559cba
     def lensing_jacobian(self, return_in_2d=True, return_binned=True):
 
         a11 = self.lensing_jacobian_a11_from_deflections_2d(
@@ -933,7 +922,9 @@
     @reshape_returned_array
     def convergence_from_jacobian(self, return_in_2d=True, return_binned=True):
 
-        jacobian = self.lensing_jacobian(return_in_2d=False, return_binned=False)
+        jacobian = self.lensing_jacobian(
+            return_in_2d=False, return_binned=False
+        )
 
         convergence = 1 - 0.5 * (jacobian[0, 0] + jacobian[1, 1])
 
@@ -942,7 +933,9 @@
     @reshape_returned_array
     def shear_from_jacobian(self, return_in_2d=True, return_binned=True):
 
-        jacobian = self.lensing_jacobian(return_in_2d=True, return_binned=False)
+        jacobian = self.lensing_jacobian(
+            return_in_2d=True, return_binned=False
+        )
 
         gamma_1 = 0.5 * (jacobian[1, 1] - jacobian[0, 0])
         gamma_2 = -0.5 * (jacobian[0, 1] + jacobian[1, 0])
@@ -958,7 +951,9 @@
             return_in_2d=False, return_binned=False
         )
 
-        shear = self.shear_from_jacobian(return_in_2d=False, return_binned=False)
+        shear = self.shear_from_jacobian(
+            return_in_2d=False, return_binned=False
+        )
 
         return 1 - convergence - shear
 
@@ -971,18 +966,18 @@
             return_in_2d=False, return_binned=False
         )
 
-        shear = self.shear_from_jacobian(return_in_2d=False, return_binned=False)
+        shear = self.shear_from_jacobian(
+            return_in_2d=False, return_binned=False
+        )
 
         return 1 - convergence + shear
 
     @reshape_returned_array
-<<<<<<< HEAD
-    def magnification_from_grid(self, return_in_2d=True, return_binned=True):
-=======
     def magnification(self, return_in_2d=True, return_binned=True):
->>>>>>> 16559cba
-
-        jacobian = self.lensing_jacobian(return_in_2d=False, return_binned=False)
+
+        jacobian = self.lensing_jacobian(
+            return_in_2d=False, return_binned=False
+        )
 
         det_jacobian = jacobian[0, 0] * jacobian[1, 1] - jacobian[0, 1] * jacobian[1, 0]
 
@@ -1001,41 +996,13 @@
         if tangential_critical_curve_indices == []:
             return []
 
-<<<<<<< HEAD
-        tangential_critical_curve = grid_util.grid_pixels_1d_to_grid_arcsec_1d(
-            grid_pixels_1d=tangential_critical_curve_indices[0],
-            shape=lambda_tangential_2d.shape,
-            pixel_scales=(
-                self.grid_stack.pixel_scale / self.grid_stack.sub_grid_size,
-                self.grid_stack.pixel_scale / self.grid_stack.sub_grid_size,
-            ),
-            origin=self.grid_stack.mask.origin,
-        )
-
-        # Bug with offset, this fixes it for now
-
-        tangential_critical_curve[:, 0] -= self.grid_stack.pixel_scale / 2.0
-        tangential_critical_curve[:, 1] += self.grid_stack.pixel_scale / 2.0
-
-        return tangential_critical_curve
-
-    def tangential_caustic_from_grid(self):
-
-        tangential_critical_curve = self.tangential_critical_curve_from_grid()
-
-        if tangential_critical_curve == []:
-            return []
-
-        deflections_1d = self.deflections_from_grid(
-            grid=tangential_critical_curve, return_in_2d=False, return_binned=False
-        )
-
-        return tangential_critical_curve - deflections_1d
-
-    def radial_critical_curve_from_grid(self, grid):
+        return self.grid_stack.sub.unlensed_grid_2d.marching_squares_grid_pixels_to_grid_arcsec(
+            grid_pixels=tangential_critical_curve_indices[0], shape=lambda_tangential_2d.shape)
+
+    def radial_critical_curve(self):
 
         lambda_radial_2d = self.radial_eigen_value_from_shear_and_convergence(
-            grid=grid, return_in_2d=True, return_binned=False
+            return_in_2d=True, return_binned=False
         )
 
         radial_critical_curve_indices = measure.find_contours(lambda_radial_2d, 0)
@@ -1043,381 +1010,6 @@
         if radial_critical_curve_indices == []:
             return []
 
-        radial_critical_curve = grid_util.grid_pixels_1d_to_grid_arcsec_1d(
-            grid_pixels_1d=radial_critical_curve_indices[0],
-            shape=lambda_radial_2d.shape,
-            pixel_scales=(
-                grid.pixel_scale / grid.sub_grid_size,
-                grid.pixel_scale / grid.sub_grid_size,
-            ),
-            origin=grid.mask.origin,
-        )
-
-        # Bug with offset, this fixes it for now
-
-        radial_critical_curve[:, 0] -= grid.pixel_scale / 2.0
-        radial_critical_curve[:, 1] += grid.pixel_scale / 2.0
-
-        return radial_critical_curve
-
-    def radial_caustic_from_grid(self, grid):
-
-        radial_critical_curve = self.radial_critical_curve_from_grid(grid=grid)
-
-        if radial_critical_curve == []:
-            return []
-
-        deflections_1d = self.deflections_from_grid(
-            grid=radial_critical_curve, return_in_2d=False, return_binned=False
-        )
-
-        return radial_critical_curve - deflections_1d
-
-    def critical_curves_from_grid(self, grid):
-        return [
-            self.tangential_critical_curve_from_grid(grid=grid),
-            self.radial_critical_curve_from_grid(grid=grid),
-        ]
-
-    def caustics_from_grid(self, grid):
-        return [
-            self.tangential_caustic_from_grid(grid=grid),
-            self.radial_caustic_from_grid(grid=grid),
-        ]
-
-    @property
-    def plane_image(self):
-        return lens_util.plane_image_of_galaxies_from_grid(
-            shape=self.grid_stack.regular.mask.shape,
-            grid=self.grid_stack.regular,
-            galaxies=self.galaxies,
-        )
-
-    def mapper_from_regular_grid_sub_grid_and_border(self, regular_grid, sub_grid, border):
-
-        galaxies_with_pixelization = list(
-            filter(lambda galaxy: galaxy.pixelization is not None, self.galaxies)
-        )
-
-        if len(galaxies_with_pixelization) == 0:
-            return None
-        if len(galaxies_with_pixelization) == 1:
-
-            pixelization = galaxies_with_pixelization[0].pixelization
-
-            return pixelization.mapper_from_regular_grid_and_pixel_centres(
-                grid_stack=self.grid_stack,
-                border=self.border,
-                hyper_image=galaxies_with_pixelization[0].hyper_galaxy_image_1d,
-            )
-
-        elif len(galaxies_with_pixelization) > 1:
-            raise exc.PixelizationException(
-                "The number of galaxies with pixelizations in one plane is above 1"
-            )
-
-    @property
-    def contribution_maps_1d_of_galaxies(self):
-
-        contribution_maps_1d = []
-
-        for galaxy in self.galaxies:
-
-            if galaxy.hyper_galaxy is not None:
-
-                contribution_map = galaxy.hyper_galaxy.contribution_map_from_hyper_images(
-                    hyper_model_image=galaxy.hyper_model_image_1d,
-                    hyper_galaxy_image=galaxy.hyper_galaxy_image_1d,
-                )
-
-                contribution_maps_1d.append(contribution_map)
-
-            else:
-
-                contribution_maps_1d.append(None)
-
-        return contribution_maps_1d
-
-    @property
-    def centres_of_galaxy_mass_profiles(self):
-
-        galaxies_with_mass_profiles = [
-            galaxy for galaxy in self.galaxies if galaxy.has_mass_profile
-        ]
-
-        mass_profile_centres = [[] for _ in range(len(galaxies_with_mass_profiles))]
-
-        for galaxy_index, galaxy in enumerate(galaxies_with_mass_profiles):
-            mass_profile_centres[galaxy_index] = [
-                profile.centre for profile in galaxy.mass_profiles
-            ]
-        return mass_profile_centres
-
-    @property
-    def axis_ratios_of_galaxy_mass_profiles(self):
-        galaxies_with_mass_profiles = [
-            galaxy for galaxy in self.galaxies if galaxy.has_mass_profile
-        ]
-
-        mass_profile_axis_ratios = [[] for _ in range(len(galaxies_with_mass_profiles))]
-
-        for galaxy_index, galaxy in enumerate(galaxies_with_mass_profiles):
-            mass_profile_axis_ratios[galaxy_index] = [
-                profile.axis_ratio for profile in galaxy.mass_profiles
-            ]
-        return mass_profile_axis_ratios
-
-    @property
-    def phis_of_galaxy_mass_profiles(self):
-
-        galaxies_with_mass_profiles = [
-            galaxy for galaxy in self.galaxies if galaxy.has_mass_profile
-        ]
-
-        mass_profile_phis = [[] for _ in range(len(galaxies_with_mass_profiles))]
-
-        for galaxy_index, galaxy in enumerate(galaxies_with_mass_profiles):
-            mass_profile_phis[galaxy_index] = [
-                profile.phi for profile in galaxy.mass_profiles
-            ]
-        return mass_profile_phis
-
-    def luminosities_of_galaxies_within_circles_in_units(
-        self, radius: dim.Length, unit_luminosity="eps", exposure_time=None
-    ):
-        """Compute the total luminosity of all galaxies in this plane within a circle of specified radius.
-
-        See *galaxy.light_within_circle* and *light_profiles.light_within_circle* for details \
-        of how this is performed.
-
-        Parameters
-        ----------
-        radius : float
-            The radius of the circle to compute the dimensionless mass within.
-        unit_luminosity : str
-            The units the luminosity is returned in (eps | counts).
-        exposure_time : float
-            The exposure time of the observation, which converts luminosity from electrons per second units to counts.
-        """
-        return list(
-            map(
-                lambda galaxy: galaxy.luminosity_within_circle_in_units(
-                    radius=radius,
-                    unit_luminosity=unit_luminosity,
-                    exposure_time=exposure_time,
-                    cosmology=self.cosmology,
-                ),
-                self.galaxies,
-            )
-        )
-
-    def luminosities_of_galaxies_within_ellipses_in_units(
-        self, major_axis: dim.Length, unit_luminosity="eps", exposure_time=None
-    ):
-        """
-        Compute the total luminosity of all galaxies in this plane within a ellipse of specified major-axis.
-
-        The value returned by this integral is dimensionless, and a conversion factor can be specified to convert it \
-        to a physical value (e.g. the photometric zeropoint).
-
-        See *galaxy.light_within_ellipse* and *light_profiles.light_within_ellipse* for details
-        of how this is performed.
-
-        Parameters
-        ----------
-        major_axis : float
-            The major-axis radius of the ellipse.
-        unit_luminosity : str
-            The units the luminosity is returned in (eps | counts).
-        exposure_time : float
-            The exposure time of the observation, which converts luminosity from electrons per second units to counts.
-        """
-        return list(
-            map(
-                lambda galaxy: galaxy.luminosity_within_ellipse_in_units(
-                    major_axis=major_axis,
-                    unit_luminosity=unit_luminosity,
-                    exposure_time=exposure_time,
-                    cosmology=self.cosmology,
-                ),
-                self.galaxies,
-            )
-        )
-
-    def masses_of_galaxies_within_circles_in_units(
-        self, radius: dim.Length, unit_mass="solMass", redshift_source=None
-    ):
-        """Compute the total mass of all galaxies in this plane within a circle of specified radius.
-
-        See *galaxy.angular_mass_within_circle* and *mass_profiles.angular_mass_within_circle* for details
-        of how this is performed.
-
-        Parameters
-        ----------
-        redshift_source
-        radius : float
-            The radius of the circle to compute the dimensionless mass within.
-        unit_mass : str
-            The units the mass is returned in (angular | solMass).
-
-        """
-        return list(
-            map(
-                lambda galaxy: galaxy.mass_within_circle_in_units(
-                    radius=radius,
-                    unit_mass=unit_mass,
-                    redshift_source=redshift_source,
-                    cosmology=self.cosmology,
-                ),
-                self.galaxies,
-            )
-        )
-
-    def masses_of_galaxies_within_ellipses_in_units(
-        self, major_axis: dim.Length, unit_mass="solMass", redshift_source=None
-    ):
-        """Compute the total mass of all galaxies in this plane within a ellipse of specified major-axis.
-
-        See *galaxy.angular_mass_within_ellipse* and *mass_profiles.angular_mass_within_ellipse* for details \
-        of how this is performed.
-
-        Parameters
-        ----------
-        redshift_source
-        unit_mass
-        major_axis : float
-            The major-axis radius of the ellipse.
-=======
-        return self.grid_stack.sub.unlensed_grid_2d.marching_squares_grid_pixels_to_grid_arcsec(
-            grid_pixels=tangential_critical_curve_indices[0], shape=lambda_tangential_2d.shape)
-
-    def radial_critical_curve(self):
-
-        lambda_radial_2d = self.radial_eigen_value_from_shear_and_convergence(
-            return_in_2d=True, return_binned=False
-        )
->>>>>>> 16559cba
-
-        """
-        return list(
-            map(
-                lambda galaxy: galaxy.mass_within_ellipse_in_units(
-                    major_axis=major_axis,
-                    unit_mass=unit_mass,
-                    redshift_source=redshift_source,
-                    cosmology=self.cosmology,
-                ),
-                self.galaxies,
-            )
-        )
-
-    def einstein_radius_in_units(self, unit_length="arcsec"):
-
-<<<<<<< HEAD
-        if self.has_mass_profile:
-            return sum(
-                filter(
-                    None,
-                    list(
-                        map(
-                            lambda galaxy: galaxy.einstein_radius_in_units(
-                                unit_length=unit_length, cosmology=self.cosmology
-                            ),
-                            self.galaxies,
-                        )
-                    ),
-                )
-            )
-
-    def einstein_mass_in_units(self, unit_mass="solMass", redshift_source=None):
-
-        if self.has_mass_profile:
-            return sum(
-                filter(
-                    None,
-                    list(
-                        map(
-                            lambda galaxy: galaxy.einstein_mass_in_units(
-                                unit_mass=unit_mass,
-                                redshift_source=redshift_source,
-                                cosmology=self.cosmology,
-                            ),
-                            self.galaxies,
-                        )
-                    ),
-                )
-            )
-
-    # noinspection PyUnusedLocal
-    def summarize_in_units(
-        self,
-        radii,
-        whitespace=80,
-        unit_length="arcsec",
-        unit_luminosity="eps",
-        unit_mass="solMass",
-        redshift_source=None,
-        **kwargs
-    ):
-
-        summary = ["Plane\n"]
-        prefix_plane = ""
-
-        summary += [
-            af.text_util.label_and_value_string(
-                label=prefix_plane + "redshift",
-                value=self.redshift,
-                whitespace=whitespace,
-                format_string="{:.2f}",
-            )
-        ]
-
-        summary += [
-            af.text_util.label_and_value_string(
-                label=prefix_plane + "kpc_per_arcsec",
-                value=self.kpc_per_arcsec,
-                whitespace=whitespace,
-                format_string="{:.2f}",
-            )
-        ]
-
-        angular_diameter_distance_to_earth = self.angular_diameter_distance_to_earth_in_units(
-            unit_length=unit_length
-        )
-
-        summary += [
-            af.text_util.label_and_value_string(
-                label=prefix_plane + "angular_diameter_distance_to_earth",
-                value=angular_diameter_distance_to_earth,
-                whitespace=whitespace,
-                format_string="{:.2f}",
-            )
-        ]
-
-        for galaxy in self.galaxies:
-            summary += ["\n"]
-            summary += galaxy.summarize_in_units(
-                radii=radii,
-                whitespace=whitespace,
-                unit_length=unit_length,
-                unit_luminosity=unit_luminosity,
-                unit_mass=unit_mass,
-                redshift_source=redshift_source,
-                cosmology=self.cosmology,
-            )
-
-        return summary
-
-    @property
-    def yticks(self):
-        """Compute the yticks labels of this grid_stack, used for plotting the y-axis ticks when visualizing an image \
-        """
-        return np.linspace(
-            np.amin(self.grid_stack.regular[:, 0]),
-            np.amax(self.grid_stack.regular[:, 0]),
-            4,
-        )
-=======
         return self.grid_stack.sub.unlensed_grid_2d.marching_squares_grid_pixels_to_grid_arcsec(
             grid_pixels=radial_critical_curve_indices[0], shape=lambda_radial_2d.shape)
 
@@ -1426,23 +1018,14 @@
             self.tangential_critical_curve(),
             self.radial_critical_curve(),
         ]
->>>>>>> 16559cba
-
-    @property
-    def xticks(self):
-        """Compute the xticks labels of this grid_stack, used for plotting the x-axis ticks when visualizing an \
-        image"""
-        return np.linspace(
-            np.amin(self.grid_stack.regular[:, 1]),
-            np.amax(self.grid_stack.regular[:, 1]),
-            4,
-        )
-
+
+
+class AbstractDataPlane(AbstractGriddedPlane):
     def blurred_profile_image_plane_image_1d_from_convolver_image(
         self, convolver_image
     ):
 
-        image_array = self.profile_image_from_grid(
+        image_array = self.profile_image_plane_image(
             return_in_2d=False, return_binned=True
         )
         blurring_array = self.profile_image_plane_blurring_image(return_in_2d=False)
@@ -1461,7 +1044,7 @@
                     image_array=profile_image_plane_image_1d,
                     blurring_array=profile_image_plane_blurring_image_1d,
                 ),
-                self.profile_images_of_galaxies_from_grid(
+                self.profile_image_plane_image_of_galaxies(
                     return_in_2d=False, return_binned=True
                 ),
                 self.profile_image_plane_blurring_image_of_galaxies(return_in_2d=False),
