import numpy as np
from astropy import cosmology as cosmo
from skimage import measure

import autofit as af
from autolens import exc, dimensions as dim
from autolens.array import scaled_array
from autolens.array import mapping
from autolens.lens.util import lens_util
from autolens.model import cosmology_util


class AbstractPlane(object):
    def __init__(self, redshift, galaxies, cosmology):
        """A plane of galaxies where all galaxies are at the same redshift.

        Parameters
        -----------
        redshift : float or None
            The redshift of the plane.
        galaxies : [Galaxy]
            The list of galaxies in this plane.
        cosmology : astropy.cosmology
            The cosmology associated with the plane, used to convert arc-second coordinates to physical values.
        """

        if redshift is None:

            if not galaxies:
                raise exc.RayTracingException(
                    "A redshift and no galaxies were input to a Plane. A redshift for the Plane therefore cannot be"
                    "determined"
                )
            elif not all(
                [galaxies[0].redshift == galaxy.redshift for galaxy in galaxies]
            ):
                raise exc.RayTracingException(
                    "A redshift and two or more galaxies with different redshifts were input to a Plane. A unique "
                    "Redshift for the Plane therefore cannot be determined"
                )
            else:
                redshift = galaxies[0].redshift

        self.redshift = redshift
        self.galaxies = galaxies
        self.cosmology = cosmology

    @property
    def galaxy_redshifts(self):
        return [galaxy.redshift for galaxy in self.galaxies]

    @property
    def has_light_profile(self):
        return any(list(map(lambda galaxy: galaxy.has_light_profile, self.galaxies)))

    @property
    def has_mass_profile(self):
        return any(list(map(lambda galaxy: galaxy.has_mass_profile, self.galaxies)))

    @property
    def has_pixelization(self):
        return any([galaxy.pixelization for galaxy in self.galaxies])

    @property
    def has_regularization(self):
        return any([galaxy.regularization for galaxy in self.galaxies])

    @property
    def galaxies_with_pixelization(self):
        return list(filter(lambda galaxy: galaxy.has_pixelization, self.galaxies))

    @property
    def galaxies_with_regularization(self):
        return list(filter(lambda galaxy: galaxy.has_regularization, self.galaxies))

    @property
    def pixelization(self):

        if len(self.galaxies_with_pixelization) == 0:
            return None
        if len(self.galaxies_with_pixelization) == 1:
            return self.galaxies_with_pixelization[0].pixelization
        elif len(self.galaxies_with_pixelization) > 1:
            raise exc.PixelizationException(
                "The number of galaxies with pixelizations in one plane is above 1"
            )

    @property
    def regularization(self):

        if len(self.galaxies_with_regularization) == 0:
            return None
        if len(self.galaxies_with_regularization) == 1:
            return self.galaxies_with_regularization[0].regularization
        elif len(self.galaxies_with_regularization) > 1:
            raise exc.PixelizationException(
                "The number of galaxies with regularizations in one plane is above 1"
            )

    @property
    def binned_hyper_galaxy_image_1d_of_galaxy_with_pixelization(self):
        galaxies_with_pixelization = self.galaxies_with_pixelization
        if galaxies_with_pixelization:
            return galaxies_with_pixelization[0].binned_hyper_galaxy_image_1d

    @property
    def has_hyper_galaxy(self):
        return any(list(map(lambda galaxy: galaxy.has_hyper_galaxy, self.galaxies)))

    @property
    def centres_of_galaxy_mass_profiles(self):

        galaxies_with_mass_profiles = [
            galaxy for galaxy in self.galaxies if galaxy.has_mass_profile
        ]

        mass_profile_centres = [[] for _ in range(len(galaxies_with_mass_profiles))]

        for galaxy_index, galaxy in enumerate(galaxies_with_mass_profiles):
            mass_profile_centres[galaxy_index] = [
                profile.centre for profile in galaxy.mass_profiles
            ]
        return mass_profile_centres

    @property
    def axis_ratios_of_galaxy_mass_profiles(self):
        galaxies_with_mass_profiles = [
            galaxy for galaxy in self.galaxies if galaxy.has_mass_profile
        ]

        mass_profile_axis_ratios = [[] for _ in range(len(galaxies_with_mass_profiles))]

        for galaxy_index, galaxy in enumerate(galaxies_with_mass_profiles):
            mass_profile_axis_ratios[galaxy_index] = [
                profile.axis_ratio for profile in galaxy.mass_profiles
            ]
        return mass_profile_axis_ratios

    @property
    def phis_of_galaxy_mass_profiles(self):

        galaxies_with_mass_profiles = [
            galaxy for galaxy in self.galaxies if galaxy.has_mass_profile
        ]

        mass_profile_phis = [[] for _ in range(len(galaxies_with_mass_profiles))]

        for galaxy_index, galaxy in enumerate(galaxies_with_mass_profiles):
            mass_profile_phis[galaxy_index] = [
                profile.phi for profile in galaxy.mass_profiles
            ]
        return mass_profile_phis


class AbstractPlaneCosmology(AbstractPlane):
    @property
    def arcsec_per_kpc(self):
        return cosmology_util.arcsec_per_kpc_from_redshift_and_cosmology(
            redshift=self.redshift, cosmology=self.cosmology
        )

    @property
    def kpc_per_arcsec(self):
        return 1.0 / self.arcsec_per_kpc

    def angular_diameter_distance_to_earth_in_units(self, unit_length="arcsec"):
        return cosmology_util.angular_diameter_distance_to_earth_from_redshift_and_cosmology(
            redshift=self.redshift, cosmology=self.cosmology, unit_length=unit_length
        )

    def cosmic_average_density_in_units(
        self, unit_length="arcsec", unit_mass="solMass"
    ):
        return cosmology_util.cosmic_average_density_from_redshift_and_cosmology(
            redshift=self.redshift,
            cosmology=self.cosmology,
            unit_length=unit_length,
            unit_mass=unit_mass,
        )


class AbstractPlaneLensing(AbstractPlaneCosmology):
<<<<<<< HEAD
    @reshape_returned_sub_array
    def profile_image_from_grid(
        self, grid
=======
    def __init__(self, redshift, galaxies, cosmology):
        super(AbstractPlaneCosmology, self).__init__(
            redshift=redshift, galaxies=galaxies, cosmology=cosmology
        )

    @mapping.reshape_returned_sub_array_from_grid
    def profile_image_from_grid(
        self, grid,
>>>>>>> 44b1b1fb
    ):
        """Compute the profile-image plane image of the list of galaxies of the plane's sub-grid, by summing the
        individual images of each galaxy's light profile.

        The image is calculated on the sub-grid and binned-up to the original grid by taking the mean
        value of every set of sub-pixels, provided the *returned_binned_sub_grid* bool is *True*.

        If the plane has no galaxies (or no galaxies have mass profiles) an array of all zeros the shape of the plane's
        sub-grid is returned.

        Parameters
        -----------
        grid
        """
        if self.galaxies:
            return sum(
                map(
                    lambda galaxy: galaxy.profile_image_from_grid(
                        grid=grid,
                        return_in_2d=False,
                        return_binned=False,
                        bypass_decorator=True,
                    ),
                    self.galaxies,
                )
            )
        else:
            return np.full((grid.shape[0]), 0.0)

    def profile_images_of_galaxies_from_grid(
        self, grid, return_in_2d=True, return_binned=True
    ):
        return list(
            map(
                lambda galaxy: self.profile_image_of_galaxy_from_grid_and_galaxy(
                    grid=grid,
                    galaxy=galaxy,
                    return_in_2d=return_in_2d,
                    return_binned=return_binned,
                ),
                self.galaxies,
            )
        )

<<<<<<< HEAD
    def profile_image_of_galaxy_from_grid_and_galaxy(
        self, grid, galaxy, return_in_2d=True, return_binned=True
    ):
        return galaxy.profile_image_from_grid(
            grid=grid, return_in_2d=return_in_2d, return_binned=return_binned
        )

    @reshape_returned_sub_array
    def convergence_from_grid(
        self, grid
=======
    @mapping.reshape_returned_sub_array_from_grid
    def convergence_from_grid(
        self, grid,
>>>>>>> 44b1b1fb
    ):
        """Compute the convergence of the list of galaxies of the plane's sub-grid, by summing the individual convergences \
        of each galaxy's mass profile.

        The convergence is calculated on the sub-grid and binned-up to the original grid by taking the mean
        value of every set of sub-pixels, provided the *returned_binned_sub_grid* bool is *True*.

        If the plane has no galaxies (or no galaxies have mass profiles) an array of all zeros the shape of the plane's
        sub-grid is returned.

        Parameters
        -----------
        grid : Grid
            The grid (or sub) of (y,x) arc-second coordinates at the centre of every unmasked pixel which the \
            potential is calculated on.
        """
        if self.galaxies:
            return sum(
                map(
                    lambda g: g.convergence_from_grid(
                        grid=grid,
                        return_in_2d=False,
                        return_binned=False,
                        bypass_decorator=True,
                    ),
                    self.galaxies,
                )
            )
        else:
            return np.full((grid.shape[0]), 0.0)

    @mapping.reshape_returned_sub_array_from_grid
    def potential_from_grid(
<<<<<<< HEAD
        self, grid
=======
        self, grid,
>>>>>>> 44b1b1fb
    ):
        """Compute the potential of the list of galaxies of the plane's sub-grid, by summing the individual potentials \
        of each galaxy's mass profile.

        The potential is calculated on the sub-grid and binned-up to the original grid by taking the mean
        value of every set of sub-pixels, provided the *returned_binned_sub_grid* bool is *True*.

        If the plane has no galaxies (or no galaxies have mass profiles) an array of all zeros the shape of the plane's
        sub-grid is returned.

        Parameters
        -----------
        grid : Grid
            The grid (or sub) of (y,x) arc-second coordinates at the centre of every unmasked pixel which the \
            potential is calculated on.
        """
        if self.galaxies:
            return sum(
                map(
                    lambda g: g.potential_from_grid(
                        grid=grid,
                        return_in_2d=False,
                        return_binned=False,
                        bypass_decorator=True,
                    ),
                    self.galaxies,
                )
            )
        else:
            return np.full((grid.shape[0]), 0.0)

    @mapping.reshape_returned_grid_from_grid
    def deflections_from_grid(
<<<<<<< HEAD
        self, grid
=======
        self, grid,
>>>>>>> 44b1b1fb
    ):
        if self.galaxies:
            return sum(
                map(
                    lambda g: g.deflections_from_grid(
                        grid=grid,
                        return_in_2d=False,
                        return_binned=False,
                        bypass_decorator=True,
                    ),
                    self.galaxies,
                )
            )
        else:
            return np.full((grid.shape[0], 2), 0.0)

<<<<<<< HEAD
    @reshape_returned_grid
=======
    @mapping.reshape_returned_grid_from_grid
>>>>>>> 44b1b1fb
    def traced_grid_from_grid(self, grid):
        """Trace this plane's grid_stacks to the next plane, using its deflection angles."""

        return grid - self.deflections_from_grid(
            grid=grid, return_in_2d=False, return_binned=False, bypass_decorator=False
        )

    @mapping.reshape_returned_grid_from_grid
    def deflections_via_potential_from_grid(
        self, grid
    ):
        potential_2d = self.potential_from_grid(
            grid=grid, return_in_2d=True, return_binned=False
        )

        deflections_y_2d = np.gradient(potential_2d, grid.in_2d[:, 0, 0], axis=0)
        deflections_x_2d = np.gradient(potential_2d, grid.in_2d[0, :, 1], axis=1)

        return np.stack((deflections_y_2d, deflections_x_2d), axis=-1)

    @mapping.reshape_returned_sub_array_from_grid
    def lensing_jacobian_a11_from_grid(
        self, grid
    ):

        deflections_2d = self.deflections_from_grid(
            grid=grid, return_in_2d=True, return_binned=False
        )

        return 1.0 - np.gradient(deflections_2d[:, :, 1], grid.in_2d[0, :, 1], axis=1)

    @mapping.reshape_returned_sub_array_from_grid
    def lensing_jacobian_a12_from_grid(
        self, grid
    ):

        deflections_2d = self.deflections_from_grid(
            grid=grid, return_in_2d=True, return_binned=False
        )

        return -1.0 * np.gradient(deflections_2d[:, :, 1], grid.in_2d[:, 0, 0], axis=0)

    @mapping.reshape_returned_sub_array_from_grid
    def lensing_jacobian_a21_from_grid(
        self, grid
    ):

        deflections_2d = self.deflections_from_grid(
            grid=grid, return_in_2d=True, return_binned=False
        )

        return -1.0 * np.gradient(deflections_2d[:, :, 0], grid.in_2d[0, :, 1], axis=1)

    @mapping.reshape_returned_sub_array_from_grid
    def lensing_jacobian_a22_from_grid(
        self, grid
    ):

        deflections_2d = self.deflections_from_grid(
            grid=grid, return_in_2d=True, return_binned=False
        )

        return 1 - np.gradient(deflections_2d[:, :, 0], grid.in_2d[:, 0, 0], axis=0)

    def lensing_jacobian_from_grid(self, grid, return_in_2d=True, return_binned=True):

        a11 = self.lensing_jacobian_a11_from_grid(
            grid=grid, return_in_2d=return_in_2d, return_binned=return_binned
        )

        a12 = self.lensing_jacobian_a12_from_grid(
            grid=grid, return_in_2d=return_in_2d, return_binned=return_binned
        )

        a21 = self.lensing_jacobian_a21_from_grid(
            grid=grid, return_in_2d=return_in_2d, return_binned=return_binned
        )

        a22 = self.lensing_jacobian_a22_from_grid(
            grid=grid, return_in_2d=return_in_2d, return_binned=return_binned
        )

        return np.array([[a11, a12], [a21, a22]])

    @mapping.reshape_returned_sub_array_from_grid
    def convergence_via_jacobian_from_grid(
        self, grid
    ):

        jacobian = self.lensing_jacobian_from_grid(
            grid=grid, return_in_2d=False, return_binned=False
        )

        convergence = 1 - 0.5 * (jacobian[0, 0] + jacobian[1, 1])

        return convergence

<<<<<<< HEAD
    @reshape_returned_sub_array
=======
    @mapping.reshape_returned_sub_array_from_grid
>>>>>>> 44b1b1fb
    def shear_via_jacobian_from_grid(self, grid):

        jacobian = self.lensing_jacobian_from_grid(
            grid=grid, return_in_2d=True, return_binned=False
        )

        gamma_1 = 0.5 * (jacobian[1, 1] - jacobian[0, 0])
        gamma_2 = -0.5 * (jacobian[0, 1] + jacobian[1, 0])

        return (gamma_1 ** 2 + gamma_2 ** 2) ** 0.5

    @mapping.reshape_returned_sub_array_from_grid
    def tangential_eigen_value_from_grid(
        self, grid
    ):

        convergence = self.convergence_via_jacobian_from_grid(
            grid=grid, return_in_2d=False, return_binned=False
        )

        shear = self.shear_via_jacobian_from_grid(
            grid=grid, return_in_2d=False, return_binned=False
        )

        return 1 - convergence - shear

<<<<<<< HEAD
    @reshape_returned_sub_array
=======
    @mapping.reshape_returned_sub_array_from_grid
>>>>>>> 44b1b1fb
    def radial_eigen_value_from_grid(self, grid):

        convergence = self.convergence_via_jacobian_from_grid(
            grid=grid, return_in_2d=False, return_binned=False
        )

        shear = self.shear_via_jacobian_from_grid(
            grid=grid, return_in_2d=False, return_binned=False
        )

        return 1 - convergence + shear

<<<<<<< HEAD
    @reshape_returned_sub_array
=======
    @mapping.reshape_returned_sub_array_from_grid
>>>>>>> 44b1b1fb
    def magnification_from_grid(self, grid):

        jacobian = self.lensing_jacobian_from_grid(
            grid=grid, return_in_2d=False, return_binned=False
        )

        det_jacobian = jacobian[0, 0] * jacobian[1, 1] - jacobian[0, 1] * jacobian[1, 0]

        return 1 / det_jacobian

    def tangential_critical_curve_from_grid(self, grid):

        lambda_tangential_2d = self.tangential_eigen_value_from_grid(
            grid=grid, return_in_2d=True, return_binned=False
        )

        tangential_critical_curve_indices = measure.find_contours(
            lambda_tangential_2d, 0
        )

        if len(tangential_critical_curve_indices) == 0:
            return []

        return grid.marching_squares_grid_pixels_to_grid_arcsec(
            grid_pixels=tangential_critical_curve_indices[0],
            shape=lambda_tangential_2d.shape,
        )

    def radial_critical_curve_from_grid(self, grid):

        lambda_radial_2d = self.radial_eigen_value_from_grid(
            grid=grid, return_in_2d=True, return_binned=False
        )

        radial_critical_curve_indices = measure.find_contours(lambda_radial_2d, 0)

        if len(radial_critical_curve_indices) == 0:
            return []

        return grid.marching_squares_grid_pixels_to_grid_arcsec(
            grid_pixels=radial_critical_curve_indices[0], shape=lambda_radial_2d.shape
        )

    def tangential_caustic_from_grid(self, grid):

        tangential_critical_curve = self.tangential_critical_curve_from_grid(grid=grid)

        if len(tangential_critical_curve) == 0:
            return []

        deflections_1d = self.deflections_from_grid(
            grid=tangential_critical_curve, bypass_decorator=True
        )

        return tangential_critical_curve - deflections_1d

    def radial_caustic_from_grid(self, grid):

        radial_critical_curve = self.radial_critical_curve_from_grid(grid=grid)

        if len(radial_critical_curve) == 0:
            return []

        deflections_1d = self.deflections_from_grid(
            grid=radial_critical_curve, bypass_decorator=True
        )

        return radial_critical_curve - deflections_1d

    def critical_curves_from_grid(self, grid):
        return [
            self.tangential_critical_curve_from_grid(grid=grid),
            self.radial_critical_curve_from_grid(grid=grid),
        ]

    def caustics_from_grid(self, grid):
        return [
            self.tangential_caustic_from_grid(grid=grid),
            self.radial_caustic_from_grid(grid=grid),
        ]

    def luminosities_of_galaxies_within_circles_in_units(
        self, radius: dim.Length, unit_luminosity="eps", exposure_time=None
    ):
        """Compute the total luminosity of all galaxies in this plane within a circle of specified radius.

        See *galaxy.light_within_circle* and *light_profiles.light_within_circle* for details \
        of how this is performed.

        Parameters
        ----------
        radius : float
            The radius of the circle to compute the dimensionless mass within.
        unit_luminosity : str
            The units the luminosity is returned in (eps | counts).
        exposure_time : float
            The exposure time of the observation, which converts luminosity from electrons per second units to counts.
        """
        return list(
            map(
                lambda galaxy: galaxy.luminosity_within_circle_in_units(
                    radius=radius,
                    unit_luminosity=unit_luminosity,
                    exposure_time=exposure_time,
                    cosmology=self.cosmology,
                ),
                self.galaxies,
            )
        )

    def luminosities_of_galaxies_within_ellipses_in_units(
        self, major_axis: dim.Length, unit_luminosity="eps", exposure_time=None
    ):
        """
        Compute the total luminosity of all galaxies in this plane within a ellipse of specified major-axis.

        The value returned by this integral is dimensionless, and a conversion factor can be specified to convert it \
        to a physical value (e.g. the photometric zeropoint).

        See *galaxy.light_within_ellipse* and *light_profiles.light_within_ellipse* for details
        of how this is performed.

        Parameters
        ----------
        major_axis : float
            The major-axis radius of the ellipse.
        unit_luminosity : str
            The units the luminosity is returned in (eps | counts).
        exposure_time : float
            The exposure time of the observation, which converts luminosity from electrons per second units to counts.
        """
        return list(
            map(
                lambda galaxy: galaxy.luminosity_within_ellipse_in_units(
                    major_axis=major_axis,
                    unit_luminosity=unit_luminosity,
                    exposure_time=exposure_time,
                    cosmology=self.cosmology,
                ),
                self.galaxies,
            )
        )

    def masses_of_galaxies_within_circles_in_units(
        self, radius: dim.Length, unit_mass="solMass", redshift_source=None
    ):
        """Compute the total mass of all galaxies in this plane within a circle of specified radius.

        See *galaxy.angular_mass_within_circle* and *mass_profiles.angular_mass_within_circle* for details
        of how this is performed.

        Parameters
        ----------
        redshift_source
        radius : float
            The radius of the circle to compute the dimensionless mass within.
        unit_mass : str
            The units the mass is returned in (angular | solMass).

        """
        return list(
            map(
                lambda galaxy: galaxy.mass_within_circle_in_units(
                    radius=radius,
                    unit_mass=unit_mass,
                    redshift_source=redshift_source,
                    cosmology=self.cosmology,
                ),
                self.galaxies,
            )
        )

    def masses_of_galaxies_within_ellipses_in_units(
        self, major_axis: dim.Length, unit_mass="solMass", redshift_source=None
    ):
        """Compute the total mass of all galaxies in this plane within a ellipse of specified major-axis.

        See *galaxy.angular_mass_within_ellipse* and *mass_profiles.angular_mass_within_ellipse* for details \
        of how this is performed.

        Parameters
        ----------
        redshift_source
        unit_mass
        major_axis : float
            The major-axis radius of the ellipse.

        """
        return list(
            map(
                lambda galaxy: galaxy.mass_within_ellipse_in_units(
                    major_axis=major_axis,
                    unit_mass=unit_mass,
                    redshift_source=redshift_source,
                    cosmology=self.cosmology,
                ),
                self.galaxies,
            )
        )

    def einstein_radius_in_units(self, unit_length="arcsec"):

        if self.has_mass_profile:
            return sum(
                filter(
                    None,
                    list(
                        map(
                            lambda galaxy: galaxy.einstein_radius_in_units(
                                unit_length=unit_length, cosmology=self.cosmology
                            ),
                            self.galaxies,
                        )
                    ),
                )
            )

    def einstein_mass_in_units(self, unit_mass="solMass", redshift_source=None):

        if self.has_mass_profile:
            return sum(
                filter(
                    None,
                    list(
                        map(
                            lambda galaxy: galaxy.einstein_mass_in_units(
                                unit_mass=unit_mass,
                                redshift_source=redshift_source,
                                cosmology=self.cosmology,
                            ),
                            self.galaxies,
                        )
                    ),
                )
            )


class AbstractPlaneData(AbstractPlaneLensing):
    def __init__(self, redshift, galaxies, cosmology):

        super(AbstractPlaneData, self).__init__(
            redshift=redshift, galaxies=galaxies, cosmology=cosmology
        )

    @mapping.reshape_returned_array_from_grid_and_psf
    def blurred_profile_image_from_grid_and_psf(
<<<<<<< HEAD
        self,
        grid,
        psf,
        preload_blurring_grid=None,
=======
        self, grid, psf, blurring_grid,
>>>>>>> 44b1b1fb
    ):

        profile_image = self.profile_image_from_grid(
            grid=grid, bypass_decorator=False
        )

        if preload_blurring_grid is None:
            preload_blurring_grid = grid.blurring_grid_from_psf_shape(
                psf_shape=psf.shape
            )

        blurring_image = self.profile_image_from_grid(
            grid=preload_blurring_grid,
            return_in_2d=True,
            return_binned=True,
            bypass_decorator=False,
        )

        return psf.convolve(profile_image + blurring_image)

    def blurred_profile_images_of_galaxies_from_grid_and_psf(
<<<<<<< HEAD
        self,
        grid,
        psf,
        preload_blurring_grid=None,
        return_in_2d=True,
=======
        self, grid, psf, blurring_grid, return_in_2d=True,
>>>>>>> 44b1b1fb
    ):
        return [
            galaxy.blurred_profile_image_from_grid_and_psf(
                grid=grid,
                psf=psf,
                preload_blurring_grid=preload_blurring_grid,
                return_in_2d=return_in_2d,
            )
            for galaxy in self.galaxies
        ]

    @mapping.reshape_returned_array_from_grid_and_convolver
    def blurred_profile_image_from_grid_and_convolver(
<<<<<<< HEAD
        self,
        grid,
        convolver,
        preload_blurring_grid=None
=======
        self, grid, convolver, blurring_grid,
>>>>>>> 44b1b1fb
    ):

        if preload_blurring_grid is None:
            preload_blurring_grid = grid.blurring_grid_from_psf_shape(
                psf_shape=convolver.psf.shape
            )

        if convolver.blurring_mask is None:
            blurring_mask = grid.mask.blurring_mask_from_psf_shape(
                psf_shape=convolver.psf.shape
            )
            convolver = convolver.convolver_with_blurring_mask_added(
                blurring_mask=blurring_mask
            )

        image_array = self.profile_image_from_grid(
            grid=grid, return_in_2d=False, return_binned=True
        )

        blurring_array = self.profile_image_from_grid(
            grid=preload_blurring_grid, return_in_2d=False, return_binned=True
        )

        return convolver.convolve_image(
            image_array=image_array, blurring_array=blurring_array
        )

    def blurred_profile_images_of_galaxies_from_grid_and_convolver(
<<<<<<< HEAD
        self,
        grid,
        convolver,
        preload_blurring_grid=None,
        return_in_2d=True,
=======
        self, grid, convolver, blurring_grid, return_in_2d=True,
>>>>>>> 44b1b1fb
    ):
        return [
            galaxy.blurred_profile_image_from_grid_and_convolver(
                grid=grid,
                convolver=convolver,
                preload_blurring_grid=preload_blurring_grid,
                return_in_2d=return_in_2d,
            )
            for galaxy in self.galaxies
        ]

    def profile_visibilities_from_grid_and_transformer(self, grid, transformer):

        profile_image_1d = self.profile_image_from_grid(
            grid=grid, return_in_2d=False, return_binned=True
        )

        return transformer.visibilities_from_image_1d(image_1d=profile_image_1d)

    def pixelization_grid_from_grid(self, grid):

        if not self.has_pixelization:
            return None

        binned_hyper_galaxy_image_1d = (
            self.binned_hyper_galaxy_image_1d_of_galaxy_with_pixelization
        )

        return self.pixelization.pixelization_grid_from_grid(
            grid=grid,
            cluster_grid=grid.binned,
            hyper_image=binned_hyper_galaxy_image_1d,
        )

    def mapper_from_grid_and_pixelization_grid(
        self, grid, pixelization_grid, inversion_uses_border=False
    ):

        galaxies_with_pixelization = list(
            filter(lambda galaxy: galaxy.pixelization is not None, self.galaxies)
        )

        if len(galaxies_with_pixelization) == 0:
            return None
        if len(galaxies_with_pixelization) == 1:

            pixelization = galaxies_with_pixelization[0].pixelization

            return pixelization.mapper_from_grid_and_pixelization_grid(
                grid=grid,
                pixelization_grid=pixelization_grid,
                inversion_uses_border=inversion_uses_border,
                hyper_image=galaxies_with_pixelization[0].hyper_galaxy_image_1d,
            )

        elif len(galaxies_with_pixelization) > 1:
            raise exc.PixelizationException(
                "The number of galaxies with pixelizations in one plane is above 1"
            )

    def plane_image_from_grid(self, grid):
        return lens_util.plane_image_of_galaxies_from_grid(
            shape=grid.mask.shape,
            grid=grid.unlensed_unsubbed_1d,
            galaxies=self.galaxies,
        )

    def hyper_noise_map_1d_from_noise_map_1d(self, noise_map_1d):
        hyper_noise_maps_1d = self.hyper_noise_maps_1d_of_galaxies_from_noise_map_1d(
            noise_map_1d=noise_map_1d
        )
        hyper_noise_maps_1d = [
            hyper_noise_map
            for hyper_noise_map in hyper_noise_maps_1d
            if hyper_noise_map is not None
        ]
        return sum(hyper_noise_maps_1d)

    def hyper_noise_maps_1d_of_galaxies_from_noise_map_1d(self, noise_map_1d):
        """For a contribution map and noise-map, use the model hyper_galaxy galaxies to compute a hyper noise-map.

        Parameters
        -----------
        noise_map_1d : imaging.NoiseMap or ndarray
            An array describing the RMS standard deviation error in each pixel, preferably in units of electrons per
            second.
        """
        hyper_noise_maps_1d = []

        for galaxy in self.galaxies:
            if galaxy.hyper_galaxy is not None:

                hyper_noise_map_1d = galaxy.hyper_galaxy.hyper_noise_map_from_hyper_images_and_noise_map(
                    noise_map=noise_map_1d,
                    hyper_model_image=galaxy.hyper_model_image_1d,
                    hyper_galaxy_image=galaxy.hyper_galaxy_image_1d,
                )

                hyper_noise_maps_1d.append(hyper_noise_map_1d)

            else:

                hyper_noise_maps_1d.append(None)

        return hyper_noise_maps_1d

    @property
    def contribution_maps_1d_of_galaxies(self):

        contribution_maps_1d = []

        for galaxy in self.galaxies:

            if galaxy.hyper_galaxy is not None:

                contribution_map = galaxy.hyper_galaxy.contribution_map_from_hyper_images(
                    hyper_model_image=galaxy.hyper_model_image_1d,
                    hyper_galaxy_image=galaxy.hyper_galaxy_image_1d,
                )

                contribution_maps_1d.append(contribution_map)

            else:

                contribution_maps_1d.append(None)

        return contribution_maps_1d

    @property
    def yticks(self):
        """Compute the yticks labels of this grid, used for plotting the y-axis ticks when visualizing an image \
        """
        return np.linspace(np.amin(self.grid[:, 0]), np.amax(self.grid[:, 0]), 4)

    @property
    def xticks(self):
        """Compute the xticks labels of this grid, used for plotting the x-axis ticks when visualizing an \
        image"""
        return np.linspace(np.amin(self.grid[:, 1]), np.amax(self.grid[:, 1]), 4)


class Plane(AbstractPlaneData):
    def __init__(self, redshift=None, galaxies=None, cosmology=cosmo.Planck15):

        super(Plane, self).__init__(
            redshift=redshift, galaxies=galaxies, cosmology=cosmology
        )

    # noinspection PyUnusedLocal
    def summarize_in_units(
        self,
        radii,
        whitespace=80,
        unit_length="arcsec",
        unit_luminosity="eps",
        unit_mass="solMass",
        redshift_source=None,
        **kwargs
    ):

        summary = ["Plane\n"]
        prefix_plane = ""

        summary += [
            af.text_util.label_and_value_string(
                label=prefix_plane + "redshift",
                value=self.redshift,
                whitespace=whitespace,
                format_string="{:.2f}",
            )
        ]

        summary += [
            af.text_util.label_and_value_string(
                label=prefix_plane + "kpc_per_arcsec",
                value=self.kpc_per_arcsec,
                whitespace=whitespace,
                format_string="{:.2f}",
            )
        ]

        angular_diameter_distance_to_earth = self.angular_diameter_distance_to_earth_in_units(
            unit_length=unit_length
        )

        summary += [
            af.text_util.label_and_value_string(
                label=prefix_plane + "angular_diameter_distance_to_earth",
                value=angular_diameter_distance_to_earth,
                whitespace=whitespace,
                format_string="{:.2f}",
            )
        ]

        for galaxy in self.galaxies:
            summary += ["\n"]
            summary += galaxy.summarize_in_units(
                radii=radii,
                whitespace=whitespace,
                unit_length=unit_length,
                unit_luminosity=unit_luminosity,
                unit_mass=unit_mass,
                redshift_source=redshift_source,
                cosmology=self.cosmology,
            )

        return summary


class PlanePositions(object):
    def __init__(
        self, redshift, galaxies, positions, compute_deflections=True, cosmology=None
    ):
        """A plane represents a set of galaxies at a given redshift in a ray-tracer_normal and the positions of image-plane \
        coordinates which mappers close to one another in the source-plane.

        Parameters
        -----------
        galaxies : [Galaxy]
            The list of lens galaxies in this plane.
        positions : [[[]]]
            The (y,x) arc-second coordinates of image-plane pixels which (are expected to) mappers to the same
            location(s) in the final source-plane.
        compute_deflections : bool
            If true, the deflection-angles of this plane's coordinates are calculated use its galaxy's mass-profiles.
        """

        self.redshift = redshift
        self.galaxies = galaxies
        self.positions = positions

        if compute_deflections:

            def calculate_deflections(pos):
                return sum(
                    map(lambda galaxy: galaxy.deflections_from_grid(pos), galaxies)
                )

            self.deflections = list(
                map(lambda pos: calculate_deflections(pos), self.positions)
            )

        self.cosmology = cosmology

    def trace_to_next_plane(self):
        """Trace the positions to the next plane."""
        return list(
            map(
                lambda positions, deflections: np.subtract(positions, deflections),
                self.positions,
                self.deflections,
            )
        )


class PlaneImage(scaled_array.ScaledRectangularPixelArray):
    def __init__(self, array, pixel_scales, grid, origin=(0.0, 0.0)):
        self.grid = grid
        super(PlaneImage, self).__init__(
            array=array, pixel_scales=pixel_scales, origin=origin
        )<|MERGE_RESOLUTION|>--- conflicted
+++ resolved
@@ -153,6 +153,12 @@
 
 
 class AbstractPlaneCosmology(AbstractPlane):
+    def __init__(self, redshift, galaxies, cosmology):
+
+        super(AbstractPlaneCosmology, self).__init__(
+            redshift=redshift, galaxies=galaxies, cosmology=cosmology
+        )
+
     @property
     def arcsec_per_kpc(self):
         return cosmology_util.arcsec_per_kpc_from_redshift_and_cosmology(
@@ -180,11 +186,6 @@
 
 
 class AbstractPlaneLensing(AbstractPlaneCosmology):
-<<<<<<< HEAD
-    @reshape_returned_sub_array
-    def profile_image_from_grid(
-        self, grid
-=======
     def __init__(self, redshift, galaxies, cosmology):
         super(AbstractPlaneCosmology, self).__init__(
             redshift=redshift, galaxies=galaxies, cosmology=cosmology
@@ -193,7 +194,6 @@
     @mapping.reshape_returned_sub_array_from_grid
     def profile_image_from_grid(
         self, grid,
->>>>>>> 44b1b1fb
     ):
         """Compute the profile-image plane image of the list of galaxies of the plane's sub-grid, by summing the
         individual images of each galaxy's light profile.
@@ -206,7 +206,12 @@
 
         Parameters
         -----------
-        grid
+        return_in_2d : bool
+            If *True*, the returned array is mapped to its unmasked 2D shape, if *False* it is the masked 1D shape.
+        return_binned : bool
+            If *True*, the returned array which is computed on a sub-grid is binned up to the grid dimensions \
+            by taking the mean of all sub-gridded values. If *False*, the array is returned on the dimensions of the \
+            sub-grid.
         """
         if self.galaxies:
             return sum(
@@ -228,32 +233,16 @@
     ):
         return list(
             map(
-                lambda galaxy: self.profile_image_of_galaxy_from_grid_and_galaxy(
-                    grid=grid,
-                    galaxy=galaxy,
-                    return_in_2d=return_in_2d,
-                    return_binned=return_binned,
+                lambda galaxy: galaxy.profile_image_from_grid(
+                    grid=grid, return_in_2d=return_in_2d, return_binned=return_binned
                 ),
                 self.galaxies,
             )
         )
 
-<<<<<<< HEAD
-    def profile_image_of_galaxy_from_grid_and_galaxy(
-        self, grid, galaxy, return_in_2d=True, return_binned=True
-    ):
-        return galaxy.profile_image_from_grid(
-            grid=grid, return_in_2d=return_in_2d, return_binned=return_binned
-        )
-
-    @reshape_returned_sub_array
-    def convergence_from_grid(
-        self, grid
-=======
     @mapping.reshape_returned_sub_array_from_grid
     def convergence_from_grid(
         self, grid,
->>>>>>> 44b1b1fb
     ):
         """Compute the convergence of the list of galaxies of the plane's sub-grid, by summing the individual convergences \
         of each galaxy's mass profile.
@@ -269,6 +258,14 @@
         grid : Grid
             The grid (or sub) of (y,x) arc-second coordinates at the centre of every unmasked pixel which the \
             potential is calculated on.
+        galaxies : [galaxy.Galaxy]
+            The galaxies whose mass profiles are used to compute the surface densities.
+        return_in_2d : bool
+            If *True*, the returned array is mapped to its unmasked 2D shape, if *False* it is the masked 1D shape.
+        return_binned : bool
+            If *True*, the returned array which is computed on a sub-grid is binned up to the grid dimensions \
+            by taking the mean of all sub-gridded values. If *False*, the array is returned on the dimensions of the \
+            sub-grid.
         """
         if self.galaxies:
             return sum(
@@ -287,11 +284,7 @@
 
     @mapping.reshape_returned_sub_array_from_grid
     def potential_from_grid(
-<<<<<<< HEAD
-        self, grid
-=======
         self, grid,
->>>>>>> 44b1b1fb
     ):
         """Compute the potential of the list of galaxies of the plane's sub-grid, by summing the individual potentials \
         of each galaxy's mass profile.
@@ -307,6 +300,14 @@
         grid : Grid
             The grid (or sub) of (y,x) arc-second coordinates at the centre of every unmasked pixel which the \
             potential is calculated on.
+        galaxies : [galaxy.Galaxy]
+            The galaxies whose mass profiles are used to compute the surface densities.
+        return_in_2d : bool
+            If *True*, the returned array is mapped to its unmasked 2D shape, if *False* it is the masked 1D shape.
+        return_binned : bool
+            If *True*, the returned array which is computed on a sub-grid is binned up to the grid dimensions \
+            by taking the mean of all sub-gridded values. If *False*, the array is returned on the dimensions of the \
+            sub-grid.
         """
         if self.galaxies:
             return sum(
@@ -325,11 +326,7 @@
 
     @mapping.reshape_returned_grid_from_grid
     def deflections_from_grid(
-<<<<<<< HEAD
-        self, grid
-=======
         self, grid,
->>>>>>> 44b1b1fb
     ):
         if self.galaxies:
             return sum(
@@ -346,11 +343,7 @@
         else:
             return np.full((grid.shape[0], 2), 0.0)
 
-<<<<<<< HEAD
-    @reshape_returned_grid
-=======
     @mapping.reshape_returned_grid_from_grid
->>>>>>> 44b1b1fb
     def traced_grid_from_grid(self, grid):
         """Trace this plane's grid_stacks to the next plane, using its deflection angles."""
 
@@ -448,11 +441,7 @@
 
         return convergence
 
-<<<<<<< HEAD
-    @reshape_returned_sub_array
-=======
-    @mapping.reshape_returned_sub_array_from_grid
->>>>>>> 44b1b1fb
+    @mapping.reshape_returned_sub_array_from_grid
     def shear_via_jacobian_from_grid(self, grid):
 
         jacobian = self.lensing_jacobian_from_grid(
@@ -479,11 +468,7 @@
 
         return 1 - convergence - shear
 
-<<<<<<< HEAD
-    @reshape_returned_sub_array
-=======
-    @mapping.reshape_returned_sub_array_from_grid
->>>>>>> 44b1b1fb
+    @mapping.reshape_returned_sub_array_from_grid
     def radial_eigen_value_from_grid(self, grid):
 
         convergence = self.convergence_via_jacobian_from_grid(
@@ -496,11 +481,7 @@
 
         return 1 - convergence + shear
 
-<<<<<<< HEAD
-    @reshape_returned_sub_array
-=======
-    @mapping.reshape_returned_sub_array_from_grid
->>>>>>> 44b1b1fb
+    @mapping.reshape_returned_sub_array_from_grid
     def magnification_from_grid(self, grid):
 
         jacobian = self.lensing_jacobian_from_grid(
@@ -747,27 +728,15 @@
 
     @mapping.reshape_returned_array_from_grid_and_psf
     def blurred_profile_image_from_grid_and_psf(
-<<<<<<< HEAD
-        self,
-        grid,
-        psf,
-        preload_blurring_grid=None,
-=======
         self, grid, psf, blurring_grid,
->>>>>>> 44b1b1fb
     ):
 
         profile_image = self.profile_image_from_grid(
             grid=grid, bypass_decorator=False
         )
 
-        if preload_blurring_grid is None:
-            preload_blurring_grid = grid.blurring_grid_from_psf_shape(
-                psf_shape=psf.shape
-            )
-
         blurring_image = self.profile_image_from_grid(
-            grid=preload_blurring_grid,
+            grid=blurring_grid,
             return_in_2d=True,
             return_binned=True,
             bypass_decorator=False,
@@ -776,21 +745,13 @@
         return psf.convolve(profile_image + blurring_image)
 
     def blurred_profile_images_of_galaxies_from_grid_and_psf(
-<<<<<<< HEAD
-        self,
-        grid,
-        psf,
-        preload_blurring_grid=None,
-        return_in_2d=True,
-=======
         self, grid, psf, blurring_grid, return_in_2d=True,
->>>>>>> 44b1b1fb
     ):
         return [
             galaxy.blurred_profile_image_from_grid_and_psf(
                 grid=grid,
                 psf=psf,
-                preload_blurring_grid=preload_blurring_grid,
+                blurring_grid=blurring_grid,
                 return_in_2d=return_in_2d,
             )
             for galaxy in self.galaxies
@@ -798,20 +759,12 @@
 
     @mapping.reshape_returned_array_from_grid_and_convolver
     def blurred_profile_image_from_grid_and_convolver(
-<<<<<<< HEAD
-        self,
-        grid,
-        convolver,
-        preload_blurring_grid=None
-=======
         self, grid, convolver, blurring_grid,
->>>>>>> 44b1b1fb
-    ):
-
-        if preload_blurring_grid is None:
-            preload_blurring_grid = grid.blurring_grid_from_psf_shape(
-                psf_shape=convolver.psf.shape
-            )
+    ):
+
+        image_array = self.profile_image_from_grid(
+            grid=grid, return_in_2d=False, return_binned=True
+        )
 
         if convolver.blurring_mask is None:
             blurring_mask = grid.mask.blurring_mask_from_psf_shape(
@@ -821,12 +774,8 @@
                 blurring_mask=blurring_mask
             )
 
-        image_array = self.profile_image_from_grid(
-            grid=grid, return_in_2d=False, return_binned=True
-        )
-
         blurring_array = self.profile_image_from_grid(
-            grid=preload_blurring_grid, return_in_2d=False, return_binned=True
+            grid=blurring_grid, return_in_2d=False, return_binned=True
         )
 
         return convolver.convolve_image(
@@ -834,21 +783,13 @@
         )
 
     def blurred_profile_images_of_galaxies_from_grid_and_convolver(
-<<<<<<< HEAD
-        self,
-        grid,
-        convolver,
-        preload_blurring_grid=None,
-        return_in_2d=True,
-=======
         self, grid, convolver, blurring_grid, return_in_2d=True,
->>>>>>> 44b1b1fb
     ):
         return [
             galaxy.blurred_profile_image_from_grid_and_convolver(
                 grid=grid,
                 convolver=convolver,
-                preload_blurring_grid=preload_blurring_grid,
+                blurring_grid=blurring_grid,
                 return_in_2d=return_in_2d,
             )
             for galaxy in self.galaxies
@@ -861,6 +802,16 @@
         )
 
         return transformer.visibilities_from_image_1d(image_1d=profile_image_1d)
+
+    def profile_visibilities_of_galaxies_from_grid_and_transformer(
+        self, grid, transformer
+    ):
+        return [
+            galaxy.profile_visibilities_from_grid_and_transformer(
+                grid=grid, transformer=transformer
+            )
+            for galaxy in self.galaxies
+        ]
 
     def pixelization_grid_from_grid(self, grid):
 
