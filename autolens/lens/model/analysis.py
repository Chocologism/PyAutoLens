from astropy import cosmology as cosmo
import copy
import json
import logging
import numpy as np
import os
from os import path
from scipy.stats import norm
from typing import Dict, Optional, List

import autofit as af
import autoarray as aa

from autogalaxy.analysis.analysis import AnalysisDataset as AgAnalysisDataset

from autolens.lens.model.preloads import Preloads

from autolens import exc
from autolens.lens.model.maker import FitMaker
from autolens.lens.model.visualizer import Visualizer
from autolens.lens.ray_tracing import Tracer
from autolens.lens.model.settings import SettingsLens

logger = logging.getLogger(__name__)

logger.setLevel(level="INFO")


class AnalysisLensing:
<<<<<<< HEAD
    def __init__(
        self, settings_lens: SettingsLens = SettingsLens(), cosmology=cosmo.Planck15
    ):
        """
        Analysis classes are used by PyAutoFit to fit a model to a dataset via a non-linear search.

        This abstract Analysis class has attributes and methods for all model-fits which include lensing calculations,
        but does not perform a model-fit by itself (and is therefore only inherited from).
=======
    def __init__(self, settings_lens, cosmology=cosmo.Planck15):
>>>>>>> e21329cd

        This class stores the Cosmology used for the analysis and settings that control specific aspects of the lensing
        calculation, for example how close the brightest pixels in the lensed source have to trace within one another
        in the source plane for the model to not be discarded.

        Parameters
        ----------
        settings_lens
            Settings controlling the lens calculation, for example how close the lensed source's multiple images have
            to trace within one another in the source plane for the model to not be discarded.
        cosmology
            The Cosmology assumed for this analysis.
        """
        self.cosmology = cosmology
        self.settings_lens = settings_lens or SettingsLens()

    def tracer_for_instance(
        self, instance: af.ModelInstance, profiling_dict: Optional[Dict] = None
    ) -> Tracer:
        """
        Create a `Tracer` from the galaxies contained in a model instance.

        If PyAutoFit's profiling tools are used with the analsyis class, this function may receive a `profiling_dict`
        which times how long each set of the model-fit takes to perform.

        Parameters
        ----------
        instance
            An instance of the model that is fitted to the data by this analysis (whose parameters may have been set
            via a non-linear search).

        Returns
        -------
        Tracer
            An instance of the Tracer class that is used to then fit the dataset.
        """
        if hasattr(instance, "perturbation"):
            instance.galaxies.subhalo = instance.perturbation

        return Tracer.from_galaxies(
            galaxies=instance.galaxies,
            cosmology=self.cosmology,
            profiling_dict=profiling_dict,
        )


class AnalysisDataset(AgAnalysisDataset, AnalysisLensing):
    def __init__(
        self,
        dataset,
        positions: aa.Grid2DIrregular = None,
        hyper_dataset_result=None,
        cosmology=cosmo.Planck15,
<<<<<<< HEAD
        settings_pixelization: aa.SettingsPixelization = aa.SettingsPixelization(),
        settings_inversion: aa.SettingsInversion = aa.SettingsInversion(),
        settings_lens: SettingsLens = SettingsLens(),
=======
        settings_pixelization:aa.SettingsPixelization=None,
        settings_inversion:aa.SettingsInversion=None,
        settings_lens:SettingsLens=None,
>>>>>>> e21329cd
    ):
        """
        Analysis classes are used by PyAutoFit to fit a model to a dataset via a non-linear search.

        This abstract Analysis class has attributes and methods for all model-fits which fit the model to a dataset
        (e.g. imaging or interferometer data).

        This class stores the Cosmology used for the analysis and settings that control aspects of the calculation,
        including how pixelizations, inversions and lensing calculations are performed.

        Parameters
        ----------
        dataset
            The imaging, interferometer or other dataset that the model if fitted too.
        positions
            Image-pixel coordinates in arc-seconds corresponding to the multiple images of the lensed source galaxy.
            If the `settings_lens` attribute has a `positions_threshold`, these positions must trace within this
            threshold of one another in the source-plane or else the model is discarded.
        cosmology
            The AstroPy Cosmology assumed for this analysis.
        settings_pixelization
            settings controlling how a pixelization is fitted during the model-fit, for example if a border is used
            when creating the pixelization.
        settings_inversion
            Settings controlling how an inversion is fitted during the model-fit, for example which linear algebra
            formalism is used.
        settings_lens
            Settings controlling the lens calculation, for example how close the lensed source's multiple images have
            to trace within one another in the source plane for the model to not be discarded.
        """

        super().__init__(
            dataset=dataset,
            hyper_dataset_result=hyper_dataset_result,
            cosmology=cosmology,
            settings_pixelization=settings_pixelization,
            settings_inversion=settings_inversion,
        )

        AnalysisLensing.__init__(
            self=self, settings_lens=settings_lens, cosmology=cosmology
        )

        self.positions = positions

        self.settings_lens = settings_lens or SettingsLens()

        self.preloads = Preloads()

    def set_preloads(self, paths: af.DirectoryPaths, model: af.Collection):
        """
        It is common for the model to have components whose parameters are all fixed, and thus the way that component
        fits the data does not change. For example, if all parameter associated with the light profiles of galaxies
        in the model are fixed, the image generated from these galaxies will not change irrespective of the model
        parameters chosen by the non-linear search.

        Preloading exploits this to speed up the log likelihood function, by inspecting the model and storing in memory
        quantities that do not change. For the example above, the image of all galaxies would be stored in memory and
        to perform every fit in the `log_likelihood_funtion`.

        This function sets up all preload quantities, which are described fully in the `preloads` modules. This
        occurs directly before the non-linear search begins, to ensure the model parameterization is fixed.

<<<<<<< HEAD
        Parameters
        ----------
        paths
            The PyAutoFit paths object which manages all paths, e.g. where the non-linear search outputs are stored,
            visualization and the pickled objects used by the aggregator output by this function.
        model
            The PyAutoFit model object, which includes model components representing the galaxies that are fitted to
            the imaging data.
        """
        try:
            os.makedirs(paths.profile_path)
        except FileExistsError:
            pass
=======
        os.makedirs(paths.profile_path, exist_ok=True)
>>>>>>> e21329cd

        fit_maker = FitMaker(model=model, fit_func=self.fit_func)

        fit_0 = fit_maker.fit_via_model(unit_value=0.45)
        fit_1 = fit_maker.fit_via_model(unit_value=0.55)

        if fit_0 is None or fit_1 is None:
            self.preloads = Preloads(failed=True)
        else:
            self.preloads = Preloads.setup_all_via_fits(fit_0=fit_0, fit_1=fit_1)
            self.preloads.check_via_fit(fit=fit_0)

        self.preloads.output_info_to_summary(file_path=paths.profile_path)

    def check_and_replace_hyper_images(self, paths: af.DirectoryPaths):
        """
        Using a the result of a previous model-fit, a hyper-dataset can be set up which adapts aspects of the model
        (e.g. the pixelization, regularization scheme) to the properties of the dataset being fitted.

        If the model-fit is being resumed from a previous run, this function checks that the model image and galaxy
        images used to set up the hyper-dataset are identical to those used previously. If they are not, it replaces
        them with the previous hyper image. This ensures consistency in the log likelihood function.

        Parameters
        ----------
        paths
            The PyAutoFit paths object which manages all paths, e.g. where the non-linear search outputs are stored,
            visualization and the pickled objects used by the aggregator output by this function.
        """
        try:
            hyper_model_image = paths.load_object("hyper_model_image")

            if np.max(abs(hyper_model_image - self.hyper_model_image)) > 1e-8:

                logger.info(
                    "ANALYSIS - Hyper image loaded from pickle different to that set in Analysis class."
                    "Overwriting hyper images with values loaded from pickles."
                )

                self.hyper_model_image = hyper_model_image

                hyper_galaxy_image_path_dict = paths.load_object(
                    "hyper_galaxy_image_path_dict"
                )
                self.hyper_galaxy_image_path_dict = hyper_galaxy_image_path_dict

        except (FileNotFoundError, AttributeError, KeyError):
            pass

    def modify_after_fit(
        self, paths: af.DirectoryPaths, model: af.AbstractPriorModel, result: af.Result
    ) -> "AnalysisDataset":
        """
        Call functions that perform tasks after a model-fit is completed, for example ensuring the figure of merit
        has not changed from previous estimates and resetting preloads.

        Parameters
        ----------
        paths
            The PyAutoFit paths object which manages all paths, e.g. where the non-linear search outputs are stored,
            visualization and the pickled objects used by the aggregator output by this function.
        model
            The PyAutoFit model object, which includes model components representing the galaxies that are fitted to
            the imaging data.
        result
            The result of the model fit that has just been completed.
        """

        self.output_or_check_figure_of_merit_sanity(paths=paths, result=result)
        self.preloads.reset_all()

        return self

    def log_likelihood_cap_from(
        self, stochastic_log_likelihoods_json_file: str
    ) -> float:
        """
        Certain `Inversion`'s have stochasticity in their log likelihood estimate (e.g. due to how different KMeans
        seeds change the pixelization constructed by a `VoronoiBrightnessImage` pixelization).

        A log likelihood cap can be applied to model-fits performed using these `Inversion`'s to improve error and
        posterior estimates. This log likelihood cap is estimated from a list of stochastic log likelihoods, where
        these log likelihoods are computed using the same model but with different KMeans seeds.

        This function computes the log likelihood cap of a model-fit by loading a set of stochastic log likelihoods
        from a .json file and fitting them with a 1D Gaussian. The cap is the mean value of this Gaussian.

        Parameters
        ----------
        stochastic_log_likelihoods_json_file
            A .json file which loads an ndarray of stochastic log likelihoods, which are likelihoods computed using the
            same model but with different KMeans seeds.

        Returns
        -------
        float
            A log likelihood cap which is applied in a stochastic model-fit to give improved error and posterior
            estimates.
        """
        try:
            with open(stochastic_log_likelihoods_json_file, "r") as f:
                stochastic_log_likelihoods = np.asarray(json.load(f))
        except FileNotFoundError:
            raise exc.AnalysisException(
                "The file 'stochastic_log_likelihoods.json' could not be found in the output of the model-fitting results"
                "in the analysis before the stochastic analysis. Rerun PyAutoLens with `stochastic_outputs=True` in the"
                "`general.ini` configuration file."
            )

        mean, sigma = norm.fit(stochastic_log_likelihoods)

        return mean

    def stochastic_log_likelihoods_for_instance(self, instance) -> List[float]:
        raise NotImplementedError()

    def save_stochastic_outputs(
        self, paths: af.DirectoryPaths, samples: af.OptimizerSamples
    ):
        """
        Certain `Inversion`'s have stochasticity in their log likelihood estimate (e.g. due to how different KMeans
        seeds change the pixelization constructed by a `VoronoiBrightnessImage` pixelization).

        This function computes the stochastic log likelihoods of such a model, which are the log likelihoods computed
        using the same model but with different KMeans seeds.

        It outputs these stochastic likelihoods to a format which can be loaded via PyAutoFit's database tools, and
        may also be loaded if this analysis is extended with a stochastic model-fit that applies a log likelihood cap.

        This function also outputs visualization showing a histogram of the stochastic likelihood distribution.

        Parameters
        ----------
        paths
            The PyAutoFit paths object which manages all paths, e.g. where the non-linear search outputs are stored,
            visualization and the pickled objects used by the aggregator output by this function.
        samples
            A PyAutoFit object which contains the samples of the non-linear search, for example the chains of an MCMC
            run of samples of the nested sampler.
        """
        stochastic_log_likelihoods_json_file = path.join(
            paths.output_path, "stochastic_log_likelihoods.json"
        )

        try:
            with open(stochastic_log_likelihoods_json_file, "r") as f:
                stochastic_log_likelihoods = np.asarray(json.load(f))
        except FileNotFoundError:
            instance = samples.max_log_likelihood_instance
            stochastic_log_likelihoods = self.stochastic_log_likelihoods_for_instance(
                instance=instance
            )

        if stochastic_log_likelihoods is None:
            return

        with open(stochastic_log_likelihoods_json_file, "w") as outfile:
            json.dump(
                [float(evidence) for evidence in stochastic_log_likelihoods], outfile
            )

        paths.save_object("stochastic_log_likelihoods", stochastic_log_likelihoods)

        visualizer = Visualizer(visualize_path=paths.image_path)

        visualizer.visualize_stochastic_histogram(
            stochastic_log_likelihoods=stochastic_log_likelihoods,
            max_log_evidence=np.max(samples.log_likelihood_list),
            histogram_bins=self.settings_lens.stochastic_histogram_bins,
        )

    @property
    def no_positions(self):

        analysis = copy.deepcopy(self)

        analysis.positions = None
        analysis.settings_lens.positions_threshold = None

        return analysis

    @property
    def fit_func(self):
        raise NotImplementedError
<|MERGE_RESOLUTION|>--- conflicted
+++ resolved
@@ -1,367 +1,352 @@
-from astropy import cosmology as cosmo
-import copy
-import json
-import logging
-import numpy as np
-import os
-from os import path
-from scipy.stats import norm
-from typing import Dict, Optional, List
-
-import autofit as af
-import autoarray as aa
-
-from autogalaxy.analysis.analysis import AnalysisDataset as AgAnalysisDataset
-
-from autolens.lens.model.preloads import Preloads
-
-from autolens import exc
-from autolens.lens.model.maker import FitMaker
-from autolens.lens.model.visualizer import Visualizer
-from autolens.lens.ray_tracing import Tracer
-from autolens.lens.model.settings import SettingsLens
-
-logger = logging.getLogger(__name__)
-
-logger.setLevel(level="INFO")
-
-
-class AnalysisLensing:
-<<<<<<< HEAD
-    def __init__(
-        self, settings_lens: SettingsLens = SettingsLens(), cosmology=cosmo.Planck15
-    ):
-        """
-        Analysis classes are used by PyAutoFit to fit a model to a dataset via a non-linear search.
-
-        This abstract Analysis class has attributes and methods for all model-fits which include lensing calculations,
-        but does not perform a model-fit by itself (and is therefore only inherited from).
-=======
-    def __init__(self, settings_lens, cosmology=cosmo.Planck15):
->>>>>>> e21329cd
-
-        This class stores the Cosmology used for the analysis and settings that control specific aspects of the lensing
-        calculation, for example how close the brightest pixels in the lensed source have to trace within one another
-        in the source plane for the model to not be discarded.
-
-        Parameters
-        ----------
-        settings_lens
-            Settings controlling the lens calculation, for example how close the lensed source's multiple images have
-            to trace within one another in the source plane for the model to not be discarded.
-        cosmology
-            The Cosmology assumed for this analysis.
-        """
-        self.cosmology = cosmology
-        self.settings_lens = settings_lens or SettingsLens()
-
-    def tracer_for_instance(
-        self, instance: af.ModelInstance, profiling_dict: Optional[Dict] = None
-    ) -> Tracer:
-        """
-        Create a `Tracer` from the galaxies contained in a model instance.
-
-        If PyAutoFit's profiling tools are used with the analsyis class, this function may receive a `profiling_dict`
-        which times how long each set of the model-fit takes to perform.
-
-        Parameters
-        ----------
-        instance
-            An instance of the model that is fitted to the data by this analysis (whose parameters may have been set
-            via a non-linear search).
-
-        Returns
-        -------
-        Tracer
-            An instance of the Tracer class that is used to then fit the dataset.
-        """
-        if hasattr(instance, "perturbation"):
-            instance.galaxies.subhalo = instance.perturbation
-
-        return Tracer.from_galaxies(
-            galaxies=instance.galaxies,
-            cosmology=self.cosmology,
-            profiling_dict=profiling_dict,
-        )
-
-
-class AnalysisDataset(AgAnalysisDataset, AnalysisLensing):
-    def __init__(
-        self,
-        dataset,
-        positions: aa.Grid2DIrregular = None,
-        hyper_dataset_result=None,
-        cosmology=cosmo.Planck15,
-<<<<<<< HEAD
-        settings_pixelization: aa.SettingsPixelization = aa.SettingsPixelization(),
-        settings_inversion: aa.SettingsInversion = aa.SettingsInversion(),
-        settings_lens: SettingsLens = SettingsLens(),
-=======
-        settings_pixelization:aa.SettingsPixelization=None,
-        settings_inversion:aa.SettingsInversion=None,
-        settings_lens:SettingsLens=None,
->>>>>>> e21329cd
-    ):
-        """
-        Analysis classes are used by PyAutoFit to fit a model to a dataset via a non-linear search.
-
-        This abstract Analysis class has attributes and methods for all model-fits which fit the model to a dataset
-        (e.g. imaging or interferometer data).
-
-        This class stores the Cosmology used for the analysis and settings that control aspects of the calculation,
-        including how pixelizations, inversions and lensing calculations are performed.
-
-        Parameters
-        ----------
-        dataset
-            The imaging, interferometer or other dataset that the model if fitted too.
-        positions
-            Image-pixel coordinates in arc-seconds corresponding to the multiple images of the lensed source galaxy.
-            If the `settings_lens` attribute has a `positions_threshold`, these positions must trace within this
-            threshold of one another in the source-plane or else the model is discarded.
-        cosmology
-            The AstroPy Cosmology assumed for this analysis.
-        settings_pixelization
-            settings controlling how a pixelization is fitted during the model-fit, for example if a border is used
-            when creating the pixelization.
-        settings_inversion
-            Settings controlling how an inversion is fitted during the model-fit, for example which linear algebra
-            formalism is used.
-        settings_lens
-            Settings controlling the lens calculation, for example how close the lensed source's multiple images have
-            to trace within one another in the source plane for the model to not be discarded.
-        """
-
-        super().__init__(
-            dataset=dataset,
-            hyper_dataset_result=hyper_dataset_result,
-            cosmology=cosmology,
-            settings_pixelization=settings_pixelization,
-            settings_inversion=settings_inversion,
-        )
-
-        AnalysisLensing.__init__(
-            self=self, settings_lens=settings_lens, cosmology=cosmology
-        )
-
-        self.positions = positions
-
-        self.settings_lens = settings_lens or SettingsLens()
-
-        self.preloads = Preloads()
-
-    def set_preloads(self, paths: af.DirectoryPaths, model: af.Collection):
-        """
-        It is common for the model to have components whose parameters are all fixed, and thus the way that component
-        fits the data does not change. For example, if all parameter associated with the light profiles of galaxies
-        in the model are fixed, the image generated from these galaxies will not change irrespective of the model
-        parameters chosen by the non-linear search.
-
-        Preloading exploits this to speed up the log likelihood function, by inspecting the model and storing in memory
-        quantities that do not change. For the example above, the image of all galaxies would be stored in memory and
-        to perform every fit in the `log_likelihood_funtion`.
-
-        This function sets up all preload quantities, which are described fully in the `preloads` modules. This
-        occurs directly before the non-linear search begins, to ensure the model parameterization is fixed.
-
-<<<<<<< HEAD
-        Parameters
-        ----------
-        paths
-            The PyAutoFit paths object which manages all paths, e.g. where the non-linear search outputs are stored,
-            visualization and the pickled objects used by the aggregator output by this function.
-        model
-            The PyAutoFit model object, which includes model components representing the galaxies that are fitted to
-            the imaging data.
-        """
-        try:
-            os.makedirs(paths.profile_path)
-        except FileExistsError:
-            pass
-=======
-        os.makedirs(paths.profile_path, exist_ok=True)
->>>>>>> e21329cd
-
-        fit_maker = FitMaker(model=model, fit_func=self.fit_func)
-
-        fit_0 = fit_maker.fit_via_model(unit_value=0.45)
-        fit_1 = fit_maker.fit_via_model(unit_value=0.55)
-
-        if fit_0 is None or fit_1 is None:
-            self.preloads = Preloads(failed=True)
-        else:
-            self.preloads = Preloads.setup_all_via_fits(fit_0=fit_0, fit_1=fit_1)
-            self.preloads.check_via_fit(fit=fit_0)
-
-        self.preloads.output_info_to_summary(file_path=paths.profile_path)
-
-    def check_and_replace_hyper_images(self, paths: af.DirectoryPaths):
-        """
-        Using a the result of a previous model-fit, a hyper-dataset can be set up which adapts aspects of the model
-        (e.g. the pixelization, regularization scheme) to the properties of the dataset being fitted.
-
-        If the model-fit is being resumed from a previous run, this function checks that the model image and galaxy
-        images used to set up the hyper-dataset are identical to those used previously. If they are not, it replaces
-        them with the previous hyper image. This ensures consistency in the log likelihood function.
-
-        Parameters
-        ----------
-        paths
-            The PyAutoFit paths object which manages all paths, e.g. where the non-linear search outputs are stored,
-            visualization and the pickled objects used by the aggregator output by this function.
-        """
-        try:
-            hyper_model_image = paths.load_object("hyper_model_image")
-
-            if np.max(abs(hyper_model_image - self.hyper_model_image)) > 1e-8:
-
-                logger.info(
-                    "ANALYSIS - Hyper image loaded from pickle different to that set in Analysis class."
-                    "Overwriting hyper images with values loaded from pickles."
-                )
-
-                self.hyper_model_image = hyper_model_image
-
-                hyper_galaxy_image_path_dict = paths.load_object(
-                    "hyper_galaxy_image_path_dict"
-                )
-                self.hyper_galaxy_image_path_dict = hyper_galaxy_image_path_dict
-
-        except (FileNotFoundError, AttributeError, KeyError):
-            pass
-
-    def modify_after_fit(
-        self, paths: af.DirectoryPaths, model: af.AbstractPriorModel, result: af.Result
-    ) -> "AnalysisDataset":
-        """
-        Call functions that perform tasks after a model-fit is completed, for example ensuring the figure of merit
-        has not changed from previous estimates and resetting preloads.
-
-        Parameters
-        ----------
-        paths
-            The PyAutoFit paths object which manages all paths, e.g. where the non-linear search outputs are stored,
-            visualization and the pickled objects used by the aggregator output by this function.
-        model
-            The PyAutoFit model object, which includes model components representing the galaxies that are fitted to
-            the imaging data.
-        result
-            The result of the model fit that has just been completed.
-        """
-
-        self.output_or_check_figure_of_merit_sanity(paths=paths, result=result)
-        self.preloads.reset_all()
-
-        return self
-
-    def log_likelihood_cap_from(
-        self, stochastic_log_likelihoods_json_file: str
-    ) -> float:
-        """
-        Certain `Inversion`'s have stochasticity in their log likelihood estimate (e.g. due to how different KMeans
-        seeds change the pixelization constructed by a `VoronoiBrightnessImage` pixelization).
-
-        A log likelihood cap can be applied to model-fits performed using these `Inversion`'s to improve error and
-        posterior estimates. This log likelihood cap is estimated from a list of stochastic log likelihoods, where
-        these log likelihoods are computed using the same model but with different KMeans seeds.
-
-        This function computes the log likelihood cap of a model-fit by loading a set of stochastic log likelihoods
-        from a .json file and fitting them with a 1D Gaussian. The cap is the mean value of this Gaussian.
-
-        Parameters
-        ----------
-        stochastic_log_likelihoods_json_file
-            A .json file which loads an ndarray of stochastic log likelihoods, which are likelihoods computed using the
-            same model but with different KMeans seeds.
-
-        Returns
-        -------
-        float
-            A log likelihood cap which is applied in a stochastic model-fit to give improved error and posterior
-            estimates.
-        """
-        try:
-            with open(stochastic_log_likelihoods_json_file, "r") as f:
-                stochastic_log_likelihoods = np.asarray(json.load(f))
-        except FileNotFoundError:
-            raise exc.AnalysisException(
-                "The file 'stochastic_log_likelihoods.json' could not be found in the output of the model-fitting results"
-                "in the analysis before the stochastic analysis. Rerun PyAutoLens with `stochastic_outputs=True` in the"
-                "`general.ini` configuration file."
-            )
-
-        mean, sigma = norm.fit(stochastic_log_likelihoods)
-
-        return mean
-
-    def stochastic_log_likelihoods_for_instance(self, instance) -> List[float]:
-        raise NotImplementedError()
-
-    def save_stochastic_outputs(
-        self, paths: af.DirectoryPaths, samples: af.OptimizerSamples
-    ):
-        """
-        Certain `Inversion`'s have stochasticity in their log likelihood estimate (e.g. due to how different KMeans
-        seeds change the pixelization constructed by a `VoronoiBrightnessImage` pixelization).
-
-        This function computes the stochastic log likelihoods of such a model, which are the log likelihoods computed
-        using the same model but with different KMeans seeds.
-
-        It outputs these stochastic likelihoods to a format which can be loaded via PyAutoFit's database tools, and
-        may also be loaded if this analysis is extended with a stochastic model-fit that applies a log likelihood cap.
-
-        This function also outputs visualization showing a histogram of the stochastic likelihood distribution.
-
-        Parameters
-        ----------
-        paths
-            The PyAutoFit paths object which manages all paths, e.g. where the non-linear search outputs are stored,
-            visualization and the pickled objects used by the aggregator output by this function.
-        samples
-            A PyAutoFit object which contains the samples of the non-linear search, for example the chains of an MCMC
-            run of samples of the nested sampler.
-        """
-        stochastic_log_likelihoods_json_file = path.join(
-            paths.output_path, "stochastic_log_likelihoods.json"
-        )
-
-        try:
-            with open(stochastic_log_likelihoods_json_file, "r") as f:
-                stochastic_log_likelihoods = np.asarray(json.load(f))
-        except FileNotFoundError:
-            instance = samples.max_log_likelihood_instance
-            stochastic_log_likelihoods = self.stochastic_log_likelihoods_for_instance(
-                instance=instance
-            )
-
-        if stochastic_log_likelihoods is None:
-            return
-
-        with open(stochastic_log_likelihoods_json_file, "w") as outfile:
-            json.dump(
-                [float(evidence) for evidence in stochastic_log_likelihoods], outfile
-            )
-
-        paths.save_object("stochastic_log_likelihoods", stochastic_log_likelihoods)
-
-        visualizer = Visualizer(visualize_path=paths.image_path)
-
-        visualizer.visualize_stochastic_histogram(
-            stochastic_log_likelihoods=stochastic_log_likelihoods,
-            max_log_evidence=np.max(samples.log_likelihood_list),
-            histogram_bins=self.settings_lens.stochastic_histogram_bins,
-        )
-
-    @property
-    def no_positions(self):
-
-        analysis = copy.deepcopy(self)
-
-        analysis.positions = None
-        analysis.settings_lens.positions_threshold = None
-
-        return analysis
-
-    @property
-    def fit_func(self):
-        raise NotImplementedError
+from astropy import cosmology as cosmo
+import copy
+import json
+import logging
+import numpy as np
+import os
+from os import path
+from scipy.stats import norm
+from typing import Dict, Optional, List
+
+import autofit as af
+import autoarray as aa
+
+from autogalaxy.analysis.analysis import AnalysisDataset as AgAnalysisDataset
+
+from autolens.lens.model.preloads import Preloads
+
+from autolens import exc
+from autolens.lens.model.maker import FitMaker
+from autolens.lens.model.visualizer import Visualizer
+from autolens.lens.ray_tracing import Tracer
+from autolens.lens.model.settings import SettingsLens
+
+logger = logging.getLogger(__name__)
+
+logger.setLevel(level="INFO")
+
+
+class AnalysisLensing:
+
+    def __init__(
+        self, settings_lens: SettingsLens = SettingsLens(), cosmology=cosmo.Planck15
+    ):
+        """
+        Analysis classes are used by PyAutoFit to fit a model to a dataset via a non-linear search.
+
+        This abstract Analysis class has attributes and methods for all model-fits which include lensing calculations,
+        but does not perform a model-fit by itself (and is therefore only inherited from).
+
+        This class stores the Cosmology used for the analysis and settings that control specific aspects of the lensing
+        calculation, for example how close the brightest pixels in the lensed source have to trace within one another
+        in the source plane for the model to not be discarded.
+
+        Parameters
+        ----------
+        settings_lens
+            Settings controlling the lens calculation, for example how close the lensed source's multiple images have
+            to trace within one another in the source plane for the model to not be discarded.
+        cosmology
+            The Cosmology assumed for this analysis.
+        """
+        self.cosmology = cosmology
+        self.settings_lens = settings_lens or SettingsLens()
+
+    def tracer_for_instance(
+        self, instance: af.ModelInstance, profiling_dict: Optional[Dict] = None
+    ) -> Tracer:
+        """
+        Create a `Tracer` from the galaxies contained in a model instance.
+
+        If PyAutoFit's profiling tools are used with the analsyis class, this function may receive a `profiling_dict`
+        which times how long each set of the model-fit takes to perform.
+
+        Parameters
+        ----------
+        instance
+            An instance of the model that is fitted to the data by this analysis (whose parameters may have been set
+            via a non-linear search).
+
+        Returns
+        -------
+        Tracer
+            An instance of the Tracer class that is used to then fit the dataset.
+        """
+        if hasattr(instance, "perturbation"):
+            instance.galaxies.subhalo = instance.perturbation
+
+        return Tracer.from_galaxies(
+            galaxies=instance.galaxies,
+            cosmology=self.cosmology,
+            profiling_dict=profiling_dict,
+        )
+
+
+class AnalysisDataset(AgAnalysisDataset, AnalysisLensing):
+    def __init__(
+        self,
+        dataset,
+        positions: aa.Grid2DIrregular = None,
+        hyper_dataset_result=None,
+        cosmology=cosmo.Planck15,
+        settings_pixelization:aa.SettingsPixelization=None,
+        settings_inversion:aa.SettingsInversion=None,
+        settings_lens:SettingsLens=None,
+    ):
+        """
+        Analysis classes are used by PyAutoFit to fit a model to a dataset via a non-linear search.
+
+        This abstract Analysis class has attributes and methods for all model-fits which fit the model to a dataset
+        (e.g. imaging or interferometer data).
+
+        This class stores the Cosmology used for the analysis and settings that control aspects of the calculation,
+        including how pixelizations, inversions and lensing calculations are performed.
+
+        Parameters
+        ----------
+        dataset
+            The imaging, interferometer or other dataset that the model if fitted too.
+        positions
+            Image-pixel coordinates in arc-seconds corresponding to the multiple images of the lensed source galaxy.
+            If the `settings_lens` attribute has a `positions_threshold`, these positions must trace within this
+            threshold of one another in the source-plane or else the model is discarded.
+        cosmology
+            The AstroPy Cosmology assumed for this analysis.
+        settings_pixelization
+            settings controlling how a pixelization is fitted during the model-fit, for example if a border is used
+            when creating the pixelization.
+        settings_inversion
+            Settings controlling how an inversion is fitted during the model-fit, for example which linear algebra
+            formalism is used.
+        settings_lens
+            Settings controlling the lens calculation, for example how close the lensed source's multiple images have
+            to trace within one another in the source plane for the model to not be discarded.
+        """
+
+        super().__init__(
+            dataset=dataset,
+            hyper_dataset_result=hyper_dataset_result,
+            cosmology=cosmology,
+            settings_pixelization=settings_pixelization,
+            settings_inversion=settings_inversion,
+        )
+
+        AnalysisLensing.__init__(
+            self=self, settings_lens=settings_lens, cosmology=cosmology
+        )
+
+        self.positions = positions
+
+        self.settings_lens = settings_lens or SettingsLens()
+
+        self.preloads = Preloads()
+
+    def set_preloads(self, paths: af.DirectoryPaths, model: af.Collection):
+        """
+        It is common for the model to have components whose parameters are all fixed, and thus the way that component
+        fits the data does not change. For example, if all parameter associated with the light profiles of galaxies
+        in the model are fixed, the image generated from these galaxies will not change irrespective of the model
+        parameters chosen by the non-linear search.
+
+        Preloading exploits this to speed up the log likelihood function, by inspecting the model and storing in memory
+        quantities that do not change. For the example above, the image of all galaxies would be stored in memory and
+        to perform every fit in the `log_likelihood_funtion`.
+
+        This function sets up all preload quantities, which are described fully in the `preloads` modules. This
+        occurs directly before the non-linear search begins, to ensure the model parameterization is fixed.
+
+        Parameters
+        ----------
+        paths
+            The PyAutoFit paths object which manages all paths, e.g. where the non-linear search outputs are stored,
+            visualization and the pickled objects used by the aggregator output by this function.
+        model
+            The PyAutoFit model object, which includes model components representing the galaxies that are fitted to
+            the imaging data.
+        """
+
+        os.makedirs(paths.profile_path, exist_ok=True)
+
+        fit_maker = FitMaker(model=model, fit_func=self.fit_func)
+
+        fit_0 = fit_maker.fit_via_model(unit_value=0.45)
+        fit_1 = fit_maker.fit_via_model(unit_value=0.55)
+
+        if fit_0 is None or fit_1 is None:
+            self.preloads = Preloads(failed=True)
+        else:
+            self.preloads = Preloads.setup_all_via_fits(fit_0=fit_0, fit_1=fit_1)
+            self.preloads.check_via_fit(fit=fit_0)
+
+        self.preloads.output_info_to_summary(file_path=paths.profile_path)
+
+    def check_and_replace_hyper_images(self, paths: af.DirectoryPaths):
+        """
+        Using a the result of a previous model-fit, a hyper-dataset can be set up which adapts aspects of the model
+        (e.g. the pixelization, regularization scheme) to the properties of the dataset being fitted.
+
+        If the model-fit is being resumed from a previous run, this function checks that the model image and galaxy
+        images used to set up the hyper-dataset are identical to those used previously. If they are not, it replaces
+        them with the previous hyper image. This ensures consistency in the log likelihood function.
+
+        Parameters
+        ----------
+        paths
+            The PyAutoFit paths object which manages all paths, e.g. where the non-linear search outputs are stored,
+            visualization and the pickled objects used by the aggregator output by this function.
+        """
+        try:
+            hyper_model_image = paths.load_object("hyper_model_image")
+
+            if np.max(abs(hyper_model_image - self.hyper_model_image)) > 1e-8:
+
+                logger.info(
+                    "ANALYSIS - Hyper image loaded from pickle different to that set in Analysis class."
+                    "Overwriting hyper images with values loaded from pickles."
+                )
+
+                self.hyper_model_image = hyper_model_image
+
+                hyper_galaxy_image_path_dict = paths.load_object(
+                    "hyper_galaxy_image_path_dict"
+                )
+                self.hyper_galaxy_image_path_dict = hyper_galaxy_image_path_dict
+
+        except (FileNotFoundError, AttributeError, KeyError):
+            pass
+
+    def modify_after_fit(
+        self, paths: af.DirectoryPaths, model: af.AbstractPriorModel, result: af.Result
+    ) -> "AnalysisDataset":
+        """
+        Call functions that perform tasks after a model-fit is completed, for example ensuring the figure of merit
+        has not changed from previous estimates and resetting preloads.
+
+        Parameters
+        ----------
+        paths
+            The PyAutoFit paths object which manages all paths, e.g. where the non-linear search outputs are stored,
+            visualization and the pickled objects used by the aggregator output by this function.
+        model
+            The PyAutoFit model object, which includes model components representing the galaxies that are fitted to
+            the imaging data.
+        result
+            The result of the model fit that has just been completed.
+        """
+
+        self.output_or_check_figure_of_merit_sanity(paths=paths, result=result)
+        self.preloads.reset_all()
+
+        return self
+
+    def log_likelihood_cap_from(
+        self, stochastic_log_likelihoods_json_file: str
+    ) -> float:
+        """
+        Certain `Inversion`'s have stochasticity in their log likelihood estimate (e.g. due to how different KMeans
+        seeds change the pixelization constructed by a `VoronoiBrightnessImage` pixelization).
+
+        A log likelihood cap can be applied to model-fits performed using these `Inversion`'s to improve error and
+        posterior estimates. This log likelihood cap is estimated from a list of stochastic log likelihoods, where
+        these log likelihoods are computed using the same model but with different KMeans seeds.
+
+        This function computes the log likelihood cap of a model-fit by loading a set of stochastic log likelihoods
+        from a .json file and fitting them with a 1D Gaussian. The cap is the mean value of this Gaussian.
+
+        Parameters
+        ----------
+        stochastic_log_likelihoods_json_file
+            A .json file which loads an ndarray of stochastic log likelihoods, which are likelihoods computed using the
+            same model but with different KMeans seeds.
+
+        Returns
+        -------
+        float
+            A log likelihood cap which is applied in a stochastic model-fit to give improved error and posterior
+            estimates.
+        """
+        try:
+            with open(stochastic_log_likelihoods_json_file, "r") as f:
+                stochastic_log_likelihoods = np.asarray(json.load(f))
+        except FileNotFoundError:
+            raise exc.AnalysisException(
+                "The file 'stochastic_log_likelihoods.json' could not be found in the output of the model-fitting results"
+                "in the analysis before the stochastic analysis. Rerun PyAutoLens with `stochastic_outputs=True` in the"
+                "`general.ini` configuration file."
+            )
+
+        mean, sigma = norm.fit(stochastic_log_likelihoods)
+
+        return mean
+
+    def stochastic_log_likelihoods_for_instance(self, instance) -> List[float]:
+        raise NotImplementedError()
+
+    def save_stochastic_outputs(
+        self, paths: af.DirectoryPaths, samples: af.OptimizerSamples
+    ):
+        """
+        Certain `Inversion`'s have stochasticity in their log likelihood estimate (e.g. due to how different KMeans
+        seeds change the pixelization constructed by a `VoronoiBrightnessImage` pixelization).
+
+        This function computes the stochastic log likelihoods of such a model, which are the log likelihoods computed
+        using the same model but with different KMeans seeds.
+
+        It outputs these stochastic likelihoods to a format which can be loaded via PyAutoFit's database tools, and
+        may also be loaded if this analysis is extended with a stochastic model-fit that applies a log likelihood cap.
+
+        This function also outputs visualization showing a histogram of the stochastic likelihood distribution.
+
+        Parameters
+        ----------
+        paths
+            The PyAutoFit paths object which manages all paths, e.g. where the non-linear search outputs are stored,
+            visualization and the pickled objects used by the aggregator output by this function.
+        samples
+            A PyAutoFit object which contains the samples of the non-linear search, for example the chains of an MCMC
+            run of samples of the nested sampler.
+        """
+        stochastic_log_likelihoods_json_file = path.join(
+            paths.output_path, "stochastic_log_likelihoods.json"
+        )
+
+        try:
+            with open(stochastic_log_likelihoods_json_file, "r") as f:
+                stochastic_log_likelihoods = np.asarray(json.load(f))
+        except FileNotFoundError:
+            instance = samples.max_log_likelihood_instance
+            stochastic_log_likelihoods = self.stochastic_log_likelihoods_for_instance(
+                instance=instance
+            )
+
+        if stochastic_log_likelihoods is None:
+            return
+
+        with open(stochastic_log_likelihoods_json_file, "w") as outfile:
+            json.dump(
+                [float(evidence) for evidence in stochastic_log_likelihoods], outfile
+            )
+
+        paths.save_object("stochastic_log_likelihoods", stochastic_log_likelihoods)
+
+        visualizer = Visualizer(visualize_path=paths.image_path)
+
+        visualizer.visualize_stochastic_histogram(
+            stochastic_log_likelihoods=stochastic_log_likelihoods,
+            max_log_evidence=np.max(samples.log_likelihood_list),
+            histogram_bins=self.settings_lens.stochastic_histogram_bins,
+        )
+
+    @property
+    def no_positions(self):
+
+        analysis = copy.deepcopy(self)
+
+        analysis.positions = None
+        analysis.settings_lens.positions_threshold = None
+
+        return analysis
+
+    @property
+    def fit_func(self):
+        raise NotImplementedError