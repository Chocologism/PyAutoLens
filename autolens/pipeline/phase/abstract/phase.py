--- conflicted
+++ resolved
@@ -10,18 +10,10 @@
 
     @af.convert_paths
     def __init__(
-<<<<<<< HEAD
-        self,
-        phase_name,
-        phase_tag=None,
-        phase_folders=tuple(),
-        optimizer_class=af.MultiNest,
-=======
             self,
             paths,
             *,
             optimizer_class=af.MultiNest,
->>>>>>> 357d2e58
     ):
         """
         A phase in an lens pipeline. Uses the set non_linear optimizer to try to fit
@@ -34,13 +26,7 @@
         """
 
         super().__init__(
-<<<<<<< HEAD
-            phase_name=phase_name,
-            phase_tag=phase_tag,
-            phase_folders=phase_folders,
-=======
             paths=paths,
->>>>>>> 357d2e58
             optimizer_class=optimizer_class,
         )
 
