--- conflicted
+++ resolved
@@ -189,15 +189,9 @@
         """
         phase = self.make_hyper_phase()
 
-<<<<<<< HEAD
-        lens_data = ld.LensData(
-            imaging_data=data,
-            mask=results.last.mask_2d,
-=======
         lens_data = ld.LensImagingData(
             imaging_data=data,
             mask=results.last.mask,
->>>>>>> 1d051a81
             trimmed_psf_shape=cast(phase_imaging.PhaseImaging, phase).psf_shape,
             positions=results.last.positions,
             positions_threshold=cast(
@@ -353,15 +347,9 @@
         """
         phase = self.make_hyper_phase()
 
-<<<<<<< HEAD
-        lens_data = ld.LensData(
-            imaging_data=data,
-            mask=results.last.mask_2d,
-=======
         lens_data = ld.LensImagingData(
             imaging_data=data,
             mask=results.last.mask,
->>>>>>> 1d051a81
             trimmed_psf_shape=cast(phase_imaging.PhaseImaging, phase).psf_shape,
             positions=results.last.positions,
             positions_threshold=cast(
