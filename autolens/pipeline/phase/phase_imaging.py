import copy

import numpy as np
from astropy import cosmology as cosmo

from autofit import conf
from autofit.mapper import prior as p
from autofit.mapper.model import ModelInstance
from autofit.optimize import non_linear
from autofit.tools.phase_property import PhaseProperty
from autolens import exc
from autolens.data.array import grids
from autolens.data.plotters import ccd_plotters
from autolens.lens import ray_tracing, lens_data as ld, lens_fit, sensitivity_fit
from autolens.lens.plotters import ray_tracing_plotters, lens_fit_plotters, \
    sensitivity_fit_plotters
from autolens.model.galaxy import galaxy as g
from autolens.model.inversion import pixelizations as px
from autolens.model.inversion import regularization as rg
from autolens.pipeline import tagging as tag
from autolens.pipeline.phase.phase import Phase, setup_phase_mask

class PhaseImaging(Phase):

    def __init__(self, phase_name, tag_phases=True, phase_folders=None,
                 optimizer_class=non_linear.MultiNest,
                 sub_grid_size=2, bin_up_factor=None, image_psf_shape=None,
                 inversion_psf_shape=None, positions_threshold=None, mask_function=None,
                 inner_mask_radii=None,
                 interp_pixel_scale=None, cosmology=cosmo.Planck15,
                 auto_link_priors=False):

        """

        A phase in an lens pipeline. Uses the set non_linear optimizer to try to fit models and hyper
        passed to it.

        Parameters
        ----------
        optimizer_class: class
            The class of a non_linear optimizer
        sub_grid_size: int
            The side length of the subgrid
        """

        if tag_phases:

            phase_tag = tag.phase_tag_from_phase_settings(sub_grid_size=sub_grid_size,
                                                          bin_up_factor=bin_up_factor,
                                                          image_psf_shape=image_psf_shape,
                                                          inversion_psf_shape=inversion_psf_shape,
                                                          positions_threshold=positions_threshold,
                                                          inner_mask_radii=inner_mask_radii,
                                                          interp_pixel_scale=interp_pixel_scale)

        else:

            phase_tag = None

        super(PhaseImaging, self).__init__(phase_name=phase_name, phase_tag=phase_tag,
                                           phase_folders=phase_folders,
                                           tag_phases=tag_phases,
                                           optimizer_class=optimizer_class,
                                           cosmology=cosmology,
                                           auto_link_priors=auto_link_priors)

        self.sub_grid_size = sub_grid_size
        self.bin_up_factor = bin_up_factor
        self.image_psf_shape = image_psf_shape
        self.inversion_psf_shape = inversion_psf_shape
        self.positions_threshold = positions_threshold
        self.mask_function = mask_function
        self.inner_mask_radii = inner_mask_radii
        self.interp_pixel_scale = interp_pixel_scale


    @property
    def uses_hyper_images(self) -> bool:
        return False

    @property
    def uses_inversion(self) -> bool:
        return False

    # noinspection PyMethodMayBeStatic,PyUnusedLocal
    def modify_image(self, image, results):
        """
        Customize an lens_data. e.g. removing lens light.

        Parameters
        ----------
        image: scaled_array.ScaledSquarePixelArray
            An lens_data that has been masked
        results: autofit.tools.pipeline.ResultsCollection
            The result of the previous lens

        Returns
        -------
        lens_data: scaled_array.ScaledSquarePixelArray
            The modified image (not changed by default)
        """
        return image

    def run(self, data, results=None, mask=None, positions=None):
        """
        Run this phase.

        Parameters
        ----------
        positions
        mask: Mask
            The default masks passed in by the pipeline
        results: autofit.tools.pipeline.ResultsCollection
            An object describing the results of the last phase or None if no phase has been executed
        data: scaled_array.ScaledSquarePixelArray
            An lens_data that has been masked

        Returns
        -------
        result: AbstractPhase.Result
            A result object comprising the best fit model and other hyper.
        """
        analysis = self.make_analysis(data=data, results=results, mask=mask,
                                      positions=positions)

        self.pass_priors(results)
        self.assert_and_save_pickle()

        result = self.run_analysis(analysis)

        return self.make_result(result, analysis)

    def make_analysis(self, data, results=None, mask=None, positions=None):
        """
        Create an lens object. Also calls the prior passing and lens_data modifying functions to allow child
        classes to change the behaviour of the phase.

        Parameters
        ----------
        positions
        mask: Mask
            The default masks passed in by the pipeline
        data: im.CCD
            An lens_data that has been masked
        results: autofit.tools.pipeline.ResultsCollection
            The result from the previous phase

        Returns
        -------
        lens : Analysis
            An lens object that the non-linear optimizer calls to determine the fit of a set of values
        """

        mask = setup_phase_mask(data=data, mask=mask, mask_function=self.mask_function,
                                inner_mask_radii=self.inner_mask_radii)

        if self.positions_threshold is not None and positions is not None:
            positions = list(
                map(lambda position_set: np.asarray(position_set), positions))
        elif self.positions_threshold is None:
            positions = None
        elif self.positions_threshold is not None and positions is None:
            raise exc.PhaseException(
                'You have specified for a phase to use positions, but not input positions to the '
                'pipeline when you ran it.')

        lens_data = ld.LensData(ccd_data=data, mask=mask,
                                sub_grid_size=self.sub_grid_size,
                                image_psf_shape=self.image_psf_shape,
                                positions=positions,
                                interp_pixel_scale=self.interp_pixel_scale,
                                uses_inversion=self.uses_inversion)

        modified_image = self.modify_image(image=lens_data.unmasked_image,
                                           results=results)
        lens_data = lens_data.new_lens_data_with_modified_image(
            modified_image=modified_image)

        if self.bin_up_factor is not None:
            lens_data = lens_data.new_lens_data_with_binned_up_ccd_data_and_mask(
                bin_up_factor=self.bin_up_factor)

        self.output_phase_info()

        analysis = self.__class__.Analysis(lens_data=lens_data,
                                           cosmology=self.cosmology,
                                           positions_threshold=self.positions_threshold,
                                           results=results, uses_hyper_images=self.uses_hyper_images)
        return analysis

    def output_phase_info(self):

        file_phase_info = "{}/{}".format(self.optimizer.phase_output_path, 'phase.info')

        with open(file_phase_info, 'w') as phase_info:
            phase_info.write('Optimizer = {} \n'.format(type(self.optimizer).__name__))
            phase_info.write('Sub-grid size = {} \n'.format(self.sub_grid_size))
            phase_info.write('Image PSF shape = {} \n'.format(self.image_psf_shape))
            phase_info.write(
                'Pixelization PSF shape = {} \n'.format(self.inversion_psf_shape))
            phase_info.write(
                'Positions Threshold = {} \n'.format(self.positions_threshold))
            phase_info.write('Cosmology = {} \n'.format(self.cosmology))
            phase_info.write('Auto Link Priors = {} \n'.format(self.auto_link_priors))

            phase_info.close()

    # noinspection PyAbstractClass
    class Analysis(Phase.Analysis):

        def __init__(self, lens_data, cosmology, positions_threshold, results=None, uses_hyper_images=False):

            super(PhaseImaging.Analysis, self).__init__(cosmology=cosmology, results=results)

            self.lens_data = lens_data

            self.positions_threshold = positions_threshold

            self.should_plot_image_plane_pix = \
                conf.instance.general.get('output', 'plot_image_plane_adaptive_pixelization_grid', bool)

            self.plot_data_as_subplot = \
                conf.instance.general.get('output', 'plot_data_as_subplot', bool)
            self.plot_data_image = \
                conf.instance.general.get('output', 'plot_data_image', bool)
            self.plot_data_noise_map = \
                conf.instance.general.get('output', 'plot_data_noise_map', bool)
            self.plot_data_psf = \
                conf.instance.general.get('output', 'plot_data_psf', bool)
            self.plot_data_signal_to_noise_map = \
                conf.instance.general.get('output', 'plot_data_signal_to_noise_map',
                                          bool)
            self.plot_data_absolute_signal_to_noise_map = \
                conf.instance.general.get('output',
                                          'plot_data_absolute_signal_to_noise_map',
                                          bool)
            self.plot_data_potential_chi_squared_map = \
                conf.instance.general.get('output',
                                          'plot_data_potential_chi_squared_map', bool)

            self.plot_lens_fit_all_at_end_png = \
                conf.instance.general.get('output', 'plot_lens_fit_all_at_end_png',
                                          bool)
            self.plot_lens_fit_all_at_end_fits = \
                conf.instance.general.get('output', 'plot_lens_fit_all_at_end_fits',
                                          bool)

            self.plot_lens_fit_as_subplot = \
                conf.instance.general.get('output', 'plot_lens_fit_as_subplot', bool)
            self.plot_lens_fit_image = \
                conf.instance.general.get('output', 'plot_lens_fit_image', bool)
            self.plot_lens_fit_noise_map = \
                conf.instance.general.get('output', 'plot_lens_fit_noise_map', bool)
            self.plot_lens_fit_signal_to_noise_map = \
                conf.instance.general.get('output', 'plot_lens_fit_signal_to_noise_map',
                                          bool)
            self.plot_lens_fit_lens_subtracted_image = \
                conf.instance.general.get('output',
                                          'plot_lens_fit_lens_subtracted_image', bool)
            self.plot_lens_fit_model_image = \
                conf.instance.general.get('output', 'plot_lens_fit_model_image', bool)
            self.plot_lens_fit_lens_model_image = \
                conf.instance.general.get('output', 'plot_lens_fit_lens_model_image',
                                          bool)
            self.plot_lens_fit_source_model_image = \
                conf.instance.general.get('output', 'plot_lens_fit_source_model_image',
                                          bool)
            self.plot_lens_fit_source_plane_image = \
                conf.instance.general.get('output', 'plot_lens_fit_source_plane_image',
                                          bool)
            self.plot_lens_fit_residual_map = \
                conf.instance.general.get('output', 'plot_lens_fit_residual_map', bool)
            self.plot_lens_fit_chi_squared_map = \
<<<<<<< HEAD
                conf.instance.general.get('output', 'plot_lens_fit_chi_squared_map', bool)
=======
                conf.instance.general.get('output', 'plot_lens_fit_chi_squared_map',
                                          bool)
            self.plot_lens_fit_contribution_map = \
                conf.instance.general.get('output', 'plot_lens_fit_contribution_map',
                                          bool)
>>>>>>> cd0ab666

            self.plot_lens_fit_contribution_maps = \
                conf.instance.general.get('output', 'plot_lens_fit_contribution_maps', bool)
            self.plot_lens_fit_regularization_weights = \
                conf.instance.general.get('output', 'plot_lens_fit_regularization_weights', bool)

            self.uses_hyper_images = uses_hyper_images

            if self.last_results is not None and self.uses_hyper_images:

                image_1d_galaxy_dict = {}
                self.hyper_model_image_1d = np.zeros(lens_data.mask_1d.shape)

                for galaxy, galaxy_image in results.last.image_2d_dict.items():
                    image_1d_galaxy_dict[galaxy] = lens_data.array_1d_from_array_2d(
                        array_2d=galaxy_image)
                    self.check_for_previously_masked_values(
                        array=image_1d_galaxy_dict[galaxy])

                self.hyper_galaxy_image_1d_path_dict = {}

                for galaxy_path, galaxy in results.last.path_galaxy_tuples:
                    self.hyper_galaxy_image_1d_path_dict[galaxy_path] = \
                        image_1d_galaxy_dict[galaxy_path]

                    self.hyper_model_image_1d += image_1d_galaxy_dict[galaxy_path]

            else:

                self.hyper_galaxy_image_1d_name_dict = None
                self.hyper_model_image_1d = None

        def fit(self, instance):
            """
            Determine the fit of a lens galaxy and source galaxy to the lens_data in this lens.

            Parameters
            ----------
            instance
                A model instance with attributes

            Returns
            -------
            fit : Fit
                A fractional value indicating how well this model fit and the model lens_data itself
            """
            self.check_positions_trace_within_threshold(instance=instance)
            instance = self.associate_images(instance=instance)
            tracer = self.tracer_for_instance(instance=instance)
            fit = self.fit_for_tracers(tracer=tracer, padded_tracer=None)
            return fit.figure_of_merit

        def check_for_previously_masked_values(self, array):
            if not np.all(array) != 0.0 and not np.all(array == 0):
                raise exc.PhaseException(
                    'When mapping a 2D array to a 1D array using lens data, a value encountered was'
                    '0.0 and therefore masked in a previous phase.')

        def associate_images(self, instance: ModelInstance) -> ModelInstance:
            """
            Takes images from the last result, if there is one, and associates them with galaxies in this phase where
            full-path galaxy names match.

            If the galaxy collection has a different name then an association is not made.

            e.g.
            lens_galaxies.lens will match with:
                lens_galaxies.lens
            but not with:
                galaxies.lens
                lens_galaxies.source

            Parameters
            ----------
            instance
                A model instance with 0 or more galaxies in its tree

            Returns
            -------
            instance
               The input instance with images associated with galaxies where possible.
            """
<<<<<<< HEAD
            if self.uses_hyper_images:
                for name, galaxy in instance.name_instance_tuples_for_class(g.Galaxy):
                    if name in self.hyper_galaxy_image_1d_name_dict:
=======
            if self.last_results is not None:
                for galaxy_path, galaxy in instance.path_instance_tuples_for_class(
                        g.Galaxy
                ):
                    if galaxy_path in self.hyper_galaxy_image_1d_path_dict:
>>>>>>> cd0ab666
                        galaxy.hyper_model_image_1d = self.hyper_model_image_1d
                        galaxy.hyper_galaxy_image_1d = \
                            self.hyper_galaxy_image_1d_path_dict[galaxy_path]
                        galaxy.hyper_minimum_value = 0.0
            return instance

        def add_grids_to_grid_stack(self, galaxies, grid_stack):

            for galaxy in galaxies:
                if galaxy.pixelization is not None:
                    if galaxy.pixelization.uses_pixelization_grid:

                        sparse_regular_grid = grids.SparseToRegularGrid.from_unmasked_2d_grid_shape_and_regular_grid(
                            unmasked_sparse_shape=galaxy.pixelization.shape, regular_grid=grid_stack.regular)

                        return grid_stack.new_grid_stack_with_pixelization_grid_added(
                            pixelization_grid=sparse_regular_grid.sparse,
                            regular_to_pixelization=sparse_regular_grid.regular_to_sparse)

            return grid_stack

        def visualize(self, instance, image_path, during_analysis):

            instance = self.associate_images(instance=instance)

            mask = self.lens_data.mask_2d if self.should_plot_mask else None
            positions = self.lens_data.positions if self.should_plot_positions else None

            ccd_plotters.plot_ccd_for_phase(
                ccd_data=self.lens_data.ccd_data, mask=mask, positions=positions,
                extract_array_from_mask=self.extract_array_from_mask,
                zoom_around_mask=self.zoom_around_mask,
                units=self.plot_units,
                should_plot_as_subplot=self.plot_data_as_subplot,
                should_plot_image=self.plot_data_image,
                should_plot_noise_map=self.plot_data_noise_map,
                should_plot_psf=self.plot_data_psf,
                should_plot_signal_to_noise_map=self.plot_data_signal_to_noise_map,
                should_plot_absolute_signal_to_noise_map=self.plot_data_absolute_signal_to_noise_map,
                should_plot_potential_chi_squared_map=self.plot_data_potential_chi_squared_map,
                visualize_path=image_path)

            tracer = self.tracer_for_instance(instance)

            ray_tracing_plotters.plot_ray_tracing_for_phase(
                tracer=tracer, during_analysis=during_analysis, mask=mask,
                extract_array_from_mask=self.extract_array_from_mask,
                zoom_around_mask=self.zoom_around_mask, positions=positions,
                units=self.plot_units,
                should_plot_as_subplot=self.plot_ray_tracing_as_subplot,
                should_plot_all_at_end_png=self.plot_ray_tracing_all_at_end_png,
                should_plot_all_at_end_fits=self.plot_ray_tracing_all_at_end_fits,
                should_plot_image_plane_image=self.plot_ray_tracing_image_plane_image,
                should_plot_source_plane=self.plot_ray_tracing_source_plane,
                should_plot_convergence=self.plot_ray_tracing_convergence,
                should_plot_potential=self.plot_ray_tracing_potential,
                should_plot_deflections=self.plot_ray_tracing_deflections,
                visualize_path=image_path)

            padded_tracer = self.padded_tracer_for_instance(instance)
            fit = self.fit_for_tracers(tracer=tracer, padded_tracer=padded_tracer)

            lens_fit_plotters.plot_lens_fit_for_phase(
                fit=fit, during_analysis=during_analysis,
                should_plot_mask=self.should_plot_mask,
                extract_array_from_mask=self.extract_array_from_mask,
                zoom_around_mask=self.zoom_around_mask,
                positions=positions,
                should_plot_image_plane_pix=self.should_plot_image_plane_pix,
                should_plot_as_subplot=self.plot_lens_fit_as_subplot,
                should_plot_all_at_end_png=self.plot_lens_fit_all_at_end_png,
                should_plot_all_at_end_fits=self.plot_lens_fit_all_at_end_fits,
                should_plot_image=self.plot_lens_fit_image,
                should_plot_noise_map=self.plot_lens_fit_noise_map,
                should_plot_signal_to_noise_map=self.plot_lens_fit_signal_to_noise_map,
                should_plot_lens_subtracted_image=self.plot_lens_fit_lens_subtracted_image,
                should_plot_model_image=self.plot_lens_fit_model_image,
                should_plot_lens_model_image=self.plot_lens_fit_lens_model_image,
                should_plot_source_model_image=self.plot_lens_fit_source_model_image,
                should_plot_source_plane_image=self.plot_lens_fit_source_plane_image,
                should_plot_residual_map=self.plot_lens_fit_residual_map,
                should_plot_chi_squared_map=self.plot_lens_fit_chi_squared_map,
                should_plot_regularization_weights=self.plot_lens_fit_regularization_weights,
                units=self.plot_units,
                visualize_path=image_path)

        def fit_for_tracers(self, tracer, padded_tracer):
            return lens_fit.LensDataFit.for_data_and_tracer(lens_data=self.lens_data,
                                                            tracer=tracer,
                                                            padded_tracer=padded_tracer)

        def check_positions_trace_within_threshold(self, instance):

            if self.lens_data.positions is not None:

                tracer = ray_tracing.TracerImageSourcePlanesPositions(
                    lens_galaxies=instance.lens_galaxies,
                    image_plane_positions=self.lens_data.positions)
                fit = lens_fit.LensPositionFit(positions=tracer.source_plane.positions,
                                               noise_map=self.lens_data.pixel_scale)

                if not fit.maximum_separation_within_threshold(
                        self.positions_threshold):
                    raise exc.RayTracingException

        def map_to_1d(self, data):
            """Convenience method"""
            return self.lens_data.mask.map_2d_array_to_masked_1d_array(data)


class MultiPlanePhase(PhaseImaging):
    """
    Fit a simple source and lens system.
    """

    galaxies = PhaseProperty("galaxies")

    def __init__(self, phase_name, tag_phases=True, phase_folders=None, galaxies=None,
                 optimizer_class=non_linear.MultiNest,
                 sub_grid_size=2, bin_up_factor=None, image_psf_shape=None,
                 positions_threshold=None,
                 mask_function=None,
                 inner_mask_radii=None, cosmology=cosmo.Planck15,
                 auto_link_priors=False):
        """
        A phase with a simple source/lens model

        Parameters
        ----------
        galaxies : [g.Galaxy] | [gm.GalaxyModel]
            A galaxy that acts as a gravitational lens or is being lensed
        optimizer_class: class
            The class of a non-linear optimizer
        sub_grid_size: int
            The side length of the subgrid
        """

        super(MultiPlanePhase, self).__init__(phase_name=phase_name,
                                              tag_phases=tag_phases,
                                              phase_folders=phase_folders,
                                              optimizer_class=optimizer_class,
                                              sub_grid_size=sub_grid_size,
                                              bin_up_factor=bin_up_factor,
                                              image_psf_shape=image_psf_shape,
                                              positions_threshold=positions_threshold,
                                              mask_function=mask_function,
                                              inner_mask_radii=inner_mask_radii,
                                              cosmology=cosmology,
                                              auto_link_priors=auto_link_priors)
        self.galaxies = galaxies

    @property
    def uses_inversion(self):
        if self.galaxies:
            for galaxy in self.galaxies:
                if galaxy.pixelization is not None:
                    return True
        return False

    @property
    def uses_hyper_images(self):
        if self.galaxies:
            return any([galaxy.uses_hyper_images for galaxy in self.galaxies])
        else:
            return False

    class Analysis(PhaseImaging.Analysis):

        def figure_of_merit_for_fit(self, tracer):
            raise NotImplementedError()

        def tracer_for_instance(self, instance):

            image_plane_grid_stack = self.add_grids_to_grid_stack(
                galaxies=instance.galaxies, grid_stack=self.lens_data.grid_stack)

            return ray_tracing.TracerMultiPlanes(galaxies=instance.galaxies,
                                                 image_plane_grid_stack=image_plane_grid_stack,
                                                 border=self.lens_data.border,
                                                 cosmology=self.cosmology)

        def padded_tracer_for_instance(self, instance):
            return ray_tracing.TracerMultiPlanes(galaxies=instance.galaxies,
                                                 image_plane_grid_stack=self.lens_data.padded_grid_stack,
                                                 cosmology=self.cosmology)

        @classmethod
        def describe(cls, instance):
            return "\nRunning multi-plane for... \n\nGalaxies:\n{}\n\n".format(
                instance.galaxies)


class LensSourcePlanePhase(PhaseImaging):
    """
    Fit a simple source and lens system.
    """

    lens_galaxies = PhaseProperty("lens_galaxies")
    source_galaxies = PhaseProperty("source_galaxies")

    def __init__(self, phase_name, tag_phases=True, phase_folders=None,
                 lens_galaxies=None, source_galaxies=None,
                 optimizer_class=non_linear.MultiNest,
                 sub_grid_size=2, bin_up_factor=None, image_psf_shape=None,
                 positions_threshold=None,
                 mask_function=None,
                 interp_pixel_scale=None, inner_mask_radii=None,
                 cosmology=cosmo.Planck15,
                 auto_link_priors=False):
        """
        A phase with a simple source/lens model

        Parameters
        ----------
        lens_galaxies : [g.Galaxy] | [gm.GalaxyModel]
            A galaxy that acts as a gravitational lens
        source_galaxies: [g.Galaxy] | [gm.GalaxyModel]
            A galaxy that is being lensed
        optimizer_class: class
            The class of a non-linear optimizer
        sub_grid_size: int
            The side length of the subgrid
        """
        super(LensSourcePlanePhase, self).__init__(phase_name=phase_name,
                                                   tag_phases=tag_phases,
                                                   phase_folders=phase_folders,
                                                   optimizer_class=optimizer_class,
                                                   sub_grid_size=sub_grid_size,
                                                   bin_up_factor=bin_up_factor,
                                                   image_psf_shape=image_psf_shape,
                                                   positions_threshold=positions_threshold,
                                                   mask_function=mask_function,
                                                   interp_pixel_scale=interp_pixel_scale,
                                                   inner_mask_radii=inner_mask_radii,
                                                   cosmology=cosmology,
                                                   auto_link_priors=auto_link_priors)
        self.lens_galaxies = lens_galaxies or []
        self.source_galaxies = source_galaxies or []

    @property
    def uses_inversion(self):
        for galaxy_model in self.lens_galaxies:
            if galaxy_model.pixelization is not None:
                return True

        for galaxy_model in self.source_galaxies:
            if galaxy_model.pixelization is not None:
                return True
        return False

    @property
    def uses_hyper_images(self):
        return any([galaxy.uses_hyper_images for galaxy in self.lens_galaxies + self.source_galaxies])

    class Analysis(PhaseImaging.Analysis):
        def figure_of_merit_for_fit(self, tracer):
            raise NotImplementedError()

        def tracer_for_instance(self, instance):
            return ray_tracing.TracerImageSourcePlanes(
                lens_galaxies=instance.lens_galaxies,
                source_galaxies=instance.source_galaxies,
                image_plane_grid_stack=self.lens_data.grid_stack,
                border=self.lens_data.border, cosmology=self.cosmology)

        def padded_tracer_for_instance(self, instance):
            return ray_tracing.TracerImageSourcePlanes(
                lens_galaxies=instance.lens_galaxies,
                source_galaxies=instance.source_galaxies,
                image_plane_grid_stack=self.lens_data.padded_grid_stack,
                cosmology=self.cosmology)

        @classmethod
        def describe(cls, instance):
            return "\nRunning lens/source lens for... \n\nLens Galaxy:\n{}\n\nSource " \
                   "Galaxy:\n{}\n\n".format(
                instance.lens_galaxies, instance.source_galaxies)

    class Result(PhaseImaging.Result):
        @property
        def unmasked_lens_plane_model_image(self):
            return self.most_likely_fit.unmasked_blurred_image_plane_image_of_planes[0]

        @property
        def unmasked_source_plane_model_image(self):
            return self.most_likely_fit.unmasked_blurred_image_plane_image_of_planes[1]


class LensPlanePhase(PhaseImaging):
    """
    Fit only the lens galaxy light.
    """

    lens_galaxies = PhaseProperty("lens_galaxies")

    def __init__(self, phase_name, tag_phases=True, phase_folders=None,
                 lens_galaxies=None,
                 optimizer_class=non_linear.MultiNest,
                 sub_grid_size=2, bin_up_factor=None,
                 image_psf_shape=None, mask_function=None, inner_mask_radii=None,
                 cosmology=cosmo.Planck15,
                 auto_link_priors=False):

        super(LensPlanePhase, self).__init__(phase_name=phase_name,
                                             tag_phases=tag_phases,
                                             phase_folders=phase_folders,
                                             optimizer_class=optimizer_class,
                                             sub_grid_size=sub_grid_size,
                                             bin_up_factor=bin_up_factor,
                                             image_psf_shape=image_psf_shape,
                                             mask_function=mask_function,
                                             inner_mask_radii=inner_mask_radii,
                                             cosmology=cosmology,
                                             auto_link_priors=auto_link_priors)
        self.lens_galaxies = lens_galaxies

    @property
    def uses_inversion(self):
        for galaxy_model in self.lens_galaxies:
            if galaxy_model.pixelization is not None:
                return True
        return False

    @property
    def uses_hyper_images(self):
        return any([galaxy.uses_hyper_images for galaxy in self.lens_galaxies])

    class Analysis(PhaseImaging.Analysis):
        def figure_of_merit_for_fit(self, tracer):
            raise NotImplementedError()

        def tracer_for_instance(self, instance):
            return ray_tracing.TracerImagePlane(lens_galaxies=instance.lens_galaxies,
                                                image_plane_grid_stack=self.lens_data.grid_stack,
                                                cosmology=self.cosmology)

        def padded_tracer_for_instance(self, instance):
            return ray_tracing.TracerImagePlane(lens_galaxies=instance.lens_galaxies,
                                                image_plane_grid_stack=self.lens_data.padded_grid_stack,
                                                cosmology=self.cosmology)

        @classmethod
        def describe(cls, instance):
            return "\nRunning lens lens for... \n\nLens Galaxy::\n{}\n\n".format(
                instance.lens_galaxies)

    class Result(PhaseImaging.Result):

        @property
        def unmasked_lens_plane_model_image(self):
            return self.most_likely_fit.unmasked_blurred_image_plane_image_of_planes[0]


class SensitivityPhase(PhaseImaging):
    lens_galaxies = PhaseProperty("lens_galaxies")
    source_galaxies = PhaseProperty("source_galaxies")
    sensitive_galaxies = PhaseProperty("sensitive_galaxies")

    def __init__(self, phase_name, tag_phases=None, phase_folders=None,
                 lens_galaxies=None, source_galaxies=None,
                 sensitive_galaxies=None,
                 optimizer_class=non_linear.MultiNest, sub_grid_size=2,
                 bin_up_factor=None, mask_function=None,
                 cosmology=cosmo.Planck15):
        """
        A phase in an lens pipeline. Uses the set non_linear optimizer to try to fit
        models and hyper passed to it.

        Parameters
        ----------
        optimizer_class: class
            The class of a non_linear optimizer
        sub_grid_size: int
            The side length of the subgrid
        """

        super(SensitivityPhase, self).__init__(phase_name=phase_name,
                                               tag_phases=tag_phases,
                                               phase_folders=phase_folders,
                                               optimizer_class=optimizer_class,
                                               sub_grid_size=sub_grid_size,
                                               bin_up_factor=bin_up_factor,
                                               mask_function=mask_function,
                                               cosmology=cosmology)

        self.lens_galaxies = lens_galaxies or []
        self.source_galaxies = source_galaxies or []
        self.sensitive_galaxies = sensitive_galaxies or []

    # noinspection PyAbstractClass
    class Analysis(PhaseImaging.Analysis):

        def __init__(self, lens_data, cosmology, phase_name, results=None):
            self.lens_data = lens_data
            super(PhaseImaging.Analysis, self).__init__(cosmology=cosmology,
                                                        results=results)

        def fit(self, instance):
            """
            Determine the fit of a lens galaxy and source galaxy to the lens_data in this lens.

            Parameters
            ----------
            instance
                A model instance with attributes

            Returns
            -------
            fit: Fit
                A fractional value indicating how well this model fit and the model lens_data itself
            """
            tracer_normal = self.tracer_normal_for_instance(instance)
            tracer_sensitive = self.tracer_sensitive_for_instance(instance)
            fit = self.fit_for_tracers(tracer_normal=tracer_normal,
                                       tracer_sensitive=tracer_sensitive)
            return fit.figure_of_merit

        def visualize(self, instance, image_path, during_analysis):
            self.plot_count += 1

            tracer_normal = self.tracer_normal_for_instance(instance)
            tracer_sensitive = self.tracer_sensitive_for_instance(instance)
            fit = self.fit_for_tracers(tracer_normal=tracer_normal,
                                       tracer_sensitive=tracer_sensitive)

            ccd_plotters.plot_ccd_subplot(ccd_data=self.lens_data.ccd_data,
                                          mask=self.lens_data.mask,
                                          positions=self.lens_data.positions,
                                          output_path=image_path, output_format='png')

            ccd_plotters.plot_ccd_individual(ccd_data=self.lens_data.ccd_data,
                                             mask=self.lens_data.mask,
                                             positions=self.lens_data.positions,
                                             output_path=image_path,
                                             output_format='png')

            ray_tracing_plotters.plot_ray_tracing_subplot(
                tracer=tracer_normal,
                output_path=image_path,
                output_format='png',
                output_filename='tracer_normal'
            )

            ray_tracing_plotters.plot_ray_tracing_subplot(
                tracer=tracer_sensitive,
                output_path=image_path,
                output_format='png',
                output_filename='tracer_sensitive'
            )

            sensitivity_fit_plotters.plot_fit_subplot(fit=fit, output_path=image_path,
                                                      output_format='png')

            return fit

        def tracer_normal_for_instance(self, instance):
            return ray_tracing.TracerImageSourcePlanes(
                lens_galaxies=instance.lens_galaxies,
                source_galaxies=instance.source_galaxies,
                image_plane_grid_stack=self.lens_data.grid_stack,
                border=self.lens_data.border)

        def tracer_sensitive_for_instance(self, instance):
            return ray_tracing.TracerImageSourcePlanes(
                lens_galaxies=instance.lens_galaxies + instance.sensitive_galaxies,
                source_galaxies=instance.source_galaxies,
                image_plane_grid_stack=self.lens_data.grid_stack,
                border=self.lens_data.border)

        def fit_for_tracers(self, tracer_normal, tracer_sensitive):
            return sensitivity_fit.fit_lens_data_with_sensitivity_tracers(
                lens_data=self.lens_data,
                tracer_normal=tracer_normal,
                tracer_sensitive=tracer_sensitive)

        @classmethod
        def describe(cls, instance):
            return "\nRunning lens/source lens for... \n\nLens Galaxy:\n{}\n\nSource " \
                   "Galaxy:\n{}\n\n Sensitive " \
                   "Galaxy\n{}\n\n ".format(instance.lens_galaxies,
                                            instance.source_galaxies,
                                            instance.sensitive_galaxies)


class PixelizationPhase(PhaseImaging):
    """
    Phase that makes everything in the variable from the previous phase equal to the
    corresponding value from the best fit except for variables associated with
    pixelization
    """

    def run(self, data, results=None, mask=None, positions=None):
        """
        Run the phase, overriding the optimizer's variable instance with one created to
        only fit pixelization hyperparameters.
        """
        variable = copy.deepcopy(results.last.variable)
        PixelizationPhase.transfer_classes(results.last.constant, variable)
        self.optimizer.variable = variable
        return super().run(data, results=results, mask=mask, positions=positions)

    @staticmethod
    def transfer_classes(instance, mapper):
        """
        Recursively overwrite priors in the mapper with constant values from the
        instance except where the containing class is associated with pixelization.

        Parameters
        ----------
        instance
            The best fit from the previous phase
        mapper
            The prior variable from the previous phase
        """
        for key, instance_value in instance.__dict__.items():
            try:
                mapper_value = getattr(mapper, key)
                if isinstance(mapper_value, p.Prior):
                    setattr(mapper, key, instance_value)
                if not (isinstance(instance_value, px.Pixelization) or isinstance(
                        instance_value, rg.Regularization)):
                    try:
                        PixelizationPhase.transfer_classes(instance_value, mapper_value)
                    except AttributeError:
                        setattr(mapper, key, instance_value)
            except AttributeError:
                pass


class HyperGalaxyPhase(PhaseImaging):
    class Analysis(non_linear.Analysis):

        def __init__(self, lens_data, model_image_2d, galaxy_image_2d):
            """
            An analysis to fit the noise for a single galaxy image.

            Parameters
            ----------
            lens_data: LensData
                Lens data, including an image and noise
            model_image_2d: ndarray
                An image produce of the overall system by a model
            galaxy_image_2d: ndarray
                The contribution of one galaxy to the model image
            """
            self.lens_data = lens_data
            self.hyper_model_image_1d = lens_data.array_1d_from_array_2d(
                array_2d=model_image_2d
            )
            self.hyper_galaxy_image_1d = lens_data.array_1d_from_array_2d(
                array_2d=galaxy_image_2d
            )

            self.check_for_previously_masked_values(array=self.hyper_model_image_1d)
            self.check_for_previously_masked_values(array=self.hyper_galaxy_image_1d)

        @staticmethod
        def check_for_previously_masked_values(array):
            if not np.all(array) != 0.0:
                raise exc.PhaseException(
                    'When mapping a 2D array to a 1D array using lens data, a value '
                    'encountered was 0.0 and therefore masked in a previous phase.')

        def visualize(self, instance, image_path, during_analysis):
            # TODO: I'm guessing you have an idea of what you want here?
            pass

        def fit(self, instance):
            """
            Fit the model image to the real image by scaling the hyper noise.

            Parameters
            ----------
            instance: ModelInstance
                A model instance with a hyper galaxy property

            Returns
            -------
            fit: float
            """
            fit = self.fit_for_hyper_galaxy(hyper_galaxy=instance.hyper_galaxy)
            return fit.figure_of_merit

        def fit_for_hyper_galaxy(self, hyper_galaxy):
            hyper_noise_1d = hyper_galaxy.hyper_noise_map_from_hyper_images_and_noise_map(
                hyper_model_image=self.hyper_model_image_1d,
                hyper_galaxy_image=self.hyper_galaxy_image_1d,
                noise_map=self.lens_data.noise_map_1d, hyper_minimum_value=0.0)

            hyper_noise_map_1d = self.lens_data.noise_map_1d + hyper_noise_1d
            return lens_fit.LensDataFit(
                image_1d=self.lens_data.image_1d,
                noise_map_1d=hyper_noise_map_1d,
                mask_1d=self.lens_data.mask_1d,
                model_image_1d=self.hyper_model_image_1d,
                map_to_scaled_array=self.lens_data.map_to_scaled_array
            )

        @classmethod
        def describe(cls, instance):
            return "Running hyper galaxy fit for HyperGalaxy:\n{}".format(
                instance.hyper_galaxy)

    def run(self, data, results=None, mask=None, positions=None):
        """
        Run a fit for each galaxy from the previous phase.

        Parameters
        ----------
        data: LensData
        results: ResultsCollection
            Results from all previous phases
        mask: Mask
            The mask
        positions

        Returns
        -------
        results: HyperGalaxyResults
            A collection of results, with one item per a galaxy
        """

        mask = setup_phase_mask(data=data, mask=mask, mask_function=self.mask_function,
                                inner_mask_radii=self.inner_mask_radii)

        lens_data = ld.LensData(ccd_data=data, mask=mask,
                                sub_grid_size=self.sub_grid_size,
                                image_psf_shape=self.image_psf_shape,
                                positions=positions,
                                interp_pixel_scale=self.interp_pixel_scale,
                                uses_inversion=self.uses_inversion)

        model_image_2d = results.last.most_likely_fit.model_image_2d

        results_copy = copy.deepcopy(results.last)

        for galaxy_path, galaxy in results.last.path_galaxy_tuples:

            optimizer = self.optimizer.copy_with_name_extension(
                extension=galaxy_path[-1])
            optimizer.variable.hyper_galaxy = g.HyperGalaxy
            galaxy_image_2d = results.last.image_2d_dict[galaxy_path]

            # If array is all zeros, galaxy did not have image in previous phase and
            # should be ignored
            if not np.all(galaxy_image_2d == 0):
                analysis = self.__class__.Analysis(lens_data=lens_data,
                                                   model_image_2d=model_image_2d,
                                                   galaxy_image_2d=galaxy_image_2d)
                optimizer.fit(analysis)

                results_copy.variable.object_for_path(
                    galaxy_path
                ).hyper_galaxy = optimizer.variable.hyper_galaxy
                # Optimizer's don't have constant hypergalaxies? Did you mean
                # result.constant?
                results_copy.constant.object_for_path(
                    galaxy_path
                ).hyper_galaxy = optimizer.constant.hyper_galaxy

        return results_copy<|MERGE_RESOLUTION|>--- conflicted
+++ resolved
@@ -18,7 +18,9 @@
 from autolens.model.inversion import pixelizations as px
 from autolens.model.inversion import regularization as rg
 from autolens.pipeline import tagging as tag
+from autolens.pipeline.phase import Phase
 from autolens.pipeline.phase.phase import Phase, setup_phase_mask
+
 
 class PhaseImaging(Phase):
 
@@ -57,12 +59,9 @@
 
             phase_tag = None
 
-        super(PhaseImaging, self).__init__(phase_name=phase_name, phase_tag=phase_tag,
-                                           phase_folders=phase_folders,
-                                           tag_phases=tag_phases,
-                                           optimizer_class=optimizer_class,
-                                           cosmology=cosmology,
-                                           auto_link_priors=auto_link_priors)
+        super(PhaseImaging, self).__init__(phase_name=phase_name, phase_tag=phase_tag, phase_folders=phase_folders,
+                                           tag_phases=tag_phases, optimizer_class=optimizer_class,
+                                           cosmology=cosmology, auto_link_priors=auto_link_priors)
 
         self.sub_grid_size = sub_grid_size
         self.bin_up_factor = bin_up_factor
@@ -228,22 +227,16 @@
             self.plot_data_psf = \
                 conf.instance.general.get('output', 'plot_data_psf', bool)
             self.plot_data_signal_to_noise_map = \
-                conf.instance.general.get('output', 'plot_data_signal_to_noise_map',
-                                          bool)
+                conf.instance.general.get('output', 'plot_data_signal_to_noise_map',bool)
             self.plot_data_absolute_signal_to_noise_map = \
-                conf.instance.general.get('output',
-                                          'plot_data_absolute_signal_to_noise_map',
-                                          bool)
+                conf.instance.general.get('output','plot_data_absolute_signal_to_noise_map', bool)
             self.plot_data_potential_chi_squared_map = \
-                conf.instance.general.get('output',
-                                          'plot_data_potential_chi_squared_map', bool)
+                conf.instance.general.get('output','plot_data_potential_chi_squared_map', bool)
 
             self.plot_lens_fit_all_at_end_png = \
-                conf.instance.general.get('output', 'plot_lens_fit_all_at_end_png',
-                                          bool)
+                conf.instance.general.get('output', 'plot_lens_fit_all_at_end_png', bool)
             self.plot_lens_fit_all_at_end_fits = \
-                conf.instance.general.get('output', 'plot_lens_fit_all_at_end_fits',
-                                          bool)
+                conf.instance.general.get('output', 'plot_lens_fit_all_at_end_fits', bool)
 
             self.plot_lens_fit_as_subplot = \
                 conf.instance.general.get('output', 'plot_lens_fit_as_subplot', bool)
@@ -252,34 +245,21 @@
             self.plot_lens_fit_noise_map = \
                 conf.instance.general.get('output', 'plot_lens_fit_noise_map', bool)
             self.plot_lens_fit_signal_to_noise_map = \
-                conf.instance.general.get('output', 'plot_lens_fit_signal_to_noise_map',
-                                          bool)
+                conf.instance.general.get('output', 'plot_lens_fit_signal_to_noise_map', bool)
             self.plot_lens_fit_lens_subtracted_image = \
-                conf.instance.general.get('output',
-                                          'plot_lens_fit_lens_subtracted_image', bool)
+                conf.instance.general.get('output', 'plot_lens_fit_lens_subtracted_image', bool)
             self.plot_lens_fit_model_image = \
                 conf.instance.general.get('output', 'plot_lens_fit_model_image', bool)
             self.plot_lens_fit_lens_model_image = \
-                conf.instance.general.get('output', 'plot_lens_fit_lens_model_image',
-                                          bool)
+                conf.instance.general.get('output', 'plot_lens_fit_lens_model_image',bool)
             self.plot_lens_fit_source_model_image = \
-                conf.instance.general.get('output', 'plot_lens_fit_source_model_image',
-                                          bool)
+                conf.instance.general.get('output', 'plot_lens_fit_source_model_image',bool)
             self.plot_lens_fit_source_plane_image = \
-                conf.instance.general.get('output', 'plot_lens_fit_source_plane_image',
-                                          bool)
+                conf.instance.general.get('output', 'plot_lens_fit_source_plane_image',bool)
             self.plot_lens_fit_residual_map = \
                 conf.instance.general.get('output', 'plot_lens_fit_residual_map', bool)
             self.plot_lens_fit_chi_squared_map = \
-<<<<<<< HEAD
                 conf.instance.general.get('output', 'plot_lens_fit_chi_squared_map', bool)
-=======
-                conf.instance.general.get('output', 'plot_lens_fit_chi_squared_map',
-                                          bool)
-            self.plot_lens_fit_contribution_map = \
-                conf.instance.general.get('output', 'plot_lens_fit_contribution_map',
-                                          bool)
->>>>>>> cd0ab666
 
             self.plot_lens_fit_contribution_maps = \
                 conf.instance.general.get('output', 'plot_lens_fit_contribution_maps', bool)
@@ -294,22 +274,20 @@
                 self.hyper_model_image_1d = np.zeros(lens_data.mask_1d.shape)
 
                 for galaxy, galaxy_image in results.last.image_2d_dict.items():
-                    image_1d_galaxy_dict[galaxy] = lens_data.array_1d_from_array_2d(
-                        array_2d=galaxy_image)
-                    self.check_for_previously_masked_values(
-                        array=image_1d_galaxy_dict[galaxy])
+                    image_1d_galaxy_dict[galaxy] = lens_data.array_1d_from_array_2d(array_2d=galaxy_image)
+                    self.check_for_previously_masked_values(array=image_1d_galaxy_dict[galaxy])
 
                 self.hyper_galaxy_image_1d_path_dict = {}
 
-                for galaxy_path, galaxy in results.last.path_galaxy_tuples:
-                    self.hyper_galaxy_image_1d_path_dict[galaxy_path] = \
-                        image_1d_galaxy_dict[galaxy_path]
-
-                    self.hyper_model_image_1d += image_1d_galaxy_dict[galaxy_path]
+                for path, galaxy in results.last.path_galaxy_tuples:
+
+                    self.hyper_galaxy_image_1d_path_dict[path] = image_1d_galaxy_dict[path]
+
+                    self.hyper_model_image_1d += image_1d_galaxy_dict[path]
 
             else:
 
-                self.hyper_galaxy_image_1d_name_dict = None
+                self.hyper_galaxy_image_1d_path_dict = None
                 self.hyper_model_image_1d = None
 
         def fit(self, instance):
@@ -362,20 +340,11 @@
             instance
                The input instance with images associated with galaxies where possible.
             """
-<<<<<<< HEAD
             if self.uses_hyper_images:
-                for name, galaxy in instance.name_instance_tuples_for_class(g.Galaxy):
-                    if name in self.hyper_galaxy_image_1d_name_dict:
-=======
-            if self.last_results is not None:
-                for galaxy_path, galaxy in instance.path_instance_tuples_for_class(
-                        g.Galaxy
-                ):
+                for galaxy_path, galaxy in instance.path_instance_tuples_for_class(g.Galaxy):
                     if galaxy_path in self.hyper_galaxy_image_1d_path_dict:
->>>>>>> cd0ab666
                         galaxy.hyper_model_image_1d = self.hyper_model_image_1d
-                        galaxy.hyper_galaxy_image_1d = \
-                            self.hyper_galaxy_image_1d_path_dict[galaxy_path]
+                        galaxy.hyper_galaxy_image_1d = self.hyper_galaxy_image_1d_path_dict[galaxy_path]
                         galaxy.hyper_minimum_value = 0.0
             return instance
 
@@ -385,12 +354,12 @@
                 if galaxy.pixelization is not None:
                     if galaxy.pixelization.uses_pixelization_grid:
 
-                        sparse_regular_grid = grids.SparseToRegularGrid.from_unmasked_2d_grid_shape_and_regular_grid(
+                        sparse_to_regular_grid = grids.SparseToRegularGrid.from_unmasked_2d_grid_shape_and_regular_grid(
                             unmasked_sparse_shape=galaxy.pixelization.shape, regular_grid=grid_stack.regular)
 
                         return grid_stack.new_grid_stack_with_pixelization_grid_added(
-                            pixelization_grid=sparse_regular_grid.sparse,
-                            regular_to_pixelization=sparse_regular_grid.regular_to_sparse)
+                            pixelization_grid=sparse_to_regular_grid.sparse,
+                            regular_to_pixelization=sparse_to_regular_grid.regular_to_sparse)
 
             return grid_stack
 
@@ -525,19 +494,19 @@
         self.galaxies = galaxies
 
     @property
+    def uses_hyper_images(self):
+        if self.galaxies:
+            return any([galaxy.uses_hyper_images for galaxy in self.galaxies])
+        else:
+            return False
+
+    @property
     def uses_inversion(self):
         if self.galaxies:
             for galaxy in self.galaxies:
                 if galaxy.pixelization is not None:
                     return True
         return False
-
-    @property
-    def uses_hyper_images(self):
-        if self.galaxies:
-            return any([galaxy.uses_hyper_images for galaxy in self.galaxies])
-        else:
-            return False
 
     class Analysis(PhaseImaging.Analysis):
 
@@ -614,13 +583,16 @@
 
     @property
     def uses_inversion(self):
-        for galaxy_model in self.lens_galaxies:
-            if galaxy_model.pixelization is not None:
-                return True
-
-        for galaxy_model in self.source_galaxies:
-            if galaxy_model.pixelization is not None:
-                return True
+
+        if self.lens_galaxies:
+            for galaxy_model in self.lens_galaxies:
+                if galaxy_model.pixelization is not None:
+                    return True
+
+        if self.source_galaxies:
+            for galaxy_model in self.source_galaxies:
+                if galaxy_model.pixelization is not None:
+                    return True
         return False
 
     @property
@@ -628,6 +600,7 @@
         return any([galaxy.uses_hyper_images for galaxy in self.lens_galaxies + self.source_galaxies])
 
     class Analysis(PhaseImaging.Analysis):
+
         def figure_of_merit_for_fit(self, tracer):
             raise NotImplementedError()
 
@@ -690,15 +663,16 @@
         self.lens_galaxies = lens_galaxies
 
     @property
-    def uses_inversion(self):
-        for galaxy_model in self.lens_galaxies:
-            if galaxy_model.pixelization is not None:
-                return True
-        return False
-
-    @property
     def uses_hyper_images(self):
         return any([galaxy.uses_hyper_images for galaxy in self.lens_galaxies])
+
+    @property
+    def uses_inversion(self):
+        if self.lens_galaxies:
+            for galaxy_model in self.lens_galaxies:
+                if galaxy_model.pixelization is not None:
+                    return True
+        return False
 
     class Analysis(PhaseImaging.Analysis):
         def figure_of_merit_for_fit(self, tracer):
@@ -738,8 +712,8 @@
                  bin_up_factor=None, mask_function=None,
                  cosmology=cosmo.Planck15):
         """
-        A phase in an lens pipeline. Uses the set non_linear optimizer to try to fit
-        models and hyper passed to it.
+        A phase in an lens pipeline. Uses the set non_linear optimizer to try to fit models and hyper
+        passed to it.
 
         Parameters
         ----------
@@ -809,19 +783,15 @@
                                              output_path=image_path,
                                              output_format='png')
 
-            ray_tracing_plotters.plot_ray_tracing_subplot(
-                tracer=tracer_normal,
-                output_path=image_path,
-                output_format='png',
-                output_filename='tracer_normal'
-            )
-
-            ray_tracing_plotters.plot_ray_tracing_subplot(
-                tracer=tracer_sensitive,
-                output_path=image_path,
-                output_format='png',
-                output_filename='tracer_sensitive'
-            )
+            ray_tracing_plotters.plot_ray_tracing_subplot(tracer=tracer_normal,
+                                                          output_path=image_path,
+                                                          output_format='png',
+                                                          output_filename='tracer_normal')
+
+            ray_tracing_plotters.plot_ray_tracing_subplot(tracer=tracer_sensitive,
+                                                          output_path=image_path,
+                                                          output_format='png',
+                                                          output_filename='tracer_sensitive')
 
             sensitivity_fit_plotters.plot_fit_subplot(fit=fit, output_path=image_path,
                                                       output_format='png')
@@ -870,7 +840,7 @@
         only fit pixelization hyperparameters.
         """
         variable = copy.deepcopy(results.last.variable)
-        PixelizationPhase.transfer_classes(results.last.constant, variable)
+        PixelizationPhase.transfer_classes(results.last.constant,variable)
         self.optimizer.variable = variable
         return super().run(data, results=results, mask=mask, positions=positions)
 
@@ -892,10 +862,9 @@
                 mapper_value = getattr(mapper, key)
                 if isinstance(mapper_value, p.Prior):
                     setattr(mapper, key, instance_value)
-                if not (isinstance(instance_value, px.Pixelization) or isinstance(
-                        instance_value, rg.Regularization)):
+                if not (isinstance(instance_value, px.Pixelization) or isinstance(instance_value, rg.Regularization)):
                     try:
-                        PixelizationPhase.transfer_classes(instance_value, mapper_value)
+                        PixelizationPhase.transfer_classes(instance_value,mapper_value)
                     except AttributeError:
                         setattr(mapper, key, instance_value)
             except AttributeError:
@@ -903,6 +872,7 @@
 
 
 class HyperGalaxyPhase(PhaseImaging):
+
     class Analysis(non_linear.Analysis):
 
         def __init__(self, lens_data, model_image_2d, galaxy_image_2d):
@@ -919,22 +889,17 @@
                 The contribution of one galaxy to the model image
             """
             self.lens_data = lens_data
-            self.hyper_model_image_1d = lens_data.array_1d_from_array_2d(
-                array_2d=model_image_2d
-            )
-            self.hyper_galaxy_image_1d = lens_data.array_1d_from_array_2d(
-                array_2d=galaxy_image_2d
-            )
+            self.hyper_model_image_1d = lens_data.array_1d_from_array_2d(array_2d=model_image_2d)
+            self.hyper_galaxy_image_1d = lens_data.array_1d_from_array_2d(array_2d=galaxy_image_2d)
 
             self.check_for_previously_masked_values(array=self.hyper_model_image_1d)
             self.check_for_previously_masked_values(array=self.hyper_galaxy_image_1d)
 
-        @staticmethod
-        def check_for_previously_masked_values(array):
+        def check_for_previously_masked_values(self, array):
             if not np.all(array) != 0.0:
                 raise exc.PhaseException(
-                    'When mapping a 2D array to a 1D array using lens data, a value '
-                    'encountered was 0.0 and therefore masked in a previous phase.')
+                    'When mapping a 2D array to a 1D array using lens data, a value encountered was'
+                    '0.0 and therefore masked in a previous phase.')
 
         def visualize(self, instance, image_path, during_analysis):
             # TODO: I'm guessing you have an idea of what you want here?
@@ -957,24 +922,19 @@
             return fit.figure_of_merit
 
         def fit_for_hyper_galaxy(self, hyper_galaxy):
+
             hyper_noise_1d = hyper_galaxy.hyper_noise_map_from_hyper_images_and_noise_map(
-                hyper_model_image=self.hyper_model_image_1d,
-                hyper_galaxy_image=self.hyper_galaxy_image_1d,
+                hyper_model_image=self.hyper_model_image_1d, hyper_galaxy_image=self.hyper_galaxy_image_1d,
                 noise_map=self.lens_data.noise_map_1d, hyper_minimum_value=0.0)
 
             hyper_noise_map_1d = self.lens_data.noise_map_1d + hyper_noise_1d
-            return lens_fit.LensDataFit(
-                image_1d=self.lens_data.image_1d,
-                noise_map_1d=hyper_noise_map_1d,
-                mask_1d=self.lens_data.mask_1d,
-                model_image_1d=self.hyper_model_image_1d,
-                map_to_scaled_array=self.lens_data.map_to_scaled_array
-            )
+            return lens_fit.LensDataFit(image_1d=self.lens_data.image_1d, noise_map_1d=hyper_noise_map_1d,
+                                        mask_1d=self.lens_data.mask_1d, model_image_1d=self.hyper_model_image_1d,
+                                        map_to_scaled_array=self.lens_data.map_to_scaled_array)
 
         @classmethod
         def describe(cls, instance):
-            return "Running hyper galaxy fit for HyperGalaxy:\n{}".format(
-                instance.hyper_galaxy)
+            return "Running hyper galaxy fit for HyperGalaxy:\n{}".format(instance.hyper_galaxy)
 
     def run(self, data, results=None, mask=None, positions=None):
         """
@@ -998,39 +958,28 @@
         mask = setup_phase_mask(data=data, mask=mask, mask_function=self.mask_function,
                                 inner_mask_radii=self.inner_mask_radii)
 
-        lens_data = ld.LensData(ccd_data=data, mask=mask,
-                                sub_grid_size=self.sub_grid_size,
-                                image_psf_shape=self.image_psf_shape,
-                                positions=positions,
-                                interp_pixel_scale=self.interp_pixel_scale,
-                                uses_inversion=self.uses_inversion)
+        lens_data = ld.LensData(ccd_data=data, mask=mask, sub_grid_size=self.sub_grid_size,
+                                image_psf_shape=self.image_psf_shape, positions=positions,
+                                interp_pixel_scale=self.interp_pixel_scale, uses_inversion=self.uses_inversion)
 
         model_image_2d = results.last.most_likely_fit.model_image_2d
 
-        results_copy = copy.deepcopy(results.last)
+        results_copy = copy.copy(results.last)
 
         for galaxy_path, galaxy in results.last.path_galaxy_tuples:
 
-            optimizer = self.optimizer.copy_with_name_extension(
-                extension=galaxy_path[-1])
+            optimizer = self.optimizer.copy_with_name_extension(extension=galaxy_path)
             optimizer.variable.hyper_galaxy = g.HyperGalaxy
             galaxy_image_2d = results.last.image_2d_dict[galaxy_path]
 
-            # If array is all zeros, galaxy did not have image in previous phase and
-            # should be ignored
-            if not np.all(galaxy_image_2d == 0):
-                analysis = self.__class__.Analysis(lens_data=lens_data,
-                                                   model_image_2d=model_image_2d,
-                                                   galaxy_image_2d=galaxy_image_2d)
+            # If array is all zeros, galaxy did not have image in previous phase and should be ignored
+            if not np.all(galaxy_image_2d==0):
+
+                analysis = self.__class__.Analysis(lens_data=lens_data, model_image_2d=model_image_2d,
+                                                    galaxy_image_2d=galaxy_image_2d)
                 optimizer.fit(analysis)
 
-                results_copy.variable.object_for_path(
-                    galaxy_path
-                ).hyper_galaxy = optimizer.variable.hyper_galaxy
-                # Optimizer's don't have constant hypergalaxies? Did you mean
-                # result.constant?
-                results_copy.constant.object_for_path(
-                    galaxy_path
-                ).hyper_galaxy = optimizer.constant.hyper_galaxy
+                getattr(results_copy.variable, galaxy_path).hyper_galaxy = optimizer.variable.hyper_galaxy
+                getattr(results_copy.constant, galaxy_path).hyper_galaxy = optimizer.constant.hyper_galaxy
 
         return results_copy