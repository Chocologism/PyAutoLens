import copy

import numpy as np
from astropy import cosmology as cosmo

from autofit import conf
from autofit.optimize import non_linear
from autofit.tools import phase as autofit_phase
from autofit.tools.phase_property import PhasePropertyCollection
from autolens import exc
from autolens.pipeline import tagging as tag
from autolens.data.array import mask as msk
from autolens.data.plotters import ccd_plotters
from autolens.lens import lens_data as li, lens_fit
from autolens.lens import ray_tracing
from autolens.lens import sensitivity_fit
from autolens.lens.plotters import sensitivity_fit_plotters, ray_tracing_plotters, lens_fit_plotters
from autolens.model.galaxy import galaxy as g, galaxy_model as gm, galaxy_fit, galaxy_data as gd
from autolens.model.galaxy.plotters import galaxy_fit_plotters


# from autolens.lens.summary import tracer_summary

def default_mask_function(image):
    return msk.Mask.circular(shape=image.shape, pixel_scale=image.pixel_scale, radius_arcsec=3.0)


def setup_phase_mask(data, mask, mask_function, inner_circular_mask_radii):
    if mask_function is not None:
        mask = mask_function(image=data.image)
    elif mask is None and mask_function is None:
        mask = default_mask_function(image=data.image)

    if inner_circular_mask_radii is not None:
        inner_mask = msk.Mask.circular(shape=mask.shape, pixel_scale=mask.pixel_scale,
                                       radius_arcsec=inner_circular_mask_radii, invert=True)
        mask = mask + inner_mask

    return mask


class AbstractPhase(autofit_phase.AbstractPhase):

    def __init__(self, phase_name, phase_tag=None, phase_folders=None, optimizer_class=non_linear.MultiNest,
                 cosmology=cosmo.Planck15,
                 auto_link_priors=False):
        """
        A phase in an lens pipeline. Uses the set non_linear optimizer to try to fit models and hyper
        passed to it.

        Parameters
        ----------
        optimizer_class: class
            The class of a non_linear optimizer
        phase_name: str
            The name of this phase
        """

        super().__init__(phase_name=phase_name, phase_tag=phase_tag, phase_folders=phase_folders,
                         optimizer_class=optimizer_class, auto_link_priors=auto_link_priors)

        self.cosmology = cosmology

    @property
    def constant(self):
        """
        Convenience method

        Returns
        -------
        ModelInstance
            A model instance comprising all the constant objects in this lens
        """
        return self.optimizer.constant

    @property
    def variable(self):
        """
        Convenience method

        Returns
        -------
        ModelMapper
            A model mapper comprising all the variable (prior) objects in this lens
        """
        return self.optimizer.variable

    @property
    def galaxy_model_tuples(self):
        """
        Returns
        -------
        galaxy_model_tuples: [(String, GalaxyModel)]
            A list of tuples containing galaxy model names and instances.
        """
        return [tup for tup in self.optimizer.variable.prior_model_tuples if
                isinstance(tup.prior_model, gm.GalaxyModel)]

    def match_instance_to_models(self, instance):
        """
        Matches named galaxies associated with the instance to named galaxies associated with this phase.

        Parameters
        ----------
        instance: ModelInstance
            An instance with named galaxy attributes.

        Returns
        -------
        tuples: [(String, Galaxy, GalaxyModel)]
            A list of tuples associating galaxy instances from the model instance object with galaxy models in this
            phase.
        """
        galaxy_dict = dict(instance.name_instance_tuples_for_class(g.Galaxy))
        return [(key, galaxy_dict[key], value) for key, value in self.galaxy_model_tuples if key in galaxy_dict]

    def fit_priors(self, instance, fitting_function):
        """
        Update the priors in this phase by fitting each galaxy model to a galaxy with the same name from a previous
        phase if such a galaxy exists.

        Parameters
        ----------
        instance: ModelInstance
            An object with named galaxy attributes
        fitting_function: (Galaxy, GalaxyModel) -> GalaxyModel
            A function that takes a galaxy and a galaxy model and returns a GalaxyModel produced by combining a best fit
            between the original galaxy and galaxy model with prior widths given by the configuration.
        """
        tuples = self.match_instance_to_models(instance)
        for t in tuples:
            name = t[0]
            galaxy = t[1]
            galaxy_model = t[2]
            new_galaxy_model = fitting_function(galaxy, galaxy_model)
            for phase_property_collection in self.phase_property_collections:
                if hasattr(phase_property_collection, name):
                    setattr(phase_property_collection, name, new_galaxy_model)

    def fit_priors_with_results(self, results, fitting_function):
        """
        Update the priors in this phase by fitting each galaxy model to a galaxy with the same name from a previous
        phase if such a galaxy exists.

        Results later in the list take precedence, with the last instance of any galaxies that share a name being kept.

        Parameters
        ----------
        results: [Results]
            A list of results from previous phases.
        fitting_function: (Galaxy, GalaxyModel) -> GalaxyModel
            A function that takes a galaxy and a galaxy model and returns a GalaxyModel produced by combining a best fit
            between the original galaxy and galaxy model with prior widths given by the configuration.
        """
        if results is not None and len(results) > 0:
            instances = [r.constant for r in results]
            instance = instances[0]
            for next_instance in instances[1:]:
                instance += next_instance
            self.fit_priors(instance, fitting_function)

    @property
    def phase_property_collections(self):
        """
        Returns
        -------
        phase_property_collections: [PhasePropertyCollection]
            A list of phase property collections associated with this phase. This is used in automated prior passing and
            should be overridden for any phase that contains its own PhasePropertyCollections.
        """
        return []

    @property
    def path(self):
        return self.optimizer.path

    @property
    def doc(self):
        if self.__doc__ is not None:
            return self.__doc__.replace("  ", "").replace("\n", " ")

    def pass_priors(self, results):
        """
        Perform any prior or constant passing. This could involve setting model attributes equal to priors or constants
        from a previous phase.

        Parameters
        ----------
        results: autofit.tools.pipeline.ResultsCollection
            The result of the previous phase
        """
        pass

    # noinspection PyAbstractClass
    class Analysis(non_linear.Analysis):

        def __init__(self, cosmology, results=None):
            """
            An lens object

            Parameters
            ----------
            results: autofit.tools.pipeline.ResultsCollection
                The results of all previous phases
            """

            self.results = results
            self.cosmology = cosmology

            self.plot_count = 0

        @property
        def last_results(self):
            if self.results is not None:
                return self.results.last

        def tracer_for_instance(self, instance):
            raise NotImplementedError()

        def padded_tracer_for_instance(self, instance):
            raise NotImplementedError()

        def fit_for_tracers(self, tracer, padded_tracer):
            raise NotImplementedError()

        def figure_of_merit_for_fit(self, tracer):
            raise NotImplementedError()

    def make_result(self, result, analysis):
        return self.__class__.Result(constant=result.constant, figure_of_merit=result.figure_of_merit,
                                     previous_variable=result.previous_variable, gaussian_tuples=result.gaussian_tuples,
                                     analysis=analysis, optimizer=self.optimizer)

    class Result(non_linear.Result):

        def __init__(self, constant, figure_of_merit, previous_variable, gaussian_tuples, analysis, optimizer):
            """
            The result of a phase
            """
            super(Phase.Result, self).__init__(constant=constant, figure_of_merit=figure_of_merit,
                                               previous_variable=previous_variable, gaussian_tuples=gaussian_tuples)

            self.analysis = analysis
            self.optimizer = optimizer

            # summary_file = open(optimizer.phase_output_path + 'model.summary', mode='w+')
            # tracer_summary.summarize_tracer(summary_file=summary_file, tracer=self.most_likely_tracer,
            #                                 radii=[10.0, 500.0])
            # summary_file.close()

        @property
        def most_likely_tracer(self):
            return self.analysis.tracer_for_instance(instance=self.constant)

        @property
        def most_likely_padded_tracer(self):
            return self.analysis.padded_tracer_for_instance(instance=self.constant)

        @property
        def most_likely_fit(self):
            return self.analysis.fit_for_tracers(tracer=self.most_likely_tracer,
                                                 padded_tracer=self.most_likely_padded_tracer)

        @property
        def unmasked_model_image(self):
            return self.most_likely_fit.unmasked_model_image

        @property
        def unmasked_model_image_of_planes(self):
            return self.most_likely_fit.unmasked_model_image_of_planes

        @property
        def unmasked_model_image_of_planes_and_galaxies(self):
            return self.most_likely_fit.unmasked_model_image_of_planes_and_galaxies

        def unmasked_image_for_galaxy(self, galaxy):
            return self.most_likely_fit.unmasked_model_image_for_galaxy(galaxy)


class Phase(AbstractPhase):

    def run(self, image, results=None, mask=None):
        raise NotImplementedError()

    # noinspection PyAbstractClass
    class Analysis(AbstractPhase.Analysis):

        def __init__(self, cosmology, results=None):
            super(Phase.Analysis, self).__init__(cosmology=cosmology, results=results)

            self.should_plot_mask = \
                conf.instance.general.get('output', 'plot_mask_on_images', bool)
            self.extract_array_from_mask = \
                conf.instance.general.get('output', 'extract_images_from_mask', bool)
            self.zoom_around_mask = \
                conf.instance.general.get('output', 'zoom_around_mask_of_images', bool)
            self.should_plot_positions = \
                conf.instance.general.get('output', 'plot_positions_on_images', bool)
            self.plot_units = \
                conf.instance.general.get('output', 'plot_units', str).strip()

            self.plot_ray_tracing_all_at_end_png = \
                conf.instance.general.get('output', 'plot_ray_tracing_all_at_end_png', bool)
            self.plot_ray_tracing_all_at_end_fits = \
                conf.instance.general.get('output', 'plot_ray_tracing_all_at_end_fits', bool)

            self.plot_ray_tracing_as_subplot = \
                conf.instance.general.get('output', 'plot_ray_tracing_as_subplot', bool)
            self.plot_ray_tracing_image_plane_image = \
                conf.instance.general.get('output', 'plot_ray_tracing_image_plane_image', bool)
            self.plot_ray_tracing_source_plane = \
                conf.instance.general.get('output', 'plot_ray_tracing_source_plane_image', bool)
            self.plot_ray_tracing_convergence = \
                conf.instance.general.get('output', 'plot_ray_tracing_convergence', bool)
            self.plot_ray_tracing_potential = \
                conf.instance.general.get('output', 'plot_ray_tracing_potential', bool)
            self.plot_ray_tracing_deflections = \
                conf.instance.general.get('output', 'plot_ray_tracing_deflections', bool)


class PhasePositions(AbstractPhase):
    lens_galaxies = PhasePropertyCollection("lens_galaxies")

    @property
    def phase_property_collections(self):
        return [self.lens_galaxies]

<<<<<<< HEAD
    def __init__(self, phase_name, phase_tagging=True, phase_folders=None, lens_galaxies=None, optimizer_class=non_linear.MultiNest,
=======
    def __init__(self, phase_name, phase_tag=None, phase_folders=None, lens_galaxies=None,
                 optimizer_class=non_linear.MultiNest,
>>>>>>> 3a169f6d
                 cosmology=cosmo.Planck15, auto_link_priors=False):
        super().__init__(phase_name=phase_name, phase_tag=None, phase_folders=phase_folders,
                         optimizer_class=optimizer_class, cosmology=cosmology, auto_link_priors=auto_link_priors)
        self.lens_galaxies = lens_galaxies

    def run(self, positions, pixel_scale, results=None):
        """
        Run this phase.

        Parameters
        ----------
        pixel_scale
        positions
        results: autofit.tools.pipeline.ResultsCollection
            An object describing the results of the last phase or None if no phase has been executed

        Returns
        -------
        result: AbstractPhase.Result
            A result object comprising the best fit model and other hyper.
        """
        analysis = self.make_analysis(positions=positions, pixel_scale=pixel_scale, results=results)
        result = self.run_analysis(analysis)
        return self.make_result(result, analysis)

    def make_analysis(self, positions, pixel_scale, results=None):
        """
        Create an lens object. Also calls the prior passing and lens_data modifying functions to allow child
        classes to change the behaviour of the phase.

        Parameters
        ----------
        pixel_scale
        positions
        results: autofit.tools.pipeline.ResultsCollection
            The result from the previous phase

        Returns
        -------
        lens: Analysis
            An lens object that the non-linear optimizer calls to determine the fit of a set of values
        """
        self.pass_priors(results)
        analysis = self.__class__.Analysis(positions=positions, pixel_scale=pixel_scale, cosmology=self.cosmology,
                                           results=results)
        return analysis

    # noinspection PyAbstractClass
    class Analysis(Phase.Analysis):

        def __init__(self, positions, pixel_scale, cosmology, results=None):
            super().__init__(cosmology=cosmology, results=results)

            self.positions = list(map(lambda position_set: np.asarray(position_set), positions))
            self.pixel_scale = pixel_scale

        def visualize(self, instance, image_path, during_analysis):
            pass

        def fit(self, instance):
            """
            Determine the fit of a lens galaxy and source galaxy to the lens_data in this lens.

            Parameters
            ----------
            instance
                A model instance with attributes

            Returns
            -------
            fit: Fit
                A fractional value indicating how well this model fit and the model lens_data itself
            """
            tracer = self.tracer_for_instance(instance)
            fit = self.fit_for_tracer(tracer)
            return fit.figure_of_merit

        def tracer_for_instance(self, instance):
            return ray_tracing.TracerImageSourcePlanesPositions(lens_galaxies=instance.lens_galaxies,
                                                                image_plane_positions=self.positions,
                                                                cosmology=self.cosmology)

        def fit_for_tracer(self, tracer):
            return lens_fit.LensPositionFit(positions=tracer.source_plane.positions, noise_map=self.pixel_scale)

        @classmethod
        def describe(cls, instance):
            return "\nRunning lens lens for... \n\nLens Galaxy::\n{}\n\n".format(instance.lens_galaxies)


class PhaseImaging(Phase):

    def __init__(self, phase_name, phase_tagging=True, phase_folders=None, optimizer_class=non_linear.MultiNest,
                 sub_grid_size=2, bin_up_factor=None, image_psf_shape=None,
<<<<<<< HEAD
                 inversion_psf_shape=None, positions_threshold=None, mask_function=None, inner_mask_radii=None,
=======
                 pixelization_psf_shape=None, positions_threshold=None, mask_function=None,
                 inner_circular_mask_radii=None,
>>>>>>> 3a169f6d
                 interp_pixel_scale=None, cosmology=cosmo.Planck15, auto_link_priors=False):

        """

        A phase in an lens pipeline. Uses the set non_linear optimizer to try to fit models and hyper
        passed to it.

        Parameters
        ----------
        optimizer_class: class
            The class of a non_linear optimizer
        sub_grid_size: int
            The side length of the subgrid
        """

        if phase_tagging:

            phase_tag = tag.phase_tag_from_phase_settings(sub_grid_size=sub_grid_size,
                                                          bin_up_factor=bin_up_factor,
                                                          image_psf_shape=image_psf_shape,
                                                          inversion_psf_shape=inversion_psf_shape,
                                                          positions_threshold=positions_threshold,
                                                          inner_circular_mask_radii=inner_mask_radii,
                                                          interp_pixel_scale=interp_pixel_scale)

        else:

            phase_tag = None

        super(PhaseImaging, self).__init__(phase_name=phase_name, phase_tag=phase_tag, phase_folders=phase_folders,
                                           optimizer_class=optimizer_class, cosmology=cosmology,
                                           auto_link_priors=auto_link_priors)
        self.sub_grid_size = sub_grid_size
        self.bin_up_factor = bin_up_factor
        self.image_psf_shape = image_psf_shape
        self.pixelization_psf_shape = inversion_psf_shape
        self.positions_threshold = positions_threshold
        self.mask_function = mask_function
        self.inner_circular_mask_radii = inner_mask_radii
        self.interp_pixel_scale = interp_pixel_scale

    # noinspection PyMethodMayBeStatic,PyUnusedLocal
    def modify_image(self, image, results):
        """
        Customize an lens_data. e.g. removing lens light.

        Parameters
        ----------
        image: scaled_array.ScaledSquarePixelArray
            An lens_data that has been masked
        results: autofit.tools.pipeline.ResultsCollection
            The result of the previous lens

        Returns
        -------
        lens_data: scaled_array.ScaledSquarePixelArray
            The modified image (not changed by default)
        """
        return image

    def run(self, data, results=None, mask=None, positions=None):
        """
        Run this phase.

        Parameters
        ----------
        positions
        mask: Mask
            The default masks passed in by the pipeline
        results: autofit.tools.pipeline.ResultsCollection
            An object describing the results of the last phase or None if no phase has been executed
        data: scaled_array.ScaledSquarePixelArray
            An lens_data that has been masked

        Returns
        -------
        result: AbstractPhase.Result
            A result object comprising the best fit model and other hyper.
        """
        analysis = self.make_analysis(data=data, results=results, mask=mask, positions=positions)

        result = self.run_analysis(analysis)

        return self.make_result(result, analysis)

    def make_analysis(self, data, results=None, mask=None, positions=None):
        """
        Create an lens object. Also calls the prior passing and lens_data modifying functions to allow child
        classes to change the behaviour of the phase.

        Parameters
        ----------
        positions
        mask: Mask
            The default masks passed in by the pipeline
        data: im.CCD
            An lens_data that has been masked
        results: autofit.tools.pipeline.ResultsCollection
            The result from the previous phase

        Returns
        -------
        lens : Analysis
            An lens object that the non-linear optimizer calls to determine the fit of a set of values
        """

        mask = setup_phase_mask(data=data, mask=mask, mask_function=self.mask_function,
                                inner_circular_mask_radii=self.inner_circular_mask_radii)

        if self.positions_threshold is not None and positions is not None:
            positions = list(map(lambda position_set: np.asarray(position_set), positions))
        elif self.positions_threshold is None:
            positions = None
        elif self.positions_threshold is not None and positions is None:
            raise exc.PhaseException('You have specified for a phase to use positions, but not input positions to the '
                                     'pipeline when you ran it.')

        lens_data = li.LensData(ccd_data=data, mask=mask, sub_grid_size=self.sub_grid_size,
                                image_psf_shape=self.image_psf_shape, positions=positions,
                                interp_pixel_scale=self.interp_pixel_scale)

        modified_image = self.modify_image(image=lens_data.image, results=results)
        lens_data = lens_data.new_lens_data_with_modified_image(modified_image=modified_image)

        if self.bin_up_factor is not None:
            lens_data = lens_data.new_lens_data_with_binned_up_ccd_data_and_mask(bin_up_factor=self.bin_up_factor)

        self.pass_priors(results)

        self.output_phase_info()

        analysis = self.__class__.Analysis(lens_data=lens_data, cosmology=self.cosmology,
                                           positions_threshold=self.positions_threshold, results=results)
        return analysis

    def output_phase_info(self):

        file_phase_info = "{}/{}".format(self.optimizer.phase_output_path, 'phase.info')

        with open(file_phase_info, 'w') as phase_info:
            phase_info.write('Optimizer = {} \n'.format(type(self.optimizer).__name__))
            phase_info.write('Sub-grid size = {} \n'.format(self.sub_grid_size))
            phase_info.write('Image PSF shape = {} \n'.format(self.image_psf_shape))
            phase_info.write('Pixelization PSF shape = {} \n'.format(self.pixelization_psf_shape))
            phase_info.write('Positions Threshold = {} \n'.format(self.positions_threshold))
            phase_info.write('Cosmology = {} \n'.format(self.cosmology))
            phase_info.write('Auto Link Priors = {} \n'.format(self.auto_link_priors))

            phase_info.close()

    # noinspection PyAbstractClass
    class Analysis(Phase.Analysis):

        def __init__(self, lens_data, cosmology, positions_threshold, results=None):

            super(PhaseImaging.Analysis, self).__init__(cosmology=cosmology, results=results)

            self.lens_data = lens_data

            self.positions_threshold = positions_threshold

            self.should_plot_image_plane_pix = \
                conf.instance.general.get('output', 'plot_image_plane_adaptive_pixelization_grid', bool)

            self.plot_data_as_subplot = \
                conf.instance.general.get('output', 'plot_data_as_subplot', bool)
            self.plot_data_image = \
                conf.instance.general.get('output', 'plot_data_image', bool)
            self.plot_data_noise_map = \
                conf.instance.general.get('output', 'plot_data_noise_map', bool)
            self.plot_data_psf = \
                conf.instance.general.get('output', 'plot_data_psf', bool)
            self.plot_data_signal_to_noise_map = \
                conf.instance.general.get('output', 'plot_data_signal_to_noise_map', bool)
            self.plot_data_absolute_signal_to_noise_map = \
                conf.instance.general.get('output', 'plot_data_absolute_signal_to_noise_map', bool)
            self.plot_data_potential_chi_squared_map = \
                conf.instance.general.get('output', 'plot_data_potential_chi_squared_map', bool)

            self.plot_lens_fit_all_at_end_png = \
                conf.instance.general.get('output', 'plot_lens_fit_all_at_end_png', bool)
            self.plot_lens_fit_all_at_end_fits = \
                conf.instance.general.get('output', 'plot_lens_fit_all_at_end_fits', bool)

            self.plot_lens_fit_as_subplot = \
                conf.instance.general.get('output', 'plot_lens_fit_as_subplot', bool)
            self.plot_lens_fit_image = \
                conf.instance.general.get('output', 'plot_lens_fit_image', bool)
            self.plot_lens_fit_noise_map = \
                conf.instance.general.get('output', 'plot_lens_fit_noise_map', bool)
            self.plot_lens_fit_signal_to_noise_map = \
                conf.instance.general.get('output', 'plot_lens_fit_signal_to_noise_map', bool)
            self.plot_lens_fit_lens_subtracted_image = \
                conf.instance.general.get('output', 'plot_lens_fit_lens_subtracted_image', bool)
            self.plot_lens_fit_model_image = \
                conf.instance.general.get('output', 'plot_lens_fit_model_image', bool)
            self.plot_lens_fit_lens_model_image = \
                conf.instance.general.get('output', 'plot_lens_fit_lens_model_image', bool)
            self.plot_lens_fit_source_model_image = \
                conf.instance.general.get('output', 'plot_lens_fit_source_model_image', bool)
            self.plot_lens_fit_source_plane_image = \
                conf.instance.general.get('output', 'plot_lens_fit_source_plane_image', bool)
            self.plot_lens_fit_residual_map = \
                conf.instance.general.get('output', 'plot_lens_fit_residual_map', bool)
            self.plot_lens_fit_chi_squared_map = \
                conf.instance.general.get('output', 'plot_lens_fit_chi_squared_map', bool)
            self.plot_lens_fit_contribution_map = \
                conf.instance.general.get('output', 'plot_lens_fit_contribution_map', bool)

        def fit(self, instance):
            """
            Determine the fit of a lens galaxy and source galaxy to the lens_data in this lens.

            Parameters
            ----------
            instance
                A model instance with attributes

            Returns
            -------
            fit : Fit
                A fractional value indicating how well this model fit and the model lens_data itself
            """
            self.check_positions_trace_within_threshold(instance)
            tracer = self.tracer_for_instance(instance)
            fit = self.fit_for_tracers(tracer=tracer, padded_tracer=None)
            return fit.figure_of_merit

        def visualize(self, instance, image_path, during_analysis):

            self.plot_count += 1

            mask = self.lens_data.mask if self.should_plot_mask else None
            positions = self.lens_data.positions if self.should_plot_positions else None

            if self.plot_data_as_subplot:
                ccd_plotters.plot_ccd_subplot(
                    ccd_data=self.lens_data.ccd_data, mask=mask, extract_array_from_mask=self.extract_array_from_mask,
                    zoom_around_mask=self.zoom_around_mask, positions=positions,
                    units=self.plot_units,
                    output_path=image_path, output_format='png')

            ccd_plotters.plot_ccd_individual(
                ccd_data=self.lens_data.ccd_data, mask=mask, extract_array_from_mask=self.extract_array_from_mask,
                zoom_around_mask=self.zoom_around_mask, positions=positions,
                should_plot_image=self.plot_data_image,
                should_plot_noise_map=self.plot_data_noise_map,
                should_plot_psf=self.plot_data_psf,
                should_plot_signal_to_noise_map=self.plot_data_signal_to_noise_map,
                should_plot_absolute_signal_to_noise_map=self.plot_data_absolute_signal_to_noise_map,
                should_plot_potential_chi_squared_map=self.plot_data_potential_chi_squared_map,
                units=self.plot_units,
                output_path=image_path, output_format='png')

            tracer = self.tracer_for_instance(instance)
            padded_tracer = self.padded_tracer_for_instance(instance)

            if self.plot_ray_tracing_as_subplot:
                ray_tracing_plotters.plot_ray_tracing_subplot(
                    tracer=tracer, mask=mask, extract_array_from_mask=self.extract_array_from_mask,
                    zoom_around_mask=self.zoom_around_mask, positions=positions,
                    units=self.plot_units,
                    output_path=image_path, output_format='png')

            fit = self.fit_for_tracers(tracer=tracer, padded_tracer=padded_tracer)

            if self.plot_lens_fit_as_subplot:
                lens_fit_plotters.plot_fit_subplot(
                    fit=fit, should_plot_mask=self.should_plot_mask,
                    extract_array_from_mask=self.extract_array_from_mask, zoom_around_mask=self.zoom_around_mask,
                    positions=positions, should_plot_image_plane_pix=self.should_plot_image_plane_pix,
                    units=self.plot_units,
                    output_path=image_path, output_format='png')

            if during_analysis:

                ray_tracing_plotters.plot_ray_tracing_individual(
                    tracer=tracer, mask=mask, extract_array_from_mask=self.extract_array_from_mask,
                    zoom_around_mask=self.zoom_around_mask, positions=positions,
                    should_plot_image_plane_image=self.plot_ray_tracing_image_plane_image,
                    should_plot_source_plane=self.plot_ray_tracing_source_plane,
                    should_plot_convergence=self.plot_ray_tracing_convergence,
                    should_plot_potential=self.plot_ray_tracing_potential,
                    should_plot_deflections=self.plot_ray_tracing_deflections,
                    units=self.plot_units,
                    output_path=image_path, output_format='png')

                lens_fit_plotters.plot_fit_individuals(
                    fit=fit, should_plot_mask=self.should_plot_mask,
                    extract_array_from_mask=self.extract_array_from_mask, zoom_around_mask=self.zoom_around_mask,
                    positions=positions, should_plot_image_plane_pix=self.should_plot_image_plane_pix,
                    should_plot_image=self.plot_lens_fit_image,
                    should_plot_noise_map=self.plot_lens_fit_noise_map,
                    should_plot_signal_to_noise_map=self.plot_lens_fit_signal_to_noise_map,
                    should_plot_lens_subtracted_image=self.plot_lens_fit_lens_subtracted_image,
                    should_plot_model_image=self.plot_lens_fit_model_image,
                    should_plot_lens_model_image=self.plot_lens_fit_lens_model_image,
                    should_plot_source_model_image=self.plot_lens_fit_source_model_image,
                    should_plot_source_plane_image=self.plot_lens_fit_source_plane_image,
                    should_plot_residual_map=self.plot_lens_fit_residual_map,
                    should_plot_chi_squared_map=self.plot_lens_fit_chi_squared_map,
                    units=self.plot_units,
                    output_path=image_path, output_format='png')

            elif not during_analysis:

                if self.plot_ray_tracing_all_at_end_png:
                    ray_tracing_plotters.plot_ray_tracing_individual(
                        tracer=tracer, mask=mask, extract_array_from_mask=self.extract_array_from_mask,
                        zoom_around_mask=self.zoom_around_mask, positions=positions,
                        should_plot_image_plane_image=True,
                        should_plot_source_plane=True,
                        should_plot_convergence=True,
                        should_plot_potential=True,
                        should_plot_deflections=True,
                        units=self.plot_units,
                        output_path=image_path, output_format='png')

                if self.plot_ray_tracing_all_at_end_fits:
                    ray_tracing_plotters.plot_ray_tracing_individual(
                        tracer=tracer, mask=mask, extract_array_from_mask=self.extract_array_from_mask,
                        zoom_around_mask=self.zoom_around_mask, positions=positions,
                        should_plot_image_plane_image=True,
                        should_plot_source_plane=True,
                        should_plot_convergence=True,
                        should_plot_potential=True,
                        should_plot_deflections=True,
                        output_path=image_path + 'fits/', output_format='fits')

                if self.plot_lens_fit_all_at_end_png:
                    lens_fit_plotters.plot_fit_individuals(
                        fit=fit, should_plot_mask=self.should_plot_mask,
                        extract_array_from_mask=self.extract_array_from_mask, zoom_around_mask=self.zoom_around_mask,
                        positions=positions, should_plot_image_plane_pix=self.should_plot_image_plane_pix,
                        should_plot_image=True,
                        should_plot_noise_map=True,
                        should_plot_signal_to_noise_map=True,
                        should_plot_lens_subtracted_image=True,
                        should_plot_model_image=True,
                        should_plot_lens_model_image=True,
                        should_plot_source_model_image=True,
                        should_plot_source_plane_image=True,
                        should_plot_residual_map=True,
                        should_plot_chi_squared_map=True,
                        units=self.plot_units,
                        output_path=image_path, output_format='png')

                if self.plot_lens_fit_all_at_end_fits:
                    lens_fit_plotters.plot_fit_individuals(
                        fit=fit, should_plot_mask=self.should_plot_mask,
                        extract_array_from_mask=self.extract_array_from_mask, zoom_around_mask=self.zoom_around_mask,
                        positions=positions, should_plot_image_plane_pix=self.should_plot_image_plane_pix,
                        should_plot_image=True,
                        should_plot_noise_map=True,
                        should_plot_signal_to_noise_map=True,
                        should_plot_lens_subtracted_image=True,
                        should_plot_model_image=True,
                        should_plot_lens_model_image=True,
                        should_plot_source_model_image=True,
                        should_plot_source_plane_image=True,
                        should_plot_residual_map=True,
                        should_plot_chi_squared_map=True,
                        output_path=image_path + 'fits/', output_format='fits')

            return fit

        def fit_for_tracers(self, tracer, padded_tracer):
            return lens_fit.LensDataFit.for_data_and_tracer(lens_data=self.lens_data, tracer=tracer,
                                                            padded_tracer=padded_tracer)

        def check_positions_trace_within_threshold(self, instance):

            if self.lens_data.positions is not None:

                tracer = ray_tracing.TracerImageSourcePlanesPositions(lens_galaxies=instance.lens_galaxies,
                                                                      image_plane_positions=self.lens_data.positions)
                fit = lens_fit.LensPositionFit(positions=tracer.source_plane.positions,
                                               noise_map=self.lens_data.pixel_scale)

                if not fit.maximum_separation_within_threshold(self.positions_threshold):
                    raise exc.RayTracingException

        def map_to_1d(self, data):
            """Convenience method"""
            return self.lens_data.mask.map_2d_array_to_masked_1d_array(data)


class LensPlanePhase(PhaseImaging):
    """
    Fit only the lens galaxy light.
    """

    lens_galaxies = PhasePropertyCollection("lens_galaxies")

    @property
    def phase_property_collections(self):
        return [self.lens_galaxies]

<<<<<<< HEAD
    def __init__(self, phase_name, phase_tagging=True, phase_folders=None, lens_galaxies=None, optimizer_class=non_linear.MultiNest,
=======
    def __init__(self, phase_name, phase_tag=None, phase_folders=None, lens_galaxies=None,
                 optimizer_class=non_linear.MultiNest,
>>>>>>> 3a169f6d
                 sub_grid_size=2, bin_up_factor=None,
                 image_psf_shape=None, mask_function=None, inner_mask_radii=None, cosmology=cosmo.Planck15,
                 auto_link_priors=False):
        super(LensPlanePhase, self).__init__(phase_name=phase_name,
                                             phase_tagging=phase_tagging,
                                             phase_folders=phase_folders,
                                             optimizer_class=optimizer_class,
                                             sub_grid_size=sub_grid_size,
                                             bin_up_factor=bin_up_factor,
                                             image_psf_shape=image_psf_shape,
                                             mask_function=mask_function,
                                             inner_mask_radii=inner_mask_radii,
                                             cosmology=cosmology,
                                             auto_link_priors=auto_link_priors)
        self.lens_galaxies = lens_galaxies

    class Analysis(PhaseImaging.Analysis):
        def figure_of_merit_for_fit(self, tracer):
            raise NotImplementedError()

        def tracer_for_instance(self, instance):
            return ray_tracing.TracerImagePlane(lens_galaxies=instance.lens_galaxies,
                                                image_plane_grid_stack=self.lens_data.grid_stack,
                                                cosmology=self.cosmology)

        def padded_tracer_for_instance(self, instance):
            return ray_tracing.TracerImagePlane(lens_galaxies=instance.lens_galaxies,
                                                image_plane_grid_stack=self.lens_data.padded_grid_stack,
                                                cosmology=self.cosmology)

        @classmethod
        def describe(cls, instance):
            return "\nRunning lens lens for... \n\nLens Galaxy::\n{}\n\n".format(instance.lens_galaxies)

    class Result(PhaseImaging.Result):
        @property
        def unmasked_lens_plane_model_image(self):
            return self.most_likely_fit.unmasked_model_image_of_planes[0]


class LensSourcePlanePhase(PhaseImaging):
    """
    Fit a simple source and lens system.
    """

    lens_galaxies = PhasePropertyCollection("lens_galaxies")
    source_galaxies = PhasePropertyCollection("source_galaxies")

    @property
    def phase_property_collections(self):
        return [self.lens_galaxies, self.source_galaxies]

<<<<<<< HEAD
    def __init__(self, phase_name, phase_tagging=True, phase_folders=None,
                 lens_galaxies=None, source_galaxies=None, optimizer_class=non_linear.MultiNest,
                 sub_grid_size=2, bin_up_factor=None, image_psf_shape=None, positions_threshold=None, mask_function=None,
                 interp_pixel_scale=None, inner_mask_radii=None, cosmology=cosmo.Planck15,
=======
    def __init__(self, phase_name, phase_tag=None, phase_folders=None,
                 lens_galaxies=None, source_galaxies=None, optimizer_class=non_linear.MultiNest,
                 sub_grid_size=2, bin_up_factor=None, image_psf_shape=None, positions_threshold=None,
                 mask_function=None,
                 interp_pixel_scale=None, inner_circular_mask_radii=None, cosmology=cosmo.Planck15,
>>>>>>> 3a169f6d
                 auto_link_priors=False):
        """
        A phase with a simple source/lens model

        Parameters
        ----------
        lens_galaxies : [g.Galaxy] | [gm.GalaxyModel]
            A galaxy that acts as a gravitational lens
        source_galaxies: [g.Galaxy] | [gm.GalaxyModel]
            A galaxy that is being lensed
        optimizer_class: class
            The class of a non-linear optimizer
        sub_grid_size: int
            The side length of the subgrid
        """

        super(LensSourcePlanePhase, self).__init__(phase_name=phase_name,
                                                   phase_tagging=phase_tagging,
                                                   phase_folders=phase_folders,
                                                   optimizer_class=optimizer_class,
                                                   sub_grid_size=sub_grid_size,
                                                   bin_up_factor=bin_up_factor,
                                                   image_psf_shape=image_psf_shape,
                                                   positions_threshold=positions_threshold,
                                                   mask_function=mask_function,
                                                   interp_pixel_scale=interp_pixel_scale,
                                                   inner_mask_radii=inner_mask_radii,
                                                   cosmology=cosmology,
                                                   auto_link_priors=auto_link_priors)
        self.lens_galaxies = lens_galaxies or []
        self.source_galaxies = source_galaxies or []

    class Analysis(PhaseImaging.Analysis):
        def figure_of_merit_for_fit(self, tracer):
            raise NotImplementedError()

        def tracer_for_instance(self, instance):
            return ray_tracing.TracerImageSourcePlanes(lens_galaxies=instance.lens_galaxies,
                                                       source_galaxies=instance.source_galaxies,
                                                       image_plane_grid_stack=self.lens_data.grid_stack,
                                                       border=self.lens_data.border, cosmology=self.cosmology)

        def padded_tracer_for_instance(self, instance):
            return ray_tracing.TracerImageSourcePlanes(lens_galaxies=instance.lens_galaxies,
                                                       source_galaxies=instance.source_galaxies,
                                                       image_plane_grid_stack=self.lens_data.padded_grid_stack,
                                                       cosmology=self.cosmology)

        @classmethod
        def describe(cls, instance):
            return "\nRunning lens/source lens for... \n\nLens Galaxy:\n{}\n\nSource Galaxy:\n{}\n\n".format(
                instance.lens_galaxies, instance.source_galaxies)

    class Result(PhaseImaging.Result):

        @property
        def unmasked_lens_plane_model_image(self):
            return self.most_likely_fit.unmasked_model_image_of_planes[0]

        @property
        def unmasked_source_plane_model_image(self):
            return self.most_likely_fit.unmasked_model_image_of_planes[1]


class MultiPlanePhase(PhaseImaging):
    """
    Fit a simple source and lens system.
    """

    galaxies = PhasePropertyCollection("galaxies")

    @property
    def phase_property_collections(self):
        return [self.galaxies]

<<<<<<< HEAD
    def __init__(self, phase_name, phase_tagging=True, phase_folders=None, galaxies=None, optimizer_class=non_linear.MultiNest,
                 sub_grid_size=2, bin_up_factor=None, image_psf_shape=None, positions_threshold=None, mask_function=None,
                 inner_mask_radii=None, cosmology=cosmo.Planck15, auto_link_priors=False):
=======
    def __init__(self, phase_name, phase_tag=None, phase_folders=None, galaxies=None,
                 optimizer_class=non_linear.MultiNest,
                 sub_grid_size=2, bin_up_factor=None, image_psf_shape=None, positions_threshold=None,
                 mask_function=None,
                 inner_circular_mask_radii=None, cosmology=cosmo.Planck15, auto_link_priors=False):
>>>>>>> 3a169f6d
        """
        A phase with a simple source/lens model

        Parameters
        ----------
        galaxies : [g.Galaxy] | [gm.GalaxyModel]
            A galaxy that acts as a gravitational lens or is being lensed
        optimizer_class: class
            The class of a non-linear optimizer
        sub_grid_size: int
            The side length of the subgrid
        """

        super(MultiPlanePhase, self).__init__(phase_name=phase_name,
                                              phase_tagging=phase_tagging,
                                              phase_folders=phase_folders,
                                              optimizer_class=optimizer_class,
                                              sub_grid_size=sub_grid_size,
                                              bin_up_factor=bin_up_factor,
                                              image_psf_shape=image_psf_shape,
                                              positions_threshold=positions_threshold,
                                              mask_function=mask_function,
                                              inner_mask_radii=inner_mask_radii,
                                              cosmology=cosmology,
                                              auto_link_priors=auto_link_priors)
        self.galaxies = galaxies

    class Analysis(PhaseImaging.Analysis):

        def figure_of_merit_for_fit(self, tracer):
            raise NotImplementedError()

        def __init__(self, lens_data, cosmology, positions_threshold, results=None):
            self.lens_data = lens_data
            super(MultiPlanePhase.Analysis, self).__init__(lens_data=lens_data, cosmology=cosmology,
                                                           positions_threshold=positions_threshold, results=results)

        def tracer_for_instance(self, instance):
            return ray_tracing.TracerMultiPlanes(galaxies=instance.galaxies,
                                                 image_plane_grid_stack=self.lens_data.grid_stack,
                                                 border=self.lens_data.border, cosmology=self.cosmology)

        def padded_tracer_for_instance(self, instance):
            return ray_tracing.TracerMultiPlanes(galaxies=instance.galaxies,
                                                 image_plane_grid_stack=self.lens_data.padded_grid_stack,
                                                 cosmology=self.cosmology)

        @classmethod
        def describe(cls, instance):
            return "\nRunning multi-plane for... \n\nGalaxies:\n{}\n\n".format(instance.galaxies)


class GalaxyFitPhase(AbstractPhase):
    galaxies = PhasePropertyCollection("galaxies")

<<<<<<< HEAD
    def __init__(self, phase_name, phase_tagging=True, phase_folders=None, galaxies=None, use_intensities=False, use_convergence=False,
=======
    def __init__(self, phase_name, phase_tag=None, phase_folders=None, galaxies=None, use_intensities=False,
                 use_convergence=False,
>>>>>>> 3a169f6d
                 use_potential=False,
                 use_deflections=False, optimizer_class=non_linear.MultiNest, sub_grid_size=2,
                 mask_function=None, cosmology=cosmo.Planck15):
        """
        A phase in an lens pipeline. Uses the set non_linear optimizer to try to fit models and hyper
        passed to it.

        Parameters
        ----------
        optimizer_class: class
            The class of a non_linear optimizer
        sub_grid_size: int
            The side length of the subgrid
        """

        super(GalaxyFitPhase, self).__init__(phase_name=phase_name, phase_tagging=phase_tagging, phase_folders=phase_folders,
                                             optimizer_class=optimizer_class, cosmology=cosmology)
        self.use_intensities = use_intensities
        self.use_convergence = use_convergence
        self.use_potential = use_potential
        self.use_deflections = use_deflections
        self.galaxies = galaxies
        self.sub_grid_size = sub_grid_size
        self.mask_function = mask_function

    def run(self, galaxy_data, results=None, mask=None):
        """
        Run this phase.

        Parameters
        ----------
        galaxy_data
        mask: Mask
            The default masks passed in by the pipeline
        results: autofit.tools.pipeline.ResultsCollection
            An object describing the results of the last phase or None if no phase has been executed

        Returns
        -------
        result: AbstractPhase.Result
            A result object comprising the best fit model and other hyper.
        """
        analysis = self.make_analysis(galaxy_data=galaxy_data, results=results, mask=mask)
        result = self.run_analysis(analysis)

        return self.make_result(result, analysis)

    def make_analysis(self, galaxy_data, results=None, mask=None):
        """
        Create an lens object. Also calls the prior passing and lens_data modifying functions to allow child
        classes to change the behaviour of the phase.

        Parameters
        ----------
        galaxy_data
        mask: Mask
            The default masks passed in by the pipeline
        results: autofit.tools.pipeline.ResultsCollection
            The result from the previous phase

        Returns
        -------
        lens: Analysis
            An lens object that the non-linear optimizer calls to determine the fit of a set of values
        """

        mask = setup_phase_mask(data=galaxy_data[0], mask=mask, mask_function=self.mask_function,
                                inner_circular_mask_radii=None)

        self.pass_priors(results)

        if self.use_intensities or self.use_convergence or self.use_potential:

            galaxy_data = gd.GalaxyFitData(galaxy_data=galaxy_data[0], mask=mask, sub_grid_size=self.sub_grid_size,
                                           use_intensities=self.use_intensities,
                                           use_convergence=self.use_convergence,
                                           use_potential=self.use_potential,
                                           use_deflections_y=self.use_deflections,
                                           use_deflections_x=self.use_deflections)

            return self.__class__.AnalysisSingle(galaxy_data=galaxy_data,
                                                 cosmology=self.cosmology,
                                                 results=results)

        elif self.use_deflections:

            galaxy_data_y = gd.GalaxyFitData(galaxy_data=galaxy_data[0], mask=mask, sub_grid_size=self.sub_grid_size,
                                             use_intensities=self.use_intensities,
                                             use_convergence=self.use_convergence,
                                             use_potential=self.use_potential,
                                             use_deflections_y=self.use_deflections, use_deflections_x=False)

            galaxy_data_x = gd.GalaxyFitData(galaxy_data=galaxy_data[1], mask=mask, sub_grid_size=self.sub_grid_size,
                                             use_intensities=self.use_intensities,
                                             use_convergence=self.use_convergence,
                                             use_potential=self.use_potential,
                                             use_deflections_y=False, use_deflections_x=self.use_deflections)

            return self.__class__.AnalysisDeflections(galaxy_data_y=galaxy_data_y, galaxy_data_x=galaxy_data_x,
                                                      cosmology=self.cosmology,
                                                      results=results)

    class Analysis(Phase.Analysis):

        def __init__(self, cosmology, results):
            super(GalaxyFitPhase.Analysis, self).__init__(cosmology=cosmology,
                                                          results=results)

            self.plot_galaxy_fit_all_at_end_png = \
                conf.instance.general.get('output', 'plot_galaxy_fit_all_at_end_png', bool)
            self.plot_galaxy_fit_all_at_end_fits = \
                conf.instance.general.get('output', 'plot_galaxy_fit_all_at_end_fits', bool)
            self.plot_galaxy_fit_as_subplot = \
                conf.instance.general.get('output', 'plot_galaxy_fit_as_subplot', bool)
            self.plot_galaxy_fit_image = \
                conf.instance.general.get('output', 'plot_galaxy_fit_image', bool)
            self.plot_galaxy_fit_noise_map = \
                conf.instance.general.get('output', 'plot_galaxy_fit_noise_map', bool)
            self.plot_galaxy_fit_model_image = \
                conf.instance.general.get('output', 'plot_galaxy_fit_model_image', bool)
            self.plot_galaxy_fit_residual_map = \
                conf.instance.general.get('output', 'plot_galaxy_fit_residual_map', bool)
            self.plot_galaxy_fit_chi_squared_map = \
                conf.instance.general.get('output', 'plot_galaxy_fit_chi_squared_map', bool)

        @classmethod
        def describe(cls, instance):
            return "\nRunning galaxy fit for... \n\nGalaxies::\n{}\n\n".format(instance.galaxies)

    # noinspection PyAbstractClass
    class AnalysisSingle(Analysis):

        def __init__(self, galaxy_data, cosmology, results=None):
            super(GalaxyFitPhase.AnalysisSingle, self).__init__(cosmology=cosmology,
                                                                results=results)

            self.galaxy_data = galaxy_data

        def fit(self, instance):
            fit = self.fit_for_instance(instance=instance)
            return fit.figure_of_merit

        def visualize(self, instance, image_path, during_analysis):

            self.plot_count += 1
            fit = self.fit_for_instance(instance=instance)

            if self.plot_galaxy_fit_as_subplot:
                galaxy_fit_plotters.plot_fit_subplot(
                    fit=fit, should_plot_mask=self.should_plot_mask, zoom_around_mask=self.zoom_around_mask,
                    units=self.plot_units,
                    output_path=image_path, output_format='png')

            if during_analysis:

                galaxy_fit_plotters.plot_fit_individuals(
                    fit=fit, should_plot_mask=self.should_plot_mask, zoom_around_mask=self.zoom_around_mask,
                    should_plot_image=self.plot_galaxy_fit_image,
                    should_plot_noise_map=self.plot_galaxy_fit_noise_map,
                    should_plot_model_image=self.plot_galaxy_fit_model_image,
                    should_plot_residual_map=self.plot_galaxy_fit_residual_map,
                    should_plot_chi_squared_map=self.plot_galaxy_fit_chi_squared_map,
                    units=self.plot_units,
                    output_path=image_path, output_format='png')

            elif not during_analysis:

                if self.plot_ray_tracing_all_at_end_png:
                    galaxy_fit_plotters.plot_fit_individuals(
                        fit=fit, should_plot_mask=self.should_plot_mask, zoom_around_mask=self.zoom_around_mask,
                        should_plot_image=True,
                        should_plot_noise_map=True,
                        should_plot_model_image=True,
                        should_plot_residual_map=True,
                        should_plot_chi_squared_map=True,
                        units=self.plot_units,
                        output_path=image_path, output_format='png')

                if self.plot_ray_tracing_all_at_end_fits:
                    galaxy_fit_plotters.plot_fit_individuals(
                        fit=fit, should_plot_mask=self.should_plot_mask, zoom_around_mask=self.zoom_around_mask,
                        should_plot_image=True,
                        should_plot_noise_map=True,
                        should_plot_model_image=True,
                        should_plot_residual_map=True,
                        should_plot_chi_squared_map=True,
                        units=self.plot_units,
                        output_path="{}/fits/".format(image_path), output_format='fits')

            return fit

        def fit_for_instance(self, instance):
            """
            Determine the fit of a lens galaxy and source galaxy to the lens_data in this lens.

            Parameters
            ----------
            instance
                A model instance with attributes

            Returns
            -------
            fit: Fit
                A fractional value indicating how well this model fit and the model lens_data itself
            """
            return galaxy_fit.GalaxyFit(galaxy_data=self.galaxy_data, model_galaxies=instance.galaxies)

    # noinspection PyAbstractClass
    class AnalysisDeflections(Analysis):

        def __init__(self, galaxy_data_y, galaxy_data_x, cosmology, results=None):
            super(GalaxyFitPhase.AnalysisDeflections, self).__init__(cosmology=cosmology,
                                                                     results=results)

            self.galaxy_data_y = galaxy_data_y
            self.galaxy_data_x = galaxy_data_x

        def fit(self, instance):
            fit_y, fit_x = self.fit_for_instance(instance=instance)
            return fit_y.figure_of_merit + fit_x.figure_of_merit

        def visualize(self, instance, image_path, during_analysis):

            output_image_y_path = "{}/fit_y_".format(image_path)
            output_fits_y_path = "{}/fits/fit_y".format(image_path)
            output_image_x_path = "{}/fit_x_".format(image_path)
            output_fits_x_path = "{}/fits/fit_x".format(image_path)

            self.plot_count += 1
            fit_y, fit_x = self.fit_for_instance(instance=instance)

            if self.plot_galaxy_fit_as_subplot:
                galaxy_fit_plotters.plot_fit_subplot(
                    fit=fit_y, should_plot_mask=self.should_plot_mask, zoom_around_mask=self.zoom_around_mask,
                    units=self.plot_units,
                    output_path=output_image_y_path, output_format='png')

                galaxy_fit_plotters.plot_fit_subplot(
                    fit=fit_x, should_plot_mask=self.should_plot_mask, zoom_around_mask=self.zoom_around_mask,
                    units=self.plot_units,
                    output_path=output_image_x_path, output_format='png')

            if during_analysis:

                galaxy_fit_plotters.plot_fit_individuals(
                    fit=fit_y, should_plot_mask=self.should_plot_mask, zoom_around_mask=self.zoom_around_mask,
                    should_plot_image=self.plot_galaxy_fit_image,
                    should_plot_noise_map=self.plot_galaxy_fit_noise_map,
                    should_plot_model_image=self.plot_galaxy_fit_model_image,
                    should_plot_residual_map=self.plot_galaxy_fit_residual_map,
                    should_plot_chi_squared_map=self.plot_galaxy_fit_chi_squared_map,
                    units=self.plot_units,
                    output_path=output_image_y_path, output_format='png')

                galaxy_fit_plotters.plot_fit_individuals(
                    fit=fit_x, should_plot_mask=self.should_plot_mask, zoom_around_mask=self.zoom_around_mask,
                    should_plot_image=self.plot_galaxy_fit_image,
                    should_plot_noise_map=self.plot_galaxy_fit_noise_map,
                    should_plot_model_image=self.plot_galaxy_fit_model_image,
                    should_plot_residual_map=self.plot_galaxy_fit_residual_map,
                    should_plot_chi_squared_map=self.plot_galaxy_fit_chi_squared_map,
                    units=self.plot_units,
                    output_path=output_image_x_path, output_format='png')

            elif not during_analysis:

                if self.plot_ray_tracing_all_at_end_png:
                    galaxy_fit_plotters.plot_fit_individuals(
                        fit=fit_y, should_plot_mask=self.should_plot_mask, zoom_around_mask=self.zoom_around_mask,
                        should_plot_image=True,
                        should_plot_noise_map=True,
                        should_plot_model_image=True,
                        should_plot_residual_map=True,
                        should_plot_chi_squared_map=True,
                        units=self.plot_units,
                        output_path=output_image_y_path, output_format='png')

                    galaxy_fit_plotters.plot_fit_individuals(
                        fit=fit_x, should_plot_mask=self.should_plot_mask, zoom_around_mask=self.zoom_around_mask,
                        should_plot_image=True,
                        should_plot_noise_map=True,
                        should_plot_model_image=True,
                        should_plot_residual_map=True,
                        should_plot_chi_squared_map=True,
                        units=self.plot_units,
                        output_path=output_image_x_path, output_format='png')

                if self.plot_ray_tracing_all_at_end_fits:
                    galaxy_fit_plotters.plot_fit_individuals(
                        fit=fit_y, should_plot_mask=self.should_plot_mask, zoom_around_mask=self.zoom_around_mask,
                        should_plot_image=True,
                        should_plot_noise_map=True,
                        should_plot_model_image=True,
                        should_plot_residual_map=True,
                        should_plot_chi_squared_map=True,
                        units=self.plot_units,
                        output_path=output_fits_y_path, output_format='fits')

                    galaxy_fit_plotters.plot_fit_individuals(
                        fit=fit_x, should_plot_mask=self.should_plot_mask, zoom_around_mask=self.zoom_around_mask,
                        should_plot_image=True,
                        should_plot_noise_map=True,
                        should_plot_model_image=True,
                        should_plot_residual_map=True,
                        should_plot_chi_squared_map=True,
                        units=self.plot_units,
                        output_path=output_fits_x_path, output_format='fits')

            return fit_y, fit_x

        def fit_for_instance(self, instance):

            fit_y = galaxy_fit.GalaxyFit(galaxy_data=self.galaxy_data_y, model_galaxies=instance.galaxies)
            fit_x = galaxy_fit.GalaxyFit(galaxy_data=self.galaxy_data_x, model_galaxies=instance.galaxies)

            return fit_y, fit_x


class SensitivityPhase(PhaseImaging):
    lens_galaxies = PhasePropertyCollection("lens_galaxies")
    source_galaxies = PhasePropertyCollection("source_galaxies")
    sensitive_galaxies = PhasePropertyCollection("sensitive_galaxies")

    def __init__(self, phase_name, phase_tagging=True, phase_folders=None, lens_galaxies=None, source_galaxies=None,
                 sensitive_galaxies=None,
                 optimizer_class=non_linear.MultiNest, sub_grid_size=2, bin_up_factor=None, mask_function=None,
                 cosmology=cosmo.Planck15):
        """
        A phase in an lens pipeline. Uses the set non_linear optimizer to try to fit models and hyper
        passed to it.

        Parameters
        ----------
        optimizer_class: class
            The class of a non_linear optimizer
        sub_grid_size: int
            The side length of the subgrid
        """

        super(SensitivityPhase, self).__init__(phase_name=phase_name, phase_tagging=phase_tagging, phase_folders=phase_folders,
                                               optimizer_class=optimizer_class, sub_grid_size=sub_grid_size,
                                               bin_up_factor=bin_up_factor, mask_function=mask_function,
                                               cosmology=cosmology)

        self.lens_galaxies = lens_galaxies or []
        self.source_galaxies = source_galaxies or []
        self.sensitive_galaxies = sensitive_galaxies or []

    # noinspection PyAbstractClass
    class Analysis(PhaseImaging.Analysis):

        def __init__(self, lens_data, cosmology, phase_name, results=None):
            self.lens_data = lens_data
            super(PhaseImaging.Analysis, self).__init__(cosmology=cosmology,
                                                        results=results)

        def fit(self, instance):
            """
            Determine the fit of a lens galaxy and source galaxy to the lens_data in this lens.

            Parameters
            ----------
            instance
                A model instance with attributes

            Returns
            -------
            fit: Fit
                A fractional value indicating how well this model fit and the model lens_data itself
            """
            tracer_normal = self.tracer_normal_for_instance(instance)
            tracer_sensitive = self.tracer_sensitive_for_instance(instance)
            fit = self.fit_for_tracers(tracer_normal=tracer_normal, tracer_sensitive=tracer_sensitive)
            return fit.figure_of_merit

        def visualize(self, instance, image_path, during_analysis):
            self.plot_count += 1

            tracer_normal = self.tracer_normal_for_instance(instance)
            tracer_sensitive = self.tracer_sensitive_for_instance(instance)
            fit = self.fit_for_tracers(tracer_normal=tracer_normal, tracer_sensitive=tracer_sensitive)

            ccd_plotters.plot_ccd_subplot(ccd_data=self.lens_data.ccd_data, mask=self.lens_data.mask,
                                          positions=self.lens_data.positions,
                                          output_path=image_path, output_format='png')

            ccd_plotters.plot_ccd_individual(ccd_data=self.lens_data.ccd_data, mask=self.lens_data.mask,
                                             positions=self.lens_data.positions,
                                             output_path=image_path,
                                             output_format='png')

            ray_tracing_plotters.plot_ray_tracing_subplot(tracer=tracer_normal, output_path=image_path,
                                                          output_format='png', output_filename='tracer_normal')

            ray_tracing_plotters.plot_ray_tracing_subplot(tracer=tracer_sensitive, output_path=image_path,
                                                          output_format='png', output_filename='tracer_sensitive')

            sensitivity_fit_plotters.plot_fit_subplot(fit=fit, output_path=image_path, output_format='png')

            return fit

        def tracer_normal_for_instance(self, instance):
            return ray_tracing.TracerImageSourcePlanes(lens_galaxies=instance.lens_galaxies,
                                                       source_galaxies=instance.source_galaxies,
                                                       image_plane_grid_stack=self.lens_data.grid_stack,
                                                       border=self.lens_data.border)

        def tracer_sensitive_for_instance(self, instance):
            return ray_tracing.TracerImageSourcePlanes(
                lens_galaxies=instance.lens_galaxies + instance.sensitive_galaxies,
                source_galaxies=instance.source_galaxies,
                image_plane_grid_stack=self.lens_data.grid_stack,
                border=self.lens_data.border)

        def fit_for_tracers(self, tracer_normal, tracer_sensitive):
            return sensitivity_fit.fit_lens_data_with_sensitivity_tracers(lens_data=self.lens_data,
                                                                          tracer_normal=tracer_normal,
                                                                          tracer_sensitive=tracer_sensitive)

        @classmethod
        def describe(cls, instance):
            return "\nRunning lens/source lens for... \n\nLens Galaxy:\n{}\n\nSource Galaxy:\n{}\n\n Sensitive " \
                   "Galaxy\n{}\n\n ".format(instance.lens_galaxies, instance.source_galaxies,
                                            instance.sensitive_galaxies)


class HyperGalaxyPhase(Phase):
    class Analysis(non_linear.Analysis):

        def __init__(self, lens_data, model_image, galaxy_image):
            """
            An analysis to fit the noise for a single galaxy image.

            Parameters
            ----------
            lens_data: LensData
                Lens data, including an image and noise
            model_image: ndarray
                An image produce of the overall system by a model
            galaxy_image: ndarray
                The contribution of one galaxy to the model image
            """
            self.lens_data = lens_data
            self.model_image = model_image
            self.galaxy_image = galaxy_image

        def visualize(self, instance, image_path, during_analysis):
            # TODO: I'm guessing you have an idea of what you want here?
            pass

        def fit(self, instance):
            """
            Fit the model image to the real image by scaling the hyper noise.

            Parameters
            ----------
            instance: ModelInstance
                A model instance with a hyper galaxy property

            Returns
            -------
            fit: float
            """
            fit = self.fit_for_hyper_galaxy(hyper_galaxy=instance.hyper_galaxy)
            return fit.figure_of_merit

        def fit_for_hyper_galaxy(self, hyper_galaxy):
            hyper_noise = hyper_galaxy.hyper_noise_from_model_image_galaxy_image_and_noise_map(self.model_image,
                                                                                               self.galaxy_image,
                                                                                               self.lens_data.noise_map)
            hyper_noise_map = self.lens_data.noise_map + hyper_noise
            return lens_fit.LensDataFit(image=self.lens_data.image, noise_map=hyper_noise_map,
                                        mask=np.full(self.lens_data.image.shape, False), model_image=self.model_image)

        @classmethod
        def describe(cls, instance):
            return "Running hyper galaxy fit for HyperGalaxy:\n{}".format(instance.hyper_galaxy)

    def run(self, data, results=None, mask=None, positions=None):
        """
        Run a fit for each galaxy from the previous phase.

        Parameters
        ----------
        data: LensData
        results: ResultsCollection
            Results from all previous phases
        mask: Mask
            The mask
        positions

        Returns
        -------
        results: HyperGalaxyResults
            A collection of results, with one item per a galaxy
        """
        model_image = results.last.unmasked_model_image
        galaxy_tuples = results.last.constant.name_instance_tuples_for_class(g.Galaxy)

        results_copy = copy.copy(results.last)

        for name, galaxy in galaxy_tuples:
            optimizer = self.optimizer.copy_with_name_extension(name)
            optimizer.variable.hyper_galaxy = g.HyperGalaxy
            galaxy_image = results.last.unmasked_image_for_galaxy(galaxy)
            optimizer.fit(self.__class__.Analysis(data, model_image, galaxy_image))

            getattr(results_copy.variable, name).hyper_galaxy = optimizer.variable.hyper_galaxy
            getattr(results_copy.constant, name).hyper_galaxy = optimizer.constant.hyper_galaxy

        return results_copy<|MERGE_RESOLUTION|>--- conflicted
+++ resolved
@@ -25,15 +25,15 @@
     return msk.Mask.circular(shape=image.shape, pixel_scale=image.pixel_scale, radius_arcsec=3.0)
 
 
-def setup_phase_mask(data, mask, mask_function, inner_circular_mask_radii):
+def setup_phase_mask(data, mask, mask_function, inner_mask_radii):
     if mask_function is not None:
         mask = mask_function(image=data.image)
     elif mask is None and mask_function is None:
         mask = default_mask_function(image=data.image)
 
-    if inner_circular_mask_radii is not None:
+    if inner_mask_radii is not None:
         inner_mask = msk.Mask.circular(shape=mask.shape, pixel_scale=mask.pixel_scale,
-                                       radius_arcsec=inner_circular_mask_radii, invert=True)
+                                       radius_arcsec=inner_mask_radii, invert=True)
         mask = mask + inner_mask
 
     return mask
@@ -42,8 +42,7 @@
 class AbstractPhase(autofit_phase.AbstractPhase):
 
     def __init__(self, phase_name, phase_tag=None, phase_folders=None, optimizer_class=non_linear.MultiNest,
-                 cosmology=cosmo.Planck15,
-                 auto_link_priors=False):
+                 cosmology=cosmo.Planck15, auto_link_priors=False):
         """
         A phase in an lens pipeline. Uses the set non_linear optimizer to try to fit models and hyper
         passed to it.
@@ -325,13 +324,9 @@
     def phase_property_collections(self):
         return [self.lens_galaxies]
 
-<<<<<<< HEAD
     def __init__(self, phase_name, phase_tagging=True, phase_folders=None, lens_galaxies=None, optimizer_class=non_linear.MultiNest,
-=======
-    def __init__(self, phase_name, phase_tag=None, phase_folders=None, lens_galaxies=None,
-                 optimizer_class=non_linear.MultiNest,
->>>>>>> 3a169f6d
                  cosmology=cosmo.Planck15, auto_link_priors=False):
+
         super().__init__(phase_name=phase_name, phase_tag=None, phase_folders=phase_folders,
                          optimizer_class=optimizer_class, cosmology=cosmology, auto_link_priors=auto_link_priors)
         self.lens_galaxies = lens_galaxies
@@ -425,12 +420,7 @@
 
     def __init__(self, phase_name, phase_tagging=True, phase_folders=None, optimizer_class=non_linear.MultiNest,
                  sub_grid_size=2, bin_up_factor=None, image_psf_shape=None,
-<<<<<<< HEAD
                  inversion_psf_shape=None, positions_threshold=None, mask_function=None, inner_mask_radii=None,
-=======
-                 pixelization_psf_shape=None, positions_threshold=None, mask_function=None,
-                 inner_circular_mask_radii=None,
->>>>>>> 3a169f6d
                  interp_pixel_scale=None, cosmology=cosmo.Planck15, auto_link_priors=False):
 
         """
@@ -453,7 +443,7 @@
                                                           image_psf_shape=image_psf_shape,
                                                           inversion_psf_shape=inversion_psf_shape,
                                                           positions_threshold=positions_threshold,
-                                                          inner_circular_mask_radii=inner_mask_radii,
+                                                          inner_mask_radii=inner_mask_radii,
                                                           interp_pixel_scale=interp_pixel_scale)
 
         else:
@@ -466,10 +456,10 @@
         self.sub_grid_size = sub_grid_size
         self.bin_up_factor = bin_up_factor
         self.image_psf_shape = image_psf_shape
-        self.pixelization_psf_shape = inversion_psf_shape
+        self.inversion_psf_shape = inversion_psf_shape
         self.positions_threshold = positions_threshold
         self.mask_function = mask_function
-        self.inner_circular_mask_radii = inner_mask_radii
+        self.inner_mask_radii = inner_mask_radii
         self.interp_pixel_scale = interp_pixel_scale
 
     # noinspection PyMethodMayBeStatic,PyUnusedLocal
@@ -538,7 +528,7 @@
         """
 
         mask = setup_phase_mask(data=data, mask=mask, mask_function=self.mask_function,
-                                inner_circular_mask_radii=self.inner_circular_mask_radii)
+                                inner_mask_radii=self.inner_mask_radii)
 
         if self.positions_threshold is not None and positions is not None:
             positions = list(map(lambda position_set: np.asarray(position_set), positions))
@@ -574,7 +564,7 @@
             phase_info.write('Optimizer = {} \n'.format(type(self.optimizer).__name__))
             phase_info.write('Sub-grid size = {} \n'.format(self.sub_grid_size))
             phase_info.write('Image PSF shape = {} \n'.format(self.image_psf_shape))
-            phase_info.write('Pixelization PSF shape = {} \n'.format(self.pixelization_psf_shape))
+            phase_info.write('Pixelization PSF shape = {} \n'.format(self.inversion_psf_shape))
             phase_info.write('Positions Threshold = {} \n'.format(self.positions_threshold))
             phase_info.write('Cosmology = {} \n'.format(self.cosmology))
             phase_info.write('Auto Link Priors = {} \n'.format(self.auto_link_priors))
@@ -829,12 +819,7 @@
     def phase_property_collections(self):
         return [self.lens_galaxies]
 
-<<<<<<< HEAD
     def __init__(self, phase_name, phase_tagging=True, phase_folders=None, lens_galaxies=None, optimizer_class=non_linear.MultiNest,
-=======
-    def __init__(self, phase_name, phase_tag=None, phase_folders=None, lens_galaxies=None,
-                 optimizer_class=non_linear.MultiNest,
->>>>>>> 3a169f6d
                  sub_grid_size=2, bin_up_factor=None,
                  image_psf_shape=None, mask_function=None, inner_mask_radii=None, cosmology=cosmo.Planck15,
                  auto_link_priors=False):
@@ -887,18 +872,10 @@
     def phase_property_collections(self):
         return [self.lens_galaxies, self.source_galaxies]
 
-<<<<<<< HEAD
     def __init__(self, phase_name, phase_tagging=True, phase_folders=None,
                  lens_galaxies=None, source_galaxies=None, optimizer_class=non_linear.MultiNest,
                  sub_grid_size=2, bin_up_factor=None, image_psf_shape=None, positions_threshold=None, mask_function=None,
                  interp_pixel_scale=None, inner_mask_radii=None, cosmology=cosmo.Planck15,
-=======
-    def __init__(self, phase_name, phase_tag=None, phase_folders=None,
-                 lens_galaxies=None, source_galaxies=None, optimizer_class=non_linear.MultiNest,
-                 sub_grid_size=2, bin_up_factor=None, image_psf_shape=None, positions_threshold=None,
-                 mask_function=None,
-                 interp_pixel_scale=None, inner_circular_mask_radii=None, cosmology=cosmo.Planck15,
->>>>>>> 3a169f6d
                  auto_link_priors=False):
         """
         A phase with a simple source/lens model
@@ -974,17 +951,9 @@
     def phase_property_collections(self):
         return [self.galaxies]
 
-<<<<<<< HEAD
     def __init__(self, phase_name, phase_tagging=True, phase_folders=None, galaxies=None, optimizer_class=non_linear.MultiNest,
                  sub_grid_size=2, bin_up_factor=None, image_psf_shape=None, positions_threshold=None, mask_function=None,
                  inner_mask_radii=None, cosmology=cosmo.Planck15, auto_link_priors=False):
-=======
-    def __init__(self, phase_name, phase_tag=None, phase_folders=None, galaxies=None,
-                 optimizer_class=non_linear.MultiNest,
-                 sub_grid_size=2, bin_up_factor=None, image_psf_shape=None, positions_threshold=None,
-                 mask_function=None,
-                 inner_circular_mask_radii=None, cosmology=cosmo.Planck15, auto_link_priors=False):
->>>>>>> 3a169f6d
         """
         A phase with a simple source/lens model
 
@@ -1040,12 +1009,7 @@
 class GalaxyFitPhase(AbstractPhase):
     galaxies = PhasePropertyCollection("galaxies")
 
-<<<<<<< HEAD
     def __init__(self, phase_name, phase_tagging=True, phase_folders=None, galaxies=None, use_intensities=False, use_convergence=False,
-=======
-    def __init__(self, phase_name, phase_tag=None, phase_folders=None, galaxies=None, use_intensities=False,
-                 use_convergence=False,
->>>>>>> 3a169f6d
                  use_potential=False,
                  use_deflections=False, optimizer_class=non_linear.MultiNest, sub_grid_size=2,
                  mask_function=None, cosmology=cosmo.Planck15):
@@ -1113,7 +1077,7 @@
         """
 
         mask = setup_phase_mask(data=galaxy_data[0], mask=mask, mask_function=self.mask_function,
-                                inner_circular_mask_radii=None)
+                                inner_mask_radii=None)
 
         self.pass_priors(results)
 
@@ -1369,7 +1333,7 @@
     source_galaxies = PhasePropertyCollection("source_galaxies")
     sensitive_galaxies = PhasePropertyCollection("sensitive_galaxies")
 
-    def __init__(self, phase_name, phase_tagging=True, phase_folders=None, lens_galaxies=None, source_galaxies=None,
+    def __init__(self, phase_name, phase_tagging=None, phase_folders=None, lens_galaxies=None, source_galaxies=None,
                  sensitive_galaxies=None,
                  optimizer_class=non_linear.MultiNest, sub_grid_size=2, bin_up_factor=None, mask_function=None,
                  cosmology=cosmo.Planck15):
