import logging
import math
import os

import matplotlib.pyplot as plt
import numpy as np
import pymultinest
import scipy.optimize

from autolens import conf
from autolens import exc
from autolens.autofit import link
from autolens.autofit import model_mapper as mm
from autolens.imaging import hyper_image

logging.basicConfig()
logger = logging.getLogger(__name__)

SIMPLEX_TUPLE_WIDTH = 0.1


class Result(object):

    def __init__(self, constant, likelihood, variable=None):
        """
        The result of an optimization.

        Parameters
        ----------
        constant: mm.ModelInstance
            An instance object comprising the class instances that gave the optimal fit
        likelihood: float
            A value indicating the likelihood given by the optimal fit
        variable: mm.ModelMapper
            An object comprising priors determined by this stage of the lensing
        """
        self.constant = constant
        self.likelihood = likelihood
        self.variable = variable

    def __str__(self):
        return "Analysis Result:\n{}".format(
            "\n".join(["{}: {}".format(key, value) for key, value in self.__dict__.items()]))


class NonLinearOptimizer(object):

    def __init__(self, include_hyper_image=False, model_mapper=None, name=None, label_config=None, **classes):
        """Abstract base class for non-linear optimizers.

        This class sets up the file structure for the non-linear optimizer nlo, which are standardized across all \
        non-linear optimizers.

        Parameters
        ------------
        path : str
            The path where the non-linear lensing nlo are stored.
        obj_name : str
            Unique identifier of the data_vector being analysed (e.g. the analysis_path of the data_vector set)
        """

        self.named_config = conf.instance.non_linear

        name = name or "phase"

        self.phase_path = "{}/{}/".format(conf.instance.output_path, name)
        self.opt_path = "{}/{}/optimizer".format(conf.instance.output_path, name)

        sym_path = "{}/{}/optimizer".format(conf.instance.output_path, name)

        if not os.path.exists(sym_path):
            os.makedirs("/".join(sym_path.split("/")[:-1]))

        self.path = link.make_linked_folder(sym_path)

        self.variable = model_mapper or mm.ModelMapper()
        self.constant = mm.ModelInstance()

        self.label_config = label_config or conf.instance.label

        dirpath = os.path.dirname(os.path.realpath(__file__))
        self.file_param_names = "{}/{}".format(self.opt_path, 'multinest.paramnames')
        self.file_model_info = "{}/{}".format(self.phase_path, 'model.info')

        # If the include_hyper_image flag is set to True make this an additional prior model
        if include_hyper_image:
            self.hyper_image = mm.PriorModel(hyper_image.HyperImage, config=self.variable.config)

    def config(self, attribute_name, attribute_type=str):
        """
        Get a config field from this optimizer's section in non_linear.ini by a key and value type.

        Parameters
        ----------
        attribute_name: str
            The analysis_path of the field
        attribute_type: type
            The type of the value

        Returns
        -------
        attribute
            An attribute for the key with the specified type.
        """
        return self.named_config.get(self.__class__.__name__, attribute_name, attribute_type)

    def save_model_info(self):
        if not os.path.exists(self.path):
            os.makedirs(self.path)  # Create results folder if doesnt exist

        self.create_paramnames_file()
        if not os.path.isfile(self.file_model_info):
            with open(self.file_model_info, 'w') as file:
                file.write(self.variable.info)
            file.close()


    def fit(self, analysis):
        raise NotImplementedError("Fitness function must be overridden by non linear optimizers")

    @property
    def param_names(self):
        """The param_names vector is a list each parameter's analysis_path, and is used for *GetDist* visualization.

        The parameter names are determined from the class instance names of the model_mapper. Latex tags are \
        properties of each model class."""

        paramnames_names = []

        prior_prior_model_name_dict = self.variable.prior_prior_model_name_dict

        for prior_name, prior in self.variable.prior_tuples_ordered_by_id:
            paramnames_names.append(prior_prior_model_name_dict[prior] + '_' + prior_name)

        return paramnames_names

    @property
    def constant_names(self):
        constant_names = []

        constant_prior_model_name_dict = self.variable.constant_prior_model_name_dict

        for constant_name, constant in self.variable.constant_tuples_ordered_by_id:
            constant_names.append(constant_prior_model_name_dict[constant] + '_' + constant_name)

        return constant_names

    @property
    def param_labels(self):
        """The param_names vector is a list each parameter's analysis_path, and is used for *GetDist* visualization.

        The parameter names are determined from the class instance names of the model_mapper. Latex tags are
        properties of each model class."""

        paramnames_labels = []
        prior_class_dict = self.variable.prior_class_dict
        prior_prior_model_dict = self.variable.prior_prior_model_dict

        for prior_name, prior in self.variable.prior_tuples_ordered_by_id:
            param_string = self.label_config.label(prior_name)
            prior_model = prior_prior_model_dict[prior]
            cls = prior_class_dict[prior]
            cls_string = "{}{}".format(self.label_config.subscript(cls), prior_model.component_number + 1)
            param_label = "{}_{{\\mathrm{{{}}}}}".format(param_string, cls_string)
            paramnames_labels.append(param_label)

        return paramnames_labels

    def create_paramnames_file(self):
        """The param_names file lists every parameter's analysis_path and Latex tag, and is used for *GetDist*
        visualization.

        The parameter names are determined from the class instance names of the model_mapper. Latex tags are
        properties of each model class."""
        paramnames_names = self.param_names
        paramnames_labels = self.param_labels
        with open(self.file_param_names, 'w') as paramnames:
            for i in range(self.variable.prior_count):
                line = paramnames_names[i]
                line += ' ' * (50 - len(line)) + paramnames_labels[i]
                paramnames.write(line + '\n')


class DownhillSimplex(NonLinearOptimizer):

    def __init__(self, include_hyper_image=False, model_mapper=None,
                 fmin=scipy.optimize.fmin, name=None, label_config=None):
        super(DownhillSimplex, self).__init__(include_hyper_image=include_hyper_image,
                                              model_mapper=model_mapper, name=name, label_config=label_config)

        self.xtol = self.config("xtol", float)
        self.ftol = self.config("ftol", float)
        self.maxiter = self.config("maxiter", int)
        self.maxfun = self.config("maxfun", int)

        self.full_output = self.config("full_output", int)
        self.disp = self.config("disp", int)
        self.retall = self.config("retall", int)

        self.fmin = fmin

        logger.debug("Creating DownhillSimplex NLO")

    def fit(self, analysis):
        initial_vector = self.variable.physical_values_from_prior_medians

        class Fitness(object):
            def __init__(self, instance_from_physical_vector, constant):
                self.result = None
                self.instance_from_physical_vector = instance_from_physical_vector
                self.constant = constant

            def __call__(self, vector):
                instance = self.instance_from_physical_vector(vector)

                instance += self.constant

                likelihood = analysis.fit(instance)
                self.result = Result(instance, likelihood)

                # Return Chi squared
                return -2 * likelihood

        fitness_function = Fitness(self.variable.instance_from_physical_vector, self.constant)

        logger.info("Running DownhillSimplex...")
        output = self.fmin(fitness_function, x0=initial_vector)
        logger.info("DownhillSimplex complete")
        res = fitness_function.result

        # Create a set of Gaussian priors from this result and associate them with the result object.
        res.variable = self.variable.mapper_from_gaussian_means(output)

        return res


class MultiNest(NonLinearOptimizer):

    def __init__(self, include_hyper_image=False, model_mapper=None, sigma_limit=3, run=pymultinest.run, name=None,
                 label_config=None):
        """Class to setup and run a MultiNest lensing and output the MultiNest nlo.

        This interfaces with an input model_mapper, which is used for setting up the individual model instances that \
        are passed to each iteration of MultiNest.

        Parameters
        ------------
        path : str
            The path where the non_linear nlo are stored.
        """

        super(MultiNest, self).__init__(include_hyper_image=include_hyper_image, model_mapper=model_mapper, name=name,
                                        label_config=label_config)

        self.file_summary = "{}/{}".format(self.opt_path, 'multinestsummary.txt')
        self.file_weighted_samples = "{}/{}".format(self.opt_path, 'multinest.txt')
        self.file_results = "{}/{}".format(self.phase_path, 'model.results')
        self._weighted_sample_model = None
        self.sigma_limit = sigma_limit

        self.importance_nested_sampling = self.config('importance_nested_sampling', bool)
        self.multimodal = self.config('multimodal', bool)
        self.const_efficiency_mode = self.config('const_efficiency_mode', bool)
        self.n_live_points = self.config('n_live_points', int)
        self.evidence_tolerance = self.config('evidence_tolerance', float)
        self.sampling_efficiency = self.config('sampling_efficiency', float)
        self.n_iter_before_update = self.config('n_iter_before_update', int)
        self.null_log_evidence = self.config('null_log_evidence', float)
        self.max_modes = self.config('max_modes', int)
        self.mode_tolerance = self.config('mode_tolerance', float)
        self.outputfiles_basename = self.config('outputfiles_basename', str)
        self.seed = self.config('seed', int)
        self.verbose = self.config('verbose', bool)
        self.resume = self.config('resume', bool)
        self.context = self.config('context', int)
        self.write_output = self.config('write_output', bool)
        self.log_zero = self.config('log_zero', float)
        self.max_iter = self.config('max_iter', int)
        self.init_MPI = self.config('init_MPI', bool)
        self.run = run

        logger.debug("Creating MultiNest NLO")

    @property
    def pdf(self):
        import getdist
        return getdist.mcsamples.loadMCSamples(self.path + '/multinest')

    def fit(self, analysis):
        self.save_model_info()

        class Fitness(object):

            def __init__(self, instance_from_physical_vector, _constant, output_results):
                self.result = None
                self.instance_from_physical_vector = instance_from_physical_vector
                self.constant = _constant
                self.max_likelihood = -np.inf
                self.output_results = output_results
                self.accepted_samples = 0

            def __call__(self, cube, ndim, nparams, lnew):

                instance = self.instance_from_physical_vector(cube)
                instance += self.constant

                try:
                    likelihood = analysis.fit(instance)
                except exc.InversionException or exc.RayTracingException:
                    likelihood = -np.inf

                # TODO: Use multinest to provide best model

                if likelihood > self.max_likelihood:

                    # TODO : make the 10 below a config file param e.g. output_results_every_accepted_samples

                    self.accepted_samples += 1

                    if self.accepted_samples == 10:
                        self.accepted_samples = 0
                        self.output_results(during_analysis=True)

                    self.max_likelihood = likelihood
                    self.result = Result(instance, likelihood)

                return likelihood

        # noinspection PyUnusedLocal
        def prior(cube, ndim, nparams):

            phys_cube = self.variable.physical_vector_from_hypercube_vector(hypercube_vector=cube)

            for i in range(self.variable.prior_count):
                cube[i] = phys_cube[i]

            return cube

        fitness_function = Fitness(self.variable.instance_from_physical_vector, self.constant, self.output_results)

        logger.info("Running MultiNest...")
<<<<<<< HEAD
        self.run(fitness_function.__call__, prior, self.variable.total_priors,
                 outputfiles_basename="{}/multinest".format(self.path),
=======
        self.run(fitness_function.__call__, prior, self.variable.prior_count,
                 outputfiles_basename="{}/mn".format(self.chains_path),
>>>>>>> 9f9b5284
                 n_live_points=self.n_live_points,
                 const_efficiency_mode=self.const_efficiency_mode,
                 importance_nested_sampling=self.importance_nested_sampling,
                 evidence_tolerance=self.evidence_tolerance, sampling_efficiency=self.sampling_efficiency,
                 null_log_evidence=self.null_log_evidence, n_iter_before_update=self.n_iter_before_update,
                 multimodal=self.multimodal, max_modes=self.max_modes, mode_tolerance=self.mode_tolerance,
                 seed=self.seed,
                 verbose=self.verbose, resume=self.resume, context=self.context, write_output=self.write_output,
                 log_zero=self.log_zero, max_iter=self.max_iter, init_MPI=self.init_MPI)
        logger.info("MultiNest complete")

        self.output_results(during_analysis=False)
        self.output_pdf_plots()

        constant = self.most_likely_instance_from_summary()
        constant += self.constant
        variable = self.variable.mapper_from_gaussian_tuples(
            tuples=self.gaussian_priors_at_sigma_limit(self.sigma_limit))

        return Result(constant=constant, likelihood=self.max_likelihood_from_summary(), variable=variable)

    def open_summary_file(self):

        summary = open(self.file_summary)

        expected_parameters = (len(summary.readline()) - 113) / 112

        if expected_parameters != self.variable.prior_count:
            raise exc.MultiNestException(
                'The file_summary file has a different number of parameters than the input model')

        return summary

    def read_vector_from_summary(self, number_entries, offset):

        summary = self.open_summary_file()

        summary.seek(0)
        summary.read(2 + offset * self.variable.prior_count)
        vector = []
        for param in range(number_entries):
            vector.append(float(summary.read(28)))

        summary.close()

        return vector

    def most_probable_from_summary(self):
        """
        Read the most probable or most likely model values from the 'obj_summary.txt' file which nlo from a \
        multinest lensing.

        This file stores the parameters of the most probable model in the first half of entries and the most likely
        model in the second half of entries. The offset parameter is used to start at the desired model.

        """
        return self.read_vector_from_summary(number_entries=self.variable.prior_count, offset=0)

    def most_likely_from_summary(self):
        """
        Read the most probable or most likely model values from the 'obj_summary.txt' file which nlo from a \
        multinest lensing.

        This file stores the parameters of the most probable model in the first half of entries and the most likely
        model in the second half of entries. The offset parameter is used to start at the desired model.
        """
        return self.read_vector_from_summary(number_entries=self.variable.prior_count, offset=56)

    def max_likelihood_from_summary(self):
        return self.read_vector_from_summary(number_entries=2, offset=112)[0]

    def max_log_likelihood_from_summary(self):
        return self.read_vector_from_summary(number_entries=2, offset=112)[1]

    def most_probable_instance_from_summary(self):
        most_probable = self.most_probable_from_summary()
        return self.variable.instance_from_physical_vector(most_probable)

    def most_likely_instance_from_summary(self):
        most_likely = self.most_likely_from_summary()
        return self.variable.instance_from_physical_vector(most_likely)

    def gaussian_priors_at_sigma_limit(self, sigma_limit):
        """Compute the Gaussian Priors these results should be initialzed with in the next phase, by taking their \
        most probable values (e.g the means of their PDF) and computing the error at an input sigma_limit.

        Parameters
        -----------
        sigma_limit : float
            The sigma limit within which the PDF is used to estimate errors (e.g. sigma_limit = 1.0 uses 0.6826 of the \
            PDF).
        """

        means = self.most_probable_from_summary()
        uppers = self.model_at_upper_sigma_limit(sigma_limit)
        lowers = self.model_at_lower_sigma_limit(sigma_limit)

        # noinspection PyArgumentList
        sigmas = list(map(lambda mean, upper, lower: max([upper - mean, mean - lower]), means, uppers, lowers))

        return list(map(lambda mean, sigma: (mean, sigma), means, sigmas))

    def model_at_sigma_limit(self, sigma_limit):
        limit = math.erf(0.5 * sigma_limit * math.sqrt(2))
        densities_1d = list(map(lambda p: self.pdf.get1DDensity(p), self.pdf.getParamNames().names))
        return list(map(lambda p: p.getLimits(limit), densities_1d))

    def model_at_upper_sigma_limit(self, sigma_limit):
        """Setup 1D vectors of the upper and lower limits of the multinest nlo.

        These are generated at an input limfrac, which gives the percentage of 1d posterior weighted samples within \
        each parameter estimate

        Parameters
        -----------
        sigma_limit : float
            The sigma limit within which the PDF is used to estimate errors (e.g. sigma_limit = 1.0 uses 0.6826 of the \
            PDF).
        """
        return list(map(lambda param: param[1], self.model_at_sigma_limit(sigma_limit)))

    def model_at_lower_sigma_limit(self, sigma_limit):
        """Setup 1D vectors of the upper and lower limits of the multinest nlo.

        These are generated at an input limfrac, which gives the percentage of 1d posterior weighted samples within \
        each parameter estimate

        Parameters
        -----------
        sigma_limit : float
            The sigma limit within which the PDF is used to estimate errors (e.g. sigma_limit = 1.0 uses 0.6826 of the \
            PDF).
        """
        return list(map(lambda param: param[0], self.model_at_sigma_limit(sigma_limit)))

    def weighted_sample_instance_from_weighted_samples(self, index):
        """Setup a model instance of a weighted sample, including its weight and likelihood.

        Parameters
        -----------
        index : int
            The index of the weighted sample to return.
        """
        model, weight, likelihood = self.weighted_sample_model_from_weighted_samples(index)

        self._weighted_sample_model = model

        return self.variable.instance_from_physical_vector(model), weight, likelihood

    def weighted_sample_model_from_weighted_samples(self, index):
        """From a weighted sample return the model, weight and likelihood hood.

        NOTE: GetDist reads the log likelihood from the weighted_sample.txt file (column 2), which are defined as \
        -2.0*likelihood. This routine converts these back to likelihood.

        Parameters
        -----------
        index : int
            The index of the weighted sample to return.
        """
        return list(self.pdf.samples[index]), self.pdf.weights[index], -0.5 * self.pdf.loglikes[index]

    def output_pdf_plots(self):

        import getdist.plots
        pdf_plot = getdist.plots.GetDistPlotter()

        plot_pdf_1d_params = conf.instance.general.get('output', 'plot_pdf_1d_params', bool)

        if plot_pdf_1d_params:

            for param_name in self.param_names:
                pdf_plot.plot_1d(roots=self.pdf, param=param_name)
                pdf_plot.export(fname=self.phase_path + 'images/pdf_' + param_name + '_1D.png')
                plt.close()

        plot_pdf_triangle = conf.instance.general.get('output', 'plot_pdf_triangle', bool)

        if plot_pdf_triangle:

            try:
                pdf_plot.triangle_plot(roots=self.pdf)
                pdf_plot.export(fname=self.phase_path + 'images/pdf_triangle.png')
                plt.close()
            except np.linalg.LinAlgError:
                pass

    def output_results(self, during_analysis=False):

        if os.path.isfile(self.file_summary):

            with open(self.file_results, 'w') as results:

                max_likelihood = self.max_likelihood_from_summary()

                results.write('Most likely model, Likelihood = ' + str(max_likelihood) + '\n')
                results.write('\n')

                most_likely = self.most_likely_from_summary()

                for i in range(self.variable.prior_count):
                    line = self.param_names[i]
                    line += ' ' * (50 - len(line)) + str(most_likely[i])
                    results.write(line + '\n')

                if during_analysis is False:

                    most_probable = self.most_probable_from_summary()

                    lower_limit = self.model_at_lower_sigma_limit(sigma_limit=3.0)
                    upper_limit = self.model_at_upper_sigma_limit(sigma_limit=3.0)

                    results.write('\n')
                    results.write('Most probable model (3 sigma limits)' + '\n')
                    results.write('\n')

                    for i in range(self.variable.prior_count):
                        line = self.param_names[i]
                        line += ' ' * (50 - len(line)) + str(most_probable[i]) + ' (' + str(
                            lower_limit[i]) + ', ' + str(
                            upper_limit[i]) + ')'
                        results.write(line + '\n')

                    lower_limit = self.model_at_lower_sigma_limit(sigma_limit=1.0)
                    upper_limit = self.model_at_upper_sigma_limit(sigma_limit=1.0)

                    results.write('\n')
                    results.write('Most probable model (1 sigma limits)' + '\n')
                    results.write('\n')

                    for i in range(self.variable.prior_count):
                        line = self.param_names[i]
                        line += ' ' * (50 - len(line)) + str(most_probable[i]) + ' (' + str(
                            lower_limit[i]) + ', ' + str(
                            upper_limit[i]) + ')'
                        results.write(line + '\n')

                results.write('\n')
                results.write('Constants' + '\n')
                results.write('\n')

                constant_names = self.constant_names
                constants = self.variable.constant_tuples_ordered_by_id

                for i in range(self.variable.constant_count):
                    line = constant_names[i]
                    line += ' ' * (50 - len(line)) + str(constants[i][1].value)<|MERGE_RESOLUTION|>--- conflicted
+++ resolved
@@ -339,13 +339,8 @@
         fitness_function = Fitness(self.variable.instance_from_physical_vector, self.constant, self.output_results)
 
         logger.info("Running MultiNest...")
-<<<<<<< HEAD
         self.run(fitness_function.__call__, prior, self.variable.total_priors,
                  outputfiles_basename="{}/multinest".format(self.path),
-=======
-        self.run(fitness_function.__call__, prior, self.variable.prior_count,
-                 outputfiles_basename="{}/mn".format(self.chains_path),
->>>>>>> 9f9b5284
                  n_live_points=self.n_live_points,
                  const_efficiency_mode=self.const_efficiency_mode,
                  importance_nested_sampling=self.importance_nested_sampling,
