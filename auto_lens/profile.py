import math
import numpy as np


class EllipticalProfile(object):
    """Generic elliptical profile class to contain functions shared by light and mass profiles"""

    def __init__(self, x_cen, y_cen, axis_ratio, phi):
        """
        Parameters
        ----------
        x_cen : float
            x-coordinate of profile centre
        y_cen : float
            y-coordinate of profile centre
        axis_ratio : float
            Ratio of profile ellipse's minor and major axes (b/a)
        phi : float
            Rotational angle of profile ellipse counter-clockwise from positive x-axis
        """

        self.x_cen = x_cen
        self.y_cen = y_cen
        self.axis_ratio = axis_ratio
        self.phi = phi

    @property
    def cos_phi(self):
        return self.angles_from_x_axis()[0]

    @property
    def sin_phi(self):
        return self.angles_from_x_axis()[1]

    def angles_from_x_axis(self):
        """
        Determine the sin and cosine of the angle between the profile ellipse and positive x-axis, \
        defined counter-clockwise from x.

        Returns
        -------
        The sin and cosine of the angle
        """
        phi_radians = math.radians(self.phi)
        return math.cos(phi_radians), math.sin(phi_radians)

    def coordinates_to_centre(self, coordinates):
        """
        Converts image coordinates to profile's centre

        Parameters
        ----------
        coordinates : (float, float)
            The x and y coordinates of the image

        Returns
        ----------
        The coordinates at the mass profile centre
        """
        return coordinates[0] - self.x_cen, coordinates[1] - self.y_cen

    def coordinates_to_radius(self, coordinates):
        """
        Convert the coordinates to a radius

        Parameters
        ----------
        coordinates : (float, float)
            The image coordinates (x, y)

        Returns
        -------
        The radius at those coordinates
        """
        shifted_coordinates = self.coordinates_to_centre(coordinates)

        return math.sqrt(shifted_coordinates[0] ** 2 + shifted_coordinates[1] ** 2)

    def coordinates_to_eccentric_radius(self, coordinates):
        """
        Convert the coordinates to a radius in elliptical space.

        Parameters
        ----------
        coordinates : (float, float)
            The image coordinates (x, y)
        is_elliptical_effective_radius: Boolean
            False -> effective radius for a circular aperture
            True -> effective radius for an elliptical aperture
        Returns
        -------
        The radius at those coordinates
        """
        shifted_coordinates = self.coordinates_to_centre(coordinates)
        shifted_coordinates = self.coordinates_rotate_to_elliptical(shifted_coordinates)
        return math.sqrt(self.axis_ratio) * math.sqrt(
            shifted_coordinates[0] ** 2 + (shifted_coordinates[1] / self.axis_ratio) ** 2)

    # TODO: This isn't using any variable from the class. Should it be?
    @staticmethod
    def coordinates_angle_from_x(coordinates):
        """
        Compute the angle between the coordinates and positive x-axis, defined counter-clockwise. Elliptical profiles
        are symmetric after 180 degrees, so angles above 180 are converted to their equivalent value from 0.
        (e.g. 225 degrees counter-clockwise from the x-axis is equivalent to 45 degrees counter-clockwise)

        Parameters
        ----------
        coordinates : (float, float)
            The x and y coordinates of the image.

        Returns
        ----------
        The angle between the coordinates and the x-axis and profile centre
        """
        theta_from_x = math.degrees(np.arctan2(coordinates[1], coordinates[0]))
<<<<<<< HEAD
        #     if theta_from_x < 0:
        #         theta_from_x += 180
=======
>>>>>>> f1cf7b0d
        return theta_from_x

    def coordinates_angle_to_profile(self, theta):
        """
        Compute the sin and cosine of the angle between the shifted coordinates and elliptical profile

        Parameters
        ----------
        theta : Float

        Returns
        ----------
        The sin and cosine of the angle between the shifted coordinates and profile ellipse.
        """
        theta_coordinate_to_profile = math.radians(theta - self.phi)
        return math.cos(theta_coordinate_to_profile), math.sin(theta_coordinate_to_profile)

    def coordinates_back_to_cartesian(self, coordinates_elliptical):
        """
        Rotate elliptical coordinates back to the original Cartesian grid (for a cirular profile this
        returns the input coordinates)

        Parameters
        ----------
        coordinates_elliptical : (float, float)
            The x and y coordinates of the image translated to the elliptical coordinate system

        Returns
        ----------
        The coordinates (typically deflection angles) on a regular Cartesian grid
        """
        x_elliptical = coordinates_elliptical[0]
        x = (x_elliptical * self.cos_phi - coordinates_elliptical[1] * self.sin_phi)
        y = (+x_elliptical * self.sin_phi + coordinates_elliptical[1] * self.cos_phi)
        return x, y

    def coordinates_rotate_to_elliptical(self, coordinates):
        """
        Translate Cartesian image coordinates to the lens profile's reference frame (for a circular profile this
        returns the input coordinates)

        Parameters
        ----------
        coordinates : (float, float)
            The x and y coordinates of the image

        Returns
        ----------
        The coordinates after the elliptical translation
        """

        # TODO: All components below are unit tested, need to add tests for this entire function

        # Compute their distance to this centre
        radius = self.coordinates_to_radius(coordinates)

        # Compute the angle between the coordinates and x-axis
        theta_from_x = self.coordinates_angle_from_x(coordinates)

        # Compute the angle between the coordinates and profile ellipse
        cos_theta, sin_theta = self.coordinates_angle_to_profile(theta_from_x)

        # Multiply by radius to get their x / y distance from the profile centre in this elliptical unit system
        return radius * cos_theta, radius * sin_theta


class CircularProfile(EllipticalProfile):
    """Generic circular profile class to contain functions shared by light and mass profiles"""

    def __init__(self, x_cen, y_cen):
        """
        Parameters
        ----------
        x_cen : float
            x-coordinate of profile centre
        y_cen : float
            y-coordinate of profile centre
        """
        super(CircularProfile, self).__init__(x_cen, y_cen, 1.0, 0.0)


class SersicLightProfile(EllipticalProfile):
    """Used to fit the light of a galaxy. It can produce both highly concentrated light profiles (for high Sersic Index)
     or extended flatter profiles (for low Sersic Index)."""

    def __init__(self, x_cen, y_cen, axis_ratio, phi, flux, effective_radius, sersic_index):
        """

        Parameters
        ----------
        x_cen : float
            x-coordinate of profile centre
        y_cen : float
            y-coordinate of profile centre
        axis_ratio : float
            Ratio of profile ellipse's minor and major axes (b/a)
        phi : float
            Rotational angle of profile ellipse counter-clockwise from positive x-axis
        flux : float
            Overall flux intensity normalisation in the light profile (electrons per second)
        effective_radius : float
            The radius containing half the light of this model
        sersic_index : Int
            The concentration of the light profile
        """
        super(SersicLightProfile, self).__init__(x_cen, y_cen, axis_ratio, phi)
        self.flux = flux
        self.effective_radius = effective_radius
        self.sersic_index = sersic_index

        # TODO : Separate from init in future, as there's no need calculating these during lens modeling.
        # Extra physical parameters not used by the model, but have value scientifically
        self.elliptical_effective_radius = self.effective_radius / self.axis_ratio

    @property
    def sersic_constant(self):
        """

        Returns
        -------
        sersic_constant: float
            A parameter, derived from sersic_index, that ensures that effective_radius always contains 50% of the light.
        """
        return (2 * self.sersic_index) - (1. / 3.) + (4. / (405. * self.sersic_index)) + (
            46. / (25515. * self.sersic_index ** 2)) + (131. / (1148175. * self.sersic_index ** 3)) - (
                   2194697. / (30690717750. * self.sersic_index ** 4))

    def flux_at_radius(self, radius):
        """

        Parameters
        ----------
        radius : float
            The distance from the centre of the profile
        Returns
        -------
        flux: float
            The flux at that radius
        """
        return self.flux * math.exp(
            -self.sersic_constant * (((radius / self.effective_radius) ** (1. / self.sersic_index)) - 1))

    def flux_at_coordinates(self, coordinates):
        radius = self.coordinates_to_eccentric_radius(coordinates)
        return self.flux_at_radius(radius)

    def as_array(self, x_min=0, y_min=0, x_max=100, y_max=100):
        array = np.zeros((x_max - x_min, y_max - y_min))
        for x in range(x_min, x_max):
            for y in range(y_min, y_max):
                array[x, y] = self.flux_at_coordinates((x, y))
        return array

    def as_flat_array(self, x_min=0, y_min=0, x_max=100, y_max=100):
        return self.as_array(x_min=x_min, y_min=y_min, x_max=x_max, y_max=y_max).flatten()


class ExponentialLightProfile(SersicLightProfile):
    """Used to fit flatter regions of light in a galaxy, typically its disks or stellar halo. It is a subset of the
    Sersic profile, corresponding exactly to the solution sersic_index = 1"""

    def __init__(self, x_cen, y_cen, axis_ratio, phi, flux, effective_radius):
        """

        Parameters
        ----------
        x_cen : float
            x-coordinate of profile centre
        y_cen : float
            y-coordinate of profile centre
        axis_ratio : float
            Ratio of profile ellipse's minor and major axes (b/a)
        phi : float
            Rotational angle of profile ellipse counter-clockwise from positive x-axis
        flux : float
            Overall flux intensity normalisation in the light profile (electrons per second)
        effective_radius : float
            The radius containing half the light of this model
        """
        super(ExponentialLightProfile, self).__init__(x_cen, y_cen, axis_ratio, phi, flux, effective_radius, 1)


class DevVaucouleursLightProfile(SersicLightProfile):
    """Used to fit the concentrated regions of light in a galaxy, typically its bulge. It may also fit the entire light
    profile of an elliptical / early-type galaxy. It is a subset of the Sersic profile, corresponding exactly to the
    solution sersic_index = 4."""

    def __init__(self, x_cen, y_cen, axis_ratio, phi, flux, effective_radius):
        """

        Parameters
        ----------
        x_cen : float
            x-coordinate of profile centre
        y_cen : float
            y-coordinate of profile centre
        axis_ratio : float
            Ratio of profile ellipse's minor and major axes (b/a)
        phi : float
            Rotational angle of profile ellipse counter-clockwise from positive x-axis
        flux : float
            Overall flux intensity normalisation in the light profile (electrons per second)
        effective_radius : float
            The radius containing half the light of this model
        """
        super(DevVaucouleursLightProfile, self).__init__(x_cen, y_cen, axis_ratio, phi, flux, effective_radius, 4)


class CoreSersicLightProfile(SersicLightProfile):
    """The Core-Sersic profile is used to fit the light of a galaxy. It is an extension of the Sersic profile and
    flattens the light profiles central values (compared to the extrapolation of a pure Sersic profile), by forcing
    these central regions to behave instead as a power-law."""

    def __init__(self, x_cen, y_cen, axis_ratio, phi, flux, effective_radius, sersic_index, radius_break, flux_break,
                 gamma, alpha):
        """

        Parameters
        ----------
        x_cen : float
            x-coordinate of profile centre
        y_cen : float
            y-coordinate of profile centre
        axis_ratio : float
            Ratio of profile ellipse's minor and major axes (b/a)
        phi : float
            Rotational angle of profile ellipse counter-clockwise from positive x-axis
        flux : float
            Overall flux intensity normalisation in the light profile (electrons per second)
        effective_radius : float
            The radius containing half the light of this model
        sersic_index : Int
            The concentration of the light profile
        radius_break : Float
            The break radius separating the inner power-law (with logarithmic slope gamma) and outer Sersic function.
        flux_break : Float
            The intensity at the break radius.
        gamma : Float
            The logarithmic power-law slope of the inner core profile
        alpha :
            Controls the sharpness of the transition between the inner core / outer Sersic profiles.
        """
        super(CoreSersicLightProfile, self).__init__(x_cen, y_cen, axis_ratio, phi, flux, effective_radius,
                                                     sersic_index)
        self.radius_break = radius_break
        self.flux_break = flux_break
        self.alpha = alpha
        self.gamma = gamma

    @property
    def flux_prime(self):
        """Overall flux intensity normalisation in the rescaled Core-Sersic light profile (electrons per second)"""
        return self.flux_break * (2.0 ** (-self.gamma / self.alpha)) * math.exp(
            self.sersic_constant * (((2.0 ** (1.0 / self.alpha)) * self.radius_break) / self.effective_radius) ** (
                1.0 / self.sersic_index))

    def flux_at_radius(self, radius):
        """

        Parameters
        ----------
        radius : float
            The distance from the centre of the profile
        Returns
        -------
        flux: float
            The flux at that radius
        """
        return self.flux_prime * (
            (1 + ((self.radius_break / radius) ** self.alpha)) ** (self.gamma / self.alpha)) * math.exp(
            -self.sersic_constant * (
                (((radius ** self.alpha) + (self.radius_break ** self.alpha)) / (
                    self.effective_radius ** self.alpha)) ** (
                    1.0 / (self.alpha * self.sersic_index))))


class EllipticalPowerLawMassProfile(EllipticalProfile):
    """Represents an elliptical power-law density distribution"""

    def __init__(self, x_cen, y_cen, axis_ratio, phi, einstein_radius, slope):
        """

        Parameters
        ----------
        x_cen : float
            x-coordinate of mass profile centre
        y_cen : float
            y-coordinate of mass profile centre
        axis_ratio : float
            Ratio of mass profile ellipse's minor and major axes (b/a)
        phi : float
            Rotational angle of mass profile ellipse counter-clockwise from positive x-axis
        einstein_radius : float
            Einstein radius of power-law mass profile
        slope : float
            power-law density slope of mass profile
        """

        super(EllipticalPowerLawMassProfile, self).__init__(x_cen, y_cen, axis_ratio, phi)

        self.einstein_radius = einstein_radius
        self.slope = slope

    def compute_deflection_angle(self, coordinates):
        """
        Calculate the deflection angle at a given set of image plane coordinates

        Parameters
        ----------
        coordinates : (float, float)
            The x and y coordinates of the image

        Returns
        ----------
        The deflection angle at those coordinates
        """

        # TODO : Unit tests missing - need to sort out scipy.integrate

        coordinates_elliptical = self.coordinates_rotate_to_elliptical(coordinates)

        # TODO: implement a numerical integrator for this profile using scipy and / or c++

        # defl_elliptical = scipy.integrate(coordinates_elliptical, kappa_power_law)
        # defl_angles = self.coordinates_back_to_cartesian(coordinates_elliptical=defl_elliptical)
        # defl_angles = self.normalization*defl_angles
        # return defl_angles

        pass

    @property
    def einstein_radius_rescaled(self):
        return ((3 - self.slope) / (1 + self.axis_ratio)) * self.einstein_radius


class EllipticalIsothermalMassProfile(EllipticalPowerLawMassProfile):
    """Represents an elliptical isothermal density distribution, which is equivalent to the elliptical power-law
    density distribution for the value slope=2.0"""

    def __init__(self, x_cen, y_cen, axis_ratio, phi, einstein_radius):
        """

        Parameters
        ----------
        x_cen : float
            x-coordinate of mass profile centre
        y_cen : float
            y-coordinate of mass profile centre
        axis_ratio : float
            Ratio of mass profile ellipse's minor and major axes (b/a)
        phi : float
            Rotational angle of mass profile ellipse counter-clockwise from positive x-axis
        einstein_radius : float
            Einstein radius of power-law mass profile
        """

        super(EllipticalIsothermalMassProfile, self).__init__(x_cen, y_cen, axis_ratio, phi, einstein_radius, 2.0)

    @property
    def normalization(self):
        return self.einstein_radius_rescaled * self.axis_ratio / (math.sqrt(1 - self.axis_ratio ** 2))

    def compute_deflection_angle(self, coordinates):
        """
        Parameters
        ----------
        coordinates : (float, float)
            The x and y coordinates of the image

        Returns
        ----------
        The deflection angles at these coordinates
        """
        # TODO: Finish this and add tests
        coordinates = self.coordinates_rotate_to_elliptical(coordinates)
        psi = math.sqrt((self.axis_ratio ** 2) * (coordinates[0] ** 2) + coordinates[1] ** 2)
        defl_x = self.normalization * math.atan((math.sqrt(1 - self.axis_ratio ** 2) * coordinates[0]) / (psi))
        defl_y = self.normalization * math.atanh((math.sqrt(1 - self.axis_ratio ** 2) * coordinates[1]) / (psi))<|MERGE_RESOLUTION|>--- conflicted
+++ resolved
@@ -114,11 +114,7 @@
         The angle between the coordinates and the x-axis and profile centre
         """
         theta_from_x = math.degrees(np.arctan2(coordinates[1], coordinates[0]))
-<<<<<<< HEAD
-        #     if theta_from_x < 0:
-        #         theta_from_x += 180
-=======
->>>>>>> f1cf7b0d
+
         return theta_from_x
 
     def coordinates_angle_to_profile(self, theta):
