--- conflicted
+++ resolved
@@ -15,13 +15,14 @@
     return [galaxy.Galaxy()]
 
 
-<<<<<<< HEAD
 @pytest.fixture(scope='function')
 def galaxy_light_sersic():
     sersic = light_profiles.EllipticalSersic(axis_ratio=0.5, phi=0.0, intensity=1.0, effective_radius=0.6,
                                              sersic_index=4.0)
     return galaxy.Galaxy(light_profiles=[sersic])
-=======
+
+
+# noinspection PyUnusedLocal
 class MockLightProfile(object):
 
     def __init__(self, value):
@@ -37,26 +38,25 @@
 class TestFitData:
 
     def test__image_is_1__noise_is_1__galaxy_returns_1__psf_doesnt_blur__lh_is_noise_term(self, no_galaxies):
-
         # Setup the mask, grid data and PSF
 
         mask = np.array([[True, True, True],
                          [True, False, True],
                          [True, True, True]])
-        mask = imaging.Mask(mask=mask, pixel_scale=1.0)
+        mask = msk.Mask(array=mask, pixel_scale=1.0)
 
         image = grids.GridData(grid_data=np.array([1.0]))
         noise = grids.GridData(grid_data=np.array([1.0]))
         exposure_time = grids.GridData(grid_data=np.array([1.0]))
-        psf = imaging.PSF(data=np.array([[0.0, 0.0, 0.0],
-                                         [0.0, 1.0, 0.0],
-                                         [0.0, 0.0, 0.0]]), pixel_scale=1.0)
+        psf = img.PSF(array=np.array([[0.0, 0.0, 0.0],
+                                      [0.0, 1.0, 0.0],
+                                      [0.0, 0.0, 0.0]]), pixel_scale=1.0)
 
         # Setup the grids as collections
 
         grid_datas = grids.GridDataCollection(image=image, noise=noise, exposure_time=exposure_time, psf=psf)
-        grid_collection = grids.GridCoordsCollection.from_mask(mask=mask, blurring_size=psf.pixel_dimensions)
-        grid_mappers = grids.GridMapperCollection.from_mask(mask=mask, blurring_size=psf.pixel_dimensions)
+        grid_collection = grids.GridCoordsCollection.from_mask(mask=mask, blurring_size=psf.shape)
+        grid_mappers = grids.GridMapperCollection.from_mask(mask=mask, blurring_size=psf.shape)
 
         # Setup as a ray trace instance, using a light profile for the lens
 
@@ -66,29 +66,28 @@
 
         likelihood = analysis.fit_data_with_model(grid_datas, grid_mappers, ray_trace)
 
-        assert likelihood == -0.5*np.log(2*np.pi*1.0)
+        assert likelihood == -0.5 * np.log(2 * np.pi * 1.0)
 
     def test__image_is_1__noise_is_1__galaxy_returns_1__psf_blurs_model_to_5__lh_is_correct(self, no_galaxies):
-
         # Setup the mask, grid data and PSF
 
         mask = np.array([[True, True, True],
                          [True, False, True],
                          [True, True, True]])
-        mask = imaging.Mask(mask=mask, pixel_scale=1.0)
+        mask = msk.Mask(array=mask, pixel_scale=1.0)
 
         image = grids.GridData(grid_data=np.array([1.0]))
         noise = grids.GridData(grid_data=np.array([1.0]))
         exposure_time = grids.GridData(grid_data=np.array([1.0]))
-        psf = imaging.PSF(data=np.array([[0.0, 1.0, 0.0],
-                                         [1.0, 1.0, 1.0],
-                                         [0.0, 1.0, 0.0]]), pixel_scale=1.0)
+        psf = img.PSF(array=np.array([[0.0, 1.0, 0.0],
+                                      [1.0, 1.0, 1.0],
+                                      [0.0, 1.0, 0.0]]), pixel_scale=1.0)
 
         # Setup the grids as collections
 
         grid_datas = grids.GridDataCollection(image=image, noise=noise, exposure_time=exposure_time, psf=psf)
-        grid_collection = grids.GridCoordsCollection.from_mask(mask=mask, blurring_size=psf.pixel_dimensions)
-        grid_mappers = grids.GridMapperCollection.from_mask(mask=mask, blurring_size=psf.pixel_dimensions)
+        grid_collection = grids.GridCoordsCollection.from_mask(mask=mask, blurring_size=psf.shape)
+        grid_mappers = grids.GridMapperCollection.from_mask(mask=mask, blurring_size=psf.shape)
 
         # Setup as a ray trace instance, using a light profile for the lens
 
@@ -98,8 +97,7 @@
 
         likelihood = analysis.fit_data_with_model(grid_datas, grid_mappers, ray_trace)
 
-        assert likelihood == -0.5*(16.0 + np.log(2*np.pi*1.0))
->>>>>>> a7acfcfc
+        assert likelihood == -0.5 * (16.0 + np.log(2 * np.pi * 1.0))
 
 
 class TestLikelihood:
