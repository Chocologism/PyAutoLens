--- conflicted
+++ resolved
@@ -1,867 +1,733 @@
-import os
-from os import path
-import shutil
-
-import autolens as al
-import numpy as np
-import pytest
-
-
-def test__perfect_fit__chi_squared_0():
-
-    grid = al.Grid2D.uniform(shape_native=(11, 11), pixel_scales=0.2, over_sample_size=1)
-
-    psf = al.Kernel2D.from_gaussian(
-        shape_native=(3, 3), pixel_scales=0.2, sigma=0.75, normalize=True
-    )
-
-    lens_galaxy = al.Galaxy(
-        redshift=0.5,
-        light=al.lp.Sersic(centre=(0.1, 0.1), intensity=0.1),
-        mass=al.mp.Isothermal(centre=(0.1, 0.1), einstein_radius=1.8),
-    )
-    source_galaxy = al.Galaxy(
-        redshift=1.0, light=al.lp.Exponential(centre=(0.1, 0.1), intensity=0.5)
-    )
-    tracer = al.Tracer(galaxies=[lens_galaxy, source_galaxy])
-
-    dataset = al.SimulatorImaging(exposure_time=300.0, psf=psf, add_poisson_noise_to_data=False)
-
-    dataset = dataset.via_tracer_from(tracer=tracer, grid=grid)
-    dataset.noise_map = al.Array2D.ones(
-        shape_native=dataset.data.shape_native, pixel_scales=0.2
-    )
-
-    file_path = path.join(
-        "{}".format(path.dirname(path.realpath(__file__))),
-        "data_temp",
-        "simulate_and_fit",
-    )
-
-    try:
-        shutil.rmtree(file_path)
-    except FileNotFoundError:
-        pass
-
-    if path.exists(file_path) is False:
-        os.makedirs(file_path)
-
-    dataset.output_to_fits(
-        data_path=path.join(file_path, "data.fits"),
-        noise_map_path=path.join(file_path, "noise_map.fits"),
-        psf_path=path.join(file_path, "psf.fits"),
-    )
-
-    dataset = al.Imaging.from_fits(
-        data_path=path.join(file_path, "data.fits"),
-        noise_map_path=path.join(file_path, "noise_map.fits"),
-        psf_path=path.join(file_path, "psf.fits"),
-        pixel_scales=0.2,
-        over_sample_size_lp=1
-    )
-
-    mask = al.Mask2D.circular(
-        shape_native=dataset.data.shape_native, pixel_scales=0.2, radius=0.8
-    )
-
-    masked_dataset = dataset.apply_mask(mask=mask)
-
-    tracer = al.Tracer(galaxies=[lens_galaxy, source_galaxy])
-
-    fit = al.FitImaging(dataset=masked_dataset, tracer=tracer)
-
-    assert fit.chi_squared == pytest.approx(0.0, 1e-4)
-
-    file_path = path.join(
-        "{}".format(path.dirname(path.realpath(__file__))), "data_temp"
-    )
-
-    if path.exists(file_path) is True:
-        shutil.rmtree(file_path)
-
-
-
-def test__simulate_imaging_data_and_fit__known_likelihood():
-
-    grid = al.Grid2D.uniform(shape_native=(31, 31), pixel_scales=0.2)
-
-    psf = al.Kernel2D.from_gaussian(
-        shape_native=(3, 3), pixel_scales=0.2, sigma=0.75, normalize=True
-    )
-
-    pixelization = al.Pixelization(
-        mesh=al.mesh.Rectangular(shape=(16, 16)),
-        regularization=al.reg.Constant(coefficient=(1.0)),
-    )
-
-    lens_galaxy = al.Galaxy(
-        redshift=0.5,
-        bulge=al.lp.Sersic(centre=(0.1, 0.1), intensity=0.1),
-        disk=al.lp.Sersic(centre=(0.2, 0.2), intensity=0.2),
-        mass=al.mp.Isothermal(centre=(0.1, 0.1), einstein_radius=1.8),
-    )
-    source_galaxy_0 = al.Galaxy(redshift=1.0, pixelization=pixelization)
-    source_galaxy_1 = al.Galaxy(redshift=2.0, pixelization=pixelization)
-    tracer = al.Tracer(
-        galaxies=[lens_galaxy, source_galaxy_0, source_galaxy_1]
-    )
-
-    simulator = al.SimulatorImaging(exposure_time=300.0, psf=psf, noise_seed=1)
-
-    dataset = simulator.via_tracer_from(tracer=tracer, grid=grid)
-
-    mask = al.Mask2D.circular(
-        shape_native=dataset.data.shape_native, pixel_scales=0.2, radius=2.0
-    )
-
-    masked_dataset = dataset.apply_mask(mask=mask)
-
-    fit = al.FitImaging(dataset=masked_dataset, tracer=tracer)
-
-    assert fit.figure_of_merit == pytest.approx(538.796271746575, 1.0e-2)
-
-
-def test__simulate_imaging_data_and_fit__linear_light_profiles_agree_with_standard_light_profiles():
-
-    grid = al.Grid2D.uniform(shape_native=(11, 11), pixel_scales=0.2, over_sample_size=1)
-
-    psf = al.Kernel2D.from_gaussian(
-        shape_native=(3, 3), pixel_scales=0.2, sigma=0.75, normalize=True
-    )
-
-    lens_galaxy = al.Galaxy(
-        redshift=0.5,
-        light=al.lp.Sersic(centre=(0.1, 0.1), intensity=0.1),
-        mass=al.mp.Isothermal(centre=(0.1, 0.1), einstein_radius=1.8),
-    )
-    source_galaxy = al.Galaxy(
-        redshift=1.0,
-        bulge=al.lp.Sersic(intensity=0.1, sersic_index=1.0),
-        disk=al.lp.Sersic(intensity=0.2, sersic_index=4.0),
-    )
-    tracer = al.Tracer(galaxies=[lens_galaxy, source_galaxy])
-
-    dataset = al.SimulatorImaging(exposure_time=300.0, psf=psf, add_poisson_noise_to_data=False)
-
-    dataset = dataset.via_tracer_from(tracer=tracer, grid=grid)
-    dataset.noise_map = al.Array2D.ones(
-        shape_native=dataset.data.shape_native, pixel_scales=0.2
-    )
-
-    mask = al.Mask2D.circular(
-        shape_native=dataset.data.shape_native, pixel_scales=0.2, radius=0.8
-    )
-
-    masked_dataset = dataset.apply_mask(mask=mask)
-    masked_dataset = masked_dataset.apply_over_sampling(
-        over_sample_size_lp=1
-    )
-
-    tracer = al.Tracer(galaxies=[lens_galaxy, source_galaxy])
-
-    fit = al.FitImaging(dataset=masked_dataset, tracer=tracer)
-
-    lens_galaxy_linear = al.Galaxy(
-        redshift=0.5,
-        light=al.lp_linear.Sersic(centre=(0.1, 0.1)),
-        mass=al.mp.Isothermal(centre=(0.1, 0.1), einstein_radius=1.8),
-    )
-    source_galaxy_linear = al.Galaxy(
-        redshift=1.0,
-        bulge=al.lp_linear.Sersic(sersic_index=1.0),
-        disk=al.lp_linear.Sersic(sersic_index=4.0),
-    )
-
-    tracer_linear = al.Tracer(
-        galaxies=[lens_galaxy_linear, source_galaxy_linear]
-    )
-
-    fit_linear = al.FitImaging(
-        dataset=masked_dataset,
-        tracer=tracer_linear,
-        settings_inversion=al.SettingsInversion(use_w_tilde=False),
-    )
-
-    assert fit_linear.inversion.reconstruction == pytest.approx(
-        np.array([0.1, 0.1, 0.2]), 1.0e-4
-    )
-    assert fit_linear.linear_light_profile_intensity_dict[
-        lens_galaxy_linear.light
-    ] == pytest.approx(0.1, 1.0e-2)
-    assert fit_linear.linear_light_profile_intensity_dict[
-        source_galaxy_linear.bulge
-    ] == pytest.approx(0.1, 1.0e-2)
-    assert fit_linear.linear_light_profile_intensity_dict[
-        source_galaxy_linear.disk
-    ] == pytest.approx(0.2, 1.0e-2)
-    assert fit.log_likelihood == fit_linear.figure_of_merit
-    assert fit_linear.figure_of_merit == pytest.approx(-45.02798, 1.0e-4)
-
-    lens_galaxy_image = lens_galaxy.blurred_image_2d_from(
-        grid=masked_dataset.grids.lp,
-        convolver=masked_dataset.convolver,
-        blurring_grid=masked_dataset.grids.blurring,
-    )
-
-    assert fit_linear.galaxy_model_image_dict[lens_galaxy_linear] == pytest.approx(
-        lens_galaxy_image, 1.0e-4
-    )
-    assert fit_linear.model_images_of_planes_list[0] == pytest.approx(
-        lens_galaxy_image, 1.0e-4
-    )
-
-    traced_grid_2d_list = tracer.traced_grid_2d_list_from(grid=masked_dataset.grids.lp)
-    traced_blurring_grid_2d_list = tracer.traced_grid_2d_list_from(
-        grid=masked_dataset.grids.blurring
-    )
-
-    source_galaxy_image = source_galaxy.blurred_image_2d_from(
-        grid=traced_grid_2d_list[1],
-        convolver=masked_dataset.convolver,
-        blurring_grid=traced_blurring_grid_2d_list[1],
-    )
-
-    assert fit_linear.galaxy_model_image_dict[source_galaxy_linear] == pytest.approx(
-        source_galaxy_image, 1.0e-4
-    )
-
-    assert fit_linear.model_images_of_planes_list[1] == pytest.approx(
-        source_galaxy_image, 1.0e-4
-    )
-
-
-def test__simulate_imaging_data_and_fit__linear_light_profiles_and_pixelization():
-
-    grid = al.Grid2D.uniform(shape_native=(11, 11), pixel_scales=0.2, over_sample_size=1)
-
-    psf = al.Kernel2D.from_gaussian(
-        shape_native=(3, 3), pixel_scales=0.2, sigma=0.75, normalize=True
-    )
-
-    lens_galaxy = al.Galaxy(
-        redshift=0.5,
-        light=al.lp.Sersic(centre=(0.1, 0.1), intensity=100.0),
-        mass=al.mp.Isothermal(centre=(0.1, 0.1), einstein_radius=1.8),
-    )
-    source_galaxy = al.Galaxy(
-        redshift=1.0,
-        bulge=al.lp.Sersic(intensity=0.1, sersic_index=1.0),
-        disk=al.lp.Sersic(intensity=0.2, sersic_index=4.0),
-    )
-    tracer = al.Tracer(galaxies=[lens_galaxy, source_galaxy])
-
-    dataset = al.SimulatorImaging(exposure_time=300.0, psf=psf, add_poisson_noise_to_data=False)
-
-    dataset = dataset.via_tracer_from(tracer=tracer, grid=grid)
-    dataset.noise_map = al.Array2D.ones(
-        shape_native=dataset.data.shape_native, pixel_scales=0.2
-    )
-
-    mask = al.Mask2D.circular(
-        shape_native=dataset.data.shape_native, pixel_scales=0.2, radius=0.8
-    )
-
-    masked_dataset = dataset.apply_mask(mask=mask)
-    masked_dataset = masked_dataset.apply_over_sampling(
-        over_sample_size_lp=1
-    )
-
-    lens_galaxy_linear = al.Galaxy(
-        redshift=0.5,
-        light=al.lp_linear.Sersic(centre=(0.1, 0.1)),
-        mass=al.mp.Isothermal(centre=(0.1, 0.1), einstein_radius=1.8),
-    )
-
-    pixelization = al.Pixelization(
-        mesh=al.mesh.Rectangular(shape=(3, 3)),
-        regularization=al.reg.Constant(coefficient=0.01),
-    )
-
-    # pixelization = al.Pixelization(
-    #     image_mesh=al.image_mesh.Overlay(shape=(3,3)),
-    #     mesh=al.mesh.Delaunay(),
-    #     regularization=al.reg.Constant(coefficient=0.01),
-    # )
-
-    source_galaxy_pix = al.Galaxy(redshift=1.0, pixelization=pixelization)
-
-    tracer_linear = al.Tracer(
-        galaxies=[lens_galaxy_linear, source_galaxy_pix]
-    )
-
-    fit_linear = al.FitImaging(
-        dataset=masked_dataset,
-        tracer=tracer_linear,
-        settings_inversion=al.SettingsInversion(use_w_tilde=False),
-    )
-
-    assert fit_linear.inversion.reconstruction == pytest.approx(
-        np.array(
-            [
-                99.98206689,
-                0.12232328,
-                0.10729026,
-                0.10243489,
-                0.15267803,
-                0.13052345,
-                0.10758802,
-                0.1491073,
-                0.15455053,
-                0.12146136,
-            ]
-        ),
-        1.0e-4,
-    )
-    assert fit_linear.figure_of_merit == pytest.approx(-84.04875317, 1.0e-4)
-
-    lens_galaxy_image = lens_galaxy.blurred_image_2d_from(
-        grid=masked_dataset.grids.lp,
-        convolver=masked_dataset.convolver,
-        blurring_grid=masked_dataset.grids.blurring,
-    )
-
-    assert fit_linear.galaxy_model_image_dict[lens_galaxy_linear] == pytest.approx(
-        lens_galaxy_image, 1.0e-2
-    )
-    assert fit_linear.model_images_of_planes_list[0] == pytest.approx(
-        lens_galaxy_image, 1.0e-2
-    )
-
-    assert fit_linear.galaxy_model_image_dict[source_galaxy_pix][0] == pytest.approx(
-        0.063911, 1.0e-4
-    )
-
-    assert fit_linear.model_images_of_planes_list[1][0] == pytest.approx(
-        0.063911, 1.0e-4
-    )
-
-    fit_linear = al.FitImaging(
-        dataset=masked_dataset,
-        tracer=tracer_linear,
-        settings_inversion=al.SettingsInversion(
-            use_w_tilde=False,
-            use_positive_only_solver=True,
-            force_edge_pixels_to_zeros=True
-        ),
-    )
-
-    assert fit_linear.inversion.reconstruction == pytest.approx(
-        np.array(
-            [
-                100.01548,
-                0.0,
-                0.0,
-                0.0,
-                0.0,
-                0.0,
-                0.0,
-                0.0,
-                0.0,
-                0.0,
-            ]
-        ),
-        1.0e-4,
-    )
-    assert fit_linear.figure_of_merit == pytest.approx(-84.11166, 1.0e-4)
-
-    pixelization = al.Pixelization(
-        image_mesh=al.image_mesh.Overlay(shape=(3,3)),
-        mesh=al.mesh.Delaunay(),
-        regularization=al.reg.Constant(coefficient=0.01),
-    )
-
-    source_galaxy_pix = al.Galaxy(redshift=1.0, pixelization=pixelization)
-
-    tracer_linear = al.Tracer(
-        galaxies=[lens_galaxy_linear, source_galaxy_pix]
-    )
-
-    fit_linear = al.FitImaging(
-        dataset=masked_dataset,
-        tracer=tracer_linear,
-        settings_inversion=al.SettingsInversion(use_w_tilde=False),
-    )
-
-    assert fit_linear.figure_of_merit == pytest.approx(-73.27676850869975, 1.0e-4)
-
-
-def test__simulate_imaging_data_and_fit__linear_light_profiles_and_pixelization__sub_2():
-
-    grid = al.Grid2D.uniform(shape_native=(11, 11), pixel_scales=0.2, over_sample_size=2)
-
-    psf = al.Kernel2D.from_gaussian(
-        shape_native=(3, 3), pixel_scales=0.2, sigma=0.75, normalize=True
-    )
-
-    lens_galaxy = al.Galaxy(
-        redshift=0.5,
-        light=al.lp.Sersic(centre=(0.1, 0.1), intensity=100.0),
-        mass=al.mp.Isothermal(centre=(0.1, 0.1), einstein_radius=1.8),
-    )
-    source_galaxy = al.Galaxy(
-        redshift=1.0,
-        bulge=al.lp.Sersic(intensity=0.1, sersic_index=1.0),
-        disk=al.lp.Sersic(intensity=0.2, sersic_index=4.0),
-    )
-    tracer = al.Tracer(galaxies=[lens_galaxy, source_galaxy])
-
-    dataset = al.SimulatorImaging(exposure_time=300.0, psf=psf, add_poisson_noise_to_data=False)
-
-    dataset = dataset.via_tracer_from(tracer=tracer, grid=grid)
-    dataset.noise_map = al.Array2D.ones(
-        shape_native=dataset.data.shape_native, pixel_scales=0.2
-    )
-
-    mask = al.Mask2D.circular(
-        shape_native=dataset.data.shape_native, pixel_scales=0.2, radius=0.8
-    )
-
-    dataset = al.Imaging(
-        data=dataset.data,
-        psf=dataset.psf,
-        noise_map=dataset.noise_map,
-        over_sample_size_lp=2,
-        over_sample_size_pixelization=2
-    )
-
-    masked_dataset = dataset.apply_mask(mask=mask)
-
-    lens_galaxy_linear = al.Galaxy(
-        redshift=0.5,
-        light=al.lp_linear.Sersic(centre=(0.1, 0.1)),
-        mass=al.mp.Isothermal(centre=(0.1, 0.1), einstein_radius=1.8),
-    )
-
-    pixelization = al.Pixelization(
-        mesh=al.mesh.Rectangular(shape=(3, 3)),
-        regularization=al.reg.Constant(coefficient=0.01),
-    )
-
-    source_galaxy_pix = al.Galaxy(redshift=1.0, pixelization=pixelization)
-
-    tracer_linear = al.Tracer(
-        galaxies=[lens_galaxy_linear, source_galaxy_pix]
-    )
-
-    fit_linear = al.FitImaging(
-        dataset=masked_dataset,
-        tracer=tracer_linear,
-        settings_inversion=al.SettingsInversion(use_w_tilde=False),
-    )
-
-
-    assert fit_linear.inversion.reconstruction == pytest.approx(
-        np.array(
-            [
-                99.95778211,  0.26760714,  0.18616947,  0.1814436,   0.35814812,  0.2721518,
-                0.18617081,  0.39590081,  0.35814604,  0.26760716
-            ]
-        ),
-        1.0e-4,
-    )
-
-    assert fit_linear.figure_of_merit == pytest.approx(-84.36224277776512, 1.0e-4)
-
-    lens_galaxy_image = lens_galaxy.blurred_image_2d_from(
-        grid=masked_dataset.grids.lp,
-        convolver=masked_dataset.convolver,
-        blurring_grid=masked_dataset.grids.blurring,
-    )
-
-    assert fit_linear.galaxy_model_image_dict[lens_galaxy_linear] == pytest.approx(
-        lens_galaxy_image, 1.0e-2
-    )
-    assert fit_linear.model_images_of_planes_list[0] == pytest.approx(
-        lens_galaxy_image, 1.0e-2
-    )
-
-    assert fit_linear.galaxy_model_image_dict[source_galaxy_pix][0] == pytest.approx(
-        0.1473073435555056, 1.0e-4
-    )
-
-    assert fit_linear.model_images_of_planes_list[1][0] == pytest.approx(
-        0.147307343555, 1.0e-4
-    )
-
-    assert fit_linear.subtracted_images_of_planes_list[1][0] == pytest.approx(
-        0.35652124420455, 1.0e-4
-    )
-
-    fit_linear = al.FitImaging(
-        dataset=masked_dataset,
-        tracer=tracer_linear,
-        settings_inversion=al.SettingsInversion(
-            use_w_tilde=False,
-            use_positive_only_solver=True,
-            force_edge_pixels_to_zeros=True
-        ),
-    )
-
-    assert fit_linear.inversion.reconstruction == pytest.approx(
-        np.array(
-            [
-                100.01548,
-                0.0,
-                0.0,
-                0.0,
-                0.0,
-                0.0,
-                0.0,
-                0.0,
-                0.0,
-                0.0,
-            ]
-        ),
-        1.0e-4,
-    )
-    assert fit_linear.figure_of_merit == pytest.approx(-84.66302233089499, 1.0e-4)
-
-
-def test__simulate_imaging_data_and_fit__complex_fit_compare_mapping_matrix_w_tilde():
-
-    grid = al.Grid2D.uniform(shape_native=(21, 21), pixel_scales=0.1)
-
-    psf = al.Kernel2D.from_gaussian(
-        shape_native=(3, 3), pixel_scales=0.2, sigma=0.75, normalize=True
-    )
-
-    lens_0 = al.Galaxy(
-        redshift=0.1,
-        light=al.lp.Sersic(centre=(0.1, 0.1)),
-        mass=al.mp.Isothermal(centre=(0.1, 0.1), einstein_radius=0.2),
-    )
-
-    lens_1 = al.Galaxy(
-        redshift=0.2,
-        light=al.lp.Sersic(centre=(0.2, 0.2)),
-        mass=al.mp.Isothermal(centre=(0.1, 0.1), einstein_radius=0.2),
-    )
-
-    lens_2 = al.Galaxy(
-        redshift=0.3,
-        light=al.lp.Sersic(centre=(0.3, 0.3)),
-        mass=al.mp.Isothermal(centre=(0.1, 0.1), einstein_radius=0.2),
-    )
-
-    source_0 = al.Galaxy(redshift=0.4, bulge=al.lp.Sersic(centre=(0.3, 0.3)))
-    source_1 = al.Galaxy(redshift=0.5, bulge=al.lp.Sersic(centre=(0.3, 0.3)))
-    tracer = al.Tracer(galaxies=[lens_0, lens_1, lens_2, source_0, source_1])
-
-    dataset = al.SimulatorImaging(exposure_time=300.0, psf=psf, add_poisson_noise_to_data=False)
-
-    dataset = dataset.via_tracer_from(tracer=tracer, grid=grid)
-    dataset.sub_size = 2
-    dataset.noise_map = al.Array2D.ones(
-        shape_native=dataset.data.shape_native, pixel_scales=0.2
-    )
-    mask = al.Mask2D.circular(
-        shape_native=dataset.data.shape_native, pixel_scales=0.2, radius=0.8
-    )
-
-    masked_dataset = dataset.apply_mask(mask=mask)
-
-    lens_0 = al.Galaxy(
-        redshift=0.1,
-        light=al.lp_linear.Sersic(centre=(0.1, 0.1)),
-        mass=al.mp.Isothermal(centre=(0.1, 0.1), einstein_radius=0.2),
-    )
-
-    lens_1 = al.Galaxy(
-        redshift=0.2,
-        light=al.lp_linear.Sersic(centre=(0.2, 0.2)),
-        mass=al.mp.Isothermal(centre=(0.1, 0.1), einstein_radius=0.2),
-    )
-
-    lens_2 = al.Galaxy(
-        redshift=0.3,
-        light=al.lp_linear.Sersic(centre=(0.3, 0.3)),
-        mass=al.mp.Isothermal(centre=(0.1, 0.1), einstein_radius=0.2),
-    )
-
-    pixelization = al.Pixelization(
-        mesh=al.mesh.Rectangular(shape=(3, 3)),
-        regularization=al.reg.Constant(coefficient=1.0),
-    )
-
-    source_0 = al.Galaxy(redshift=0.4, pixelization=pixelization)
-
-    pixelization = al.Pixelization(
-        mesh=al.mesh.Rectangular(shape=(3, 3)),
-        regularization=al.reg.Constant(coefficient=1.0),
-    )
-
-    source_1 = al.Galaxy(redshift=0.5, pixelization=pixelization)
-
-    tracer = al.Tracer(
-        galaxies=[lens_0, lens_1, lens_2, source_0, source_1]
-    )
-
-    fit_mapping = al.FitImaging(
-        dataset=masked_dataset,
-        tracer=tracer,
-        settings_inversion=al.SettingsInversion(use_w_tilde=False),
-    )
-
-    fit_w_tilde = al.FitImaging(
-        dataset=masked_dataset,
-        tracer=tracer,
-        settings_inversion=al.SettingsInversion(use_w_tilde=True),
-    )
-
-    assert fit_mapping.inversion.curvature_matrix == pytest.approx(
-            fit_w_tilde.inversion.curvature_matrix,
-        1.0e-4,
-    )
-
-    assert fit_mapping.inversion.regularization_matrix == pytest.approx(
-            fit_w_tilde.inversion.regularization_matrix,
-        1.0e-4,
-    )
-
-<<<<<<< HEAD
-def test__perfect_fit__chi_squared_0__non_uniform_over_sampling():
-
-    over_sampling = al.OverSamplingUniform(sub_size=8)
-
-    grid = al.Grid2D.uniform(
-        shape_native=(31, 31),
-        pixel_scales=0.2,
-        over_sampling=over_sampling
-    )
-
-    psf = al.Kernel2D.from_gaussian(
-        shape_native=(3, 3), pixel_scales=0.2, sigma=0.75, normalize=True
-    )
-
-    lens_galaxy = al.Galaxy(
-        redshift=0.5,
-        mass=al.mp.Isothermal(centre=(0.1, 0.1), einstein_radius=0.3),
-    )
-    source_galaxy = al.Galaxy(
-        redshift=1.0, light=al.lp.Sersic(centre=(0.1, 0.1), intensity=0.5, sersic_index=1.2)
-    )
-    tracer = al.Tracer(galaxies=[lens_galaxy, source_galaxy])
-
-    dataset = al.SimulatorImaging(exposure_time=300.0, psf=psf, add_poisson_noise_to_data=False)
-
-    dataset = dataset.via_tracer_from(tracer=tracer, grid=grid)
-    dataset.noise_map = al.Array2D.ones(
-        shape_native=dataset.data.shape_native, pixel_scales=0.2
-    )
-
-    file_path = path.join(
-        "{}".format(path.dirname(path.realpath(__file__))),
-        "data_temp",
-        "simulate_and_fit",
-    )
-
-    try:
-        shutil.rmtree(file_path)
-    except FileNotFoundError:
-        pass
-
-    if path.exists(file_path) is False:
-        os.makedirs(file_path)
-
-    dataset.output_to_fits(
-        data_path=path.join(file_path, "data.fits"),
-        noise_map_path=path.join(file_path, "noise_map.fits"),
-        psf_path=path.join(file_path, "psf.fits"),
-    )
-
-    dataset = al.Imaging.from_fits(
-        data_path=path.join(file_path, "data.fits"),
-        noise_map_path=path.join(file_path, "noise_map.fits"),
-        psf_path=path.join(file_path, "psf.fits"),
-        pixel_scales=0.2,
-    )
-
-    mask = al.Mask2D.circular(
-        shape_native=dataset.data.shape_native, pixel_scales=0.2, radius=1.5
-    )
-
-    masked_dataset = dataset.apply_mask(mask=mask)
-
-    traced_grid = tracer.traced_grid_2d_list_from(
-        grid=masked_dataset.grids.uniform,
-    )[-1]
-
-    masked_dataset = masked_dataset.apply_over_sampling(
-        over_sampling=al.OverSamplingDataset(
-            uniform=al.OverSamplingUniform(sub_size=1),
-            non_uniform=al.OverSamplingUniform.from_radial_bins(
-            grid=traced_grid, sub_size_list=[8, 2], radial_list=[0.3], centre_list=[source_galaxy.light.centre]
-        ))
-    )
-
-    tracer = al.Tracer(galaxies=[lens_galaxy, source_galaxy])
-
-    fit = al.FitImaging(dataset=masked_dataset, tracer=tracer)
-
-    assert fit.chi_squared < 0.1
-
-    file_path = path.join(
-        "{}".format(path.dirname(path.realpath(__file__))), "data_temp"
-    )
-
-    if path.exists(file_path) is True:
-        shutil.rmtree(file_path)
-
-=======
-    preloads = al.Preloads(
-        linear_func_operated_mapping_matrix_dict=fit_mapping.inversion.linear_func_operated_mapping_matrix_dict,
-        data_linear_func_matrix_dict=fit_mapping.inversion.data_linear_func_matrix_dict
-    )
-
-    fit_w_tilde = al.FitImaging(
-        dataset=masked_dataset,
-        tracer=tracer,
-        preloads=preloads,
-        settings_inversion=al.SettingsInversion(use_w_tilde=True),
-    )
-
-    assert fit_mapping.inversion.curvature_matrix == pytest.approx(
-            fit_w_tilde.inversion.curvature_matrix,
-        1.0e-4,
-    )
-
-    assert fit_mapping.inversion.regularization_matrix == pytest.approx(
-            fit_w_tilde.inversion.regularization_matrix,
-        1.0e-4,
-    )
-
-    preloads = al.Preloads(
-        mapper_operated_mapping_matrix_dict=fit_mapping.inversion.mapper_operated_mapping_matrix_dict,
-    )
-
-    fit_w_tilde = al.FitImaging(
-        dataset=masked_dataset,
-        tracer=tracer,
-        preloads=preloads,
-        settings_inversion=al.SettingsInversion(use_w_tilde=True),
-    )
-
-    assert fit_mapping.inversion.curvature_matrix == pytest.approx(
-            fit_w_tilde.inversion.curvature_matrix,
-        1.0e-4,
-    )
-
-    assert fit_mapping.inversion.regularization_matrix == pytest.approx(
-            fit_w_tilde.inversion.regularization_matrix,
-        1.0e-4,
-    )
-
->>>>>>> b4707455
-
-def test__fit_figure_of_merit__mge_mass_model(masked_imaging_7x7, masked_imaging_covariance_7x7):
-
-    grid = al.Grid2D.uniform(shape_native=(11, 11), pixel_scales=0.2,
-                             over_sample_size=8)
-
-    psf = al.Kernel2D.from_gaussian(
-        shape_native=(3, 3), pixel_scales=0.2, sigma=0.75, normalize=True
-    )
-
-    lens_galaxy = al.Galaxy(
-        redshift=0.5,
-        light_0=al.lp.Gaussian(intensity=1.0),
-        light_1=al.lp.Gaussian(intensity=2.0),
-        mass_0=al.mp.Gaussian(intensity=1.0, mass_to_light_ratio=3.0),
-        mass_1=al.mp.Gaussian(intensity=2.0, mass_to_light_ratio=4.0),
-    )
-    source_galaxy = al.Galaxy(
-        redshift=1.0, light=al.lp.Exponential(centre=(0.1, 0.1), intensity=0.5)
-    )
-    tracer = al.Tracer(galaxies=[lens_galaxy, source_galaxy])
-
-    dataset = al.SimulatorImaging(exposure_time=300.0, psf=psf, add_poisson_noise_to_data=False)
-
-    dataset = dataset.via_tracer_from(tracer=tracer, grid=grid)
-    dataset.noise_map = al.Array2D.ones(
-        shape_native=dataset.data.shape_native, pixel_scales=0.2
-    )
-
-    file_path = path.join(
-        "{}".format(path.dirname(path.realpath(__file__))),
-        "data_temp",
-        "simulate_and_fit",
-    )
-
-    try:
-        shutil.rmtree(file_path)
-    except FileNotFoundError:
-        pass
-
-    if path.exists(file_path) is False:
-        os.makedirs(file_path)
-
-    dataset.output_to_fits(
-        data_path=path.join(file_path, "data.fits"),
-        noise_map_path=path.join(file_path, "noise_map.fits"),
-        psf_path=path.join(file_path, "psf.fits"),
-    )
-
-    dataset = al.Imaging.from_fits(
-        data_path=path.join(file_path, "data.fits"),
-        noise_map_path=path.join(file_path, "noise_map.fits"),
-        psf_path=path.join(file_path, "psf.fits"),
-        pixel_scales=0.2,
-        over_sample_size_lp=8
-    )
-
-    mask = al.Mask2D.circular(
-        shape_native=dataset.data.shape_native, pixel_scales=0.2, radius=0.8
-    )
-
-    masked_dataset = dataset.apply_mask(mask=mask)
-
-    basis = al.lp_basis.Basis(
-        profile_list=[
-            al.lmp.Gaussian(intensity=1.0, mass_to_light_ratio=3.0),
-            al.lmp.Gaussian(intensity=2.0, mass_to_light_ratio=4.0),
-        ]
-    )
-
-    lens_galaxy = al.Galaxy(
-        redshift=0.5,
-        bulge=basis,
-    )
-    tracer = al.Tracer(galaxies=[lens_galaxy, source_galaxy])
-
-    fit = al.FitImaging(dataset=masked_dataset, tracer=tracer)
-
-    # The value is actually not zero before the blurring grid assumes a sub_size=1
-    # and does not use the iterative grid, which has a small impact on the chi-squared
-
-    assert fit.chi_squared == pytest.approx(5.706423629698664e-05, 1e-4)
-
-    masked_dataset = masked_dataset.apply_over_sampling(
-        over_sample_size_lp=8
-    )
-
-    basis = al.lp_basis.Basis(
-        profile_list=[
-            al.lmp_linear.Gaussian(intensity=1.0, mass_to_light_ratio=3.0),
-            al.lmp_linear.Gaussian(intensity=2.0, mass_to_light_ratio=4.0),
-        ]
-    )
-
-    lens_galaxy = al.Galaxy(
-        redshift=0.5,
-        bulge=basis,
-    )
-    tracer = al.Tracer(galaxies=[lens_galaxy, source_galaxy])
-
-    fit = al.FitImaging(dataset=masked_dataset, tracer=tracer)
-
-    # The value is actually not zero before the blurring grid assumes a sub_size=1
-    # and does not use the iterative grid, which has a small impact on the chi-squared
-
-    assert fit.chi_squared == pytest.approx(3.295535243634485e-05, 1e-4)
-
-    file_path = path.join(
-        "{}".format(path.dirname(path.realpath(__file__))), "data_temp"
-    )
-
-    if path.exists(file_path) is True:
+import os
+from os import path
+import shutil
+
+import autolens as al
+import numpy as np
+import pytest
+
+
+def test__perfect_fit__chi_squared_0():
+
+    grid = al.Grid2D.uniform(shape_native=(11, 11), pixel_scales=0.2, over_sample_size=1)
+
+    psf = al.Kernel2D.from_gaussian(
+        shape_native=(3, 3), pixel_scales=0.2, sigma=0.75, normalize=True
+    )
+
+    lens_galaxy = al.Galaxy(
+        redshift=0.5,
+        light=al.lp.Sersic(centre=(0.1, 0.1), intensity=0.1),
+        mass=al.mp.Isothermal(centre=(0.1, 0.1), einstein_radius=1.8),
+    )
+    source_galaxy = al.Galaxy(
+        redshift=1.0, light=al.lp.Exponential(centre=(0.1, 0.1), intensity=0.5)
+    )
+    tracer = al.Tracer(galaxies=[lens_galaxy, source_galaxy])
+
+    dataset = al.SimulatorImaging(exposure_time=300.0, psf=psf, add_poisson_noise_to_data=False)
+
+    dataset = dataset.via_tracer_from(tracer=tracer, grid=grid)
+    dataset.noise_map = al.Array2D.ones(
+        shape_native=dataset.data.shape_native, pixel_scales=0.2
+    )
+
+    file_path = path.join(
+        "{}".format(path.dirname(path.realpath(__file__))),
+        "data_temp",
+        "simulate_and_fit",
+    )
+
+    try:
+        shutil.rmtree(file_path)
+    except FileNotFoundError:
+        pass
+
+    if path.exists(file_path) is False:
+        os.makedirs(file_path)
+
+    dataset.output_to_fits(
+        data_path=path.join(file_path, "data.fits"),
+        noise_map_path=path.join(file_path, "noise_map.fits"),
+        psf_path=path.join(file_path, "psf.fits"),
+    )
+
+    dataset = al.Imaging.from_fits(
+        data_path=path.join(file_path, "data.fits"),
+        noise_map_path=path.join(file_path, "noise_map.fits"),
+        psf_path=path.join(file_path, "psf.fits"),
+        pixel_scales=0.2,
+        over_sample_size_lp=1
+    )
+
+    mask = al.Mask2D.circular(
+        shape_native=dataset.data.shape_native, pixel_scales=0.2, radius=0.8
+    )
+
+    masked_dataset = dataset.apply_mask(mask=mask)
+
+    tracer = al.Tracer(galaxies=[lens_galaxy, source_galaxy])
+
+    fit = al.FitImaging(dataset=masked_dataset, tracer=tracer)
+
+    assert fit.chi_squared == pytest.approx(0.0, 1e-4)
+
+    file_path = path.join(
+        "{}".format(path.dirname(path.realpath(__file__))), "data_temp"
+    )
+
+    if path.exists(file_path) is True:
+        shutil.rmtree(file_path)
+
+
+
+def test__simulate_imaging_data_and_fit__known_likelihood():
+
+    grid = al.Grid2D.uniform(shape_native=(31, 31), pixel_scales=0.2)
+
+    psf = al.Kernel2D.from_gaussian(
+        shape_native=(3, 3), pixel_scales=0.2, sigma=0.75, normalize=True
+    )
+
+    pixelization = al.Pixelization(
+        mesh=al.mesh.Rectangular(shape=(16, 16)),
+        regularization=al.reg.Constant(coefficient=(1.0)),
+    )
+
+    lens_galaxy = al.Galaxy(
+        redshift=0.5,
+        bulge=al.lp.Sersic(centre=(0.1, 0.1), intensity=0.1),
+        disk=al.lp.Sersic(centre=(0.2, 0.2), intensity=0.2),
+        mass=al.mp.Isothermal(centre=(0.1, 0.1), einstein_radius=1.8),
+    )
+    source_galaxy_0 = al.Galaxy(redshift=1.0, pixelization=pixelization)
+    source_galaxy_1 = al.Galaxy(redshift=2.0, pixelization=pixelization)
+    tracer = al.Tracer(
+        galaxies=[lens_galaxy, source_galaxy_0, source_galaxy_1]
+    )
+
+    simulator = al.SimulatorImaging(exposure_time=300.0, psf=psf, noise_seed=1)
+
+    dataset = simulator.via_tracer_from(tracer=tracer, grid=grid)
+
+    mask = al.Mask2D.circular(
+        shape_native=dataset.data.shape_native, pixel_scales=0.2, radius=2.0
+    )
+
+    masked_dataset = dataset.apply_mask(mask=mask)
+
+    fit = al.FitImaging(dataset=masked_dataset, tracer=tracer)
+
+    assert fit.figure_of_merit == pytest.approx(538.796271746575, 1.0e-2)
+
+
+def test__simulate_imaging_data_and_fit__linear_light_profiles_agree_with_standard_light_profiles():
+
+    grid = al.Grid2D.uniform(shape_native=(11, 11), pixel_scales=0.2, over_sample_size=1)
+
+    psf = al.Kernel2D.from_gaussian(
+        shape_native=(3, 3), pixel_scales=0.2, sigma=0.75, normalize=True
+    )
+
+    lens_galaxy = al.Galaxy(
+        redshift=0.5,
+        light=al.lp.Sersic(centre=(0.1, 0.1), intensity=0.1),
+        mass=al.mp.Isothermal(centre=(0.1, 0.1), einstein_radius=1.8),
+    )
+    source_galaxy = al.Galaxy(
+        redshift=1.0,
+        bulge=al.lp.Sersic(intensity=0.1, sersic_index=1.0),
+        disk=al.lp.Sersic(intensity=0.2, sersic_index=4.0),
+    )
+    tracer = al.Tracer(galaxies=[lens_galaxy, source_galaxy])
+
+    dataset = al.SimulatorImaging(exposure_time=300.0, psf=psf, add_poisson_noise_to_data=False)
+
+    dataset = dataset.via_tracer_from(tracer=tracer, grid=grid)
+    dataset.noise_map = al.Array2D.ones(
+        shape_native=dataset.data.shape_native, pixel_scales=0.2
+    )
+
+    mask = al.Mask2D.circular(
+        shape_native=dataset.data.shape_native, pixel_scales=0.2, radius=0.8
+    )
+
+    masked_dataset = dataset.apply_mask(mask=mask)
+    masked_dataset = masked_dataset.apply_over_sampling(
+        over_sample_size_lp=1
+    )
+
+    tracer = al.Tracer(galaxies=[lens_galaxy, source_galaxy])
+
+    fit = al.FitImaging(dataset=masked_dataset, tracer=tracer)
+
+    lens_galaxy_linear = al.Galaxy(
+        redshift=0.5,
+        light=al.lp_linear.Sersic(centre=(0.1, 0.1)),
+        mass=al.mp.Isothermal(centre=(0.1, 0.1), einstein_radius=1.8),
+    )
+    source_galaxy_linear = al.Galaxy(
+        redshift=1.0,
+        bulge=al.lp_linear.Sersic(sersic_index=1.0),
+        disk=al.lp_linear.Sersic(sersic_index=4.0),
+    )
+
+    tracer_linear = al.Tracer(
+        galaxies=[lens_galaxy_linear, source_galaxy_linear]
+    )
+
+    fit_linear = al.FitImaging(
+        dataset=masked_dataset,
+        tracer=tracer_linear,
+        settings_inversion=al.SettingsInversion(use_w_tilde=False),
+    )
+
+    assert fit_linear.inversion.reconstruction == pytest.approx(
+        np.array([0.1, 0.1, 0.2]), 1.0e-4
+    )
+    assert fit_linear.linear_light_profile_intensity_dict[
+        lens_galaxy_linear.light
+    ] == pytest.approx(0.1, 1.0e-2)
+    assert fit_linear.linear_light_profile_intensity_dict[
+        source_galaxy_linear.bulge
+    ] == pytest.approx(0.1, 1.0e-2)
+    assert fit_linear.linear_light_profile_intensity_dict[
+        source_galaxy_linear.disk
+    ] == pytest.approx(0.2, 1.0e-2)
+    assert fit.log_likelihood == fit_linear.figure_of_merit
+    assert fit_linear.figure_of_merit == pytest.approx(-45.02798, 1.0e-4)
+
+    lens_galaxy_image = lens_galaxy.blurred_image_2d_from(
+        grid=masked_dataset.grids.lp,
+        convolver=masked_dataset.convolver,
+        blurring_grid=masked_dataset.grids.blurring,
+    )
+
+    assert fit_linear.galaxy_model_image_dict[lens_galaxy_linear] == pytest.approx(
+        lens_galaxy_image, 1.0e-4
+    )
+    assert fit_linear.model_images_of_planes_list[0] == pytest.approx(
+        lens_galaxy_image, 1.0e-4
+    )
+
+    traced_grid_2d_list = tracer.traced_grid_2d_list_from(grid=masked_dataset.grids.lp)
+    traced_blurring_grid_2d_list = tracer.traced_grid_2d_list_from(
+        grid=masked_dataset.grids.blurring
+    )
+
+    source_galaxy_image = source_galaxy.blurred_image_2d_from(
+        grid=traced_grid_2d_list[1],
+        convolver=masked_dataset.convolver,
+        blurring_grid=traced_blurring_grid_2d_list[1],
+    )
+
+    assert fit_linear.galaxy_model_image_dict[source_galaxy_linear] == pytest.approx(
+        source_galaxy_image, 1.0e-4
+    )
+
+    assert fit_linear.model_images_of_planes_list[1] == pytest.approx(
+        source_galaxy_image, 1.0e-4
+    )
+
+
+def test__simulate_imaging_data_and_fit__linear_light_profiles_and_pixelization():
+
+    grid = al.Grid2D.uniform(shape_native=(11, 11), pixel_scales=0.2, over_sample_size=1)
+
+    psf = al.Kernel2D.from_gaussian(
+        shape_native=(3, 3), pixel_scales=0.2, sigma=0.75, normalize=True
+    )
+
+    lens_galaxy = al.Galaxy(
+        redshift=0.5,
+        light=al.lp.Sersic(centre=(0.1, 0.1), intensity=100.0),
+        mass=al.mp.Isothermal(centre=(0.1, 0.1), einstein_radius=1.8),
+    )
+    source_galaxy = al.Galaxy(
+        redshift=1.0,
+        bulge=al.lp.Sersic(intensity=0.1, sersic_index=1.0),
+        disk=al.lp.Sersic(intensity=0.2, sersic_index=4.0),
+    )
+    tracer = al.Tracer(galaxies=[lens_galaxy, source_galaxy])
+
+    dataset = al.SimulatorImaging(exposure_time=300.0, psf=psf, add_poisson_noise_to_data=False)
+
+    dataset = dataset.via_tracer_from(tracer=tracer, grid=grid)
+    dataset.noise_map = al.Array2D.ones(
+        shape_native=dataset.data.shape_native, pixel_scales=0.2
+    )
+
+    mask = al.Mask2D.circular(
+        shape_native=dataset.data.shape_native, pixel_scales=0.2, radius=0.8
+    )
+
+    masked_dataset = dataset.apply_mask(mask=mask)
+    masked_dataset = masked_dataset.apply_over_sampling(
+        over_sample_size_lp=1
+    )
+
+    lens_galaxy_linear = al.Galaxy(
+        redshift=0.5,
+        light=al.lp_linear.Sersic(centre=(0.1, 0.1)),
+        mass=al.mp.Isothermal(centre=(0.1, 0.1), einstein_radius=1.8),
+    )
+
+    pixelization = al.Pixelization(
+        mesh=al.mesh.Rectangular(shape=(3, 3)),
+        regularization=al.reg.Constant(coefficient=0.01),
+    )
+
+    # pixelization = al.Pixelization(
+    #     image_mesh=al.image_mesh.Overlay(shape=(3,3)),
+    #     mesh=al.mesh.Delaunay(),
+    #     regularization=al.reg.Constant(coefficient=0.01),
+    # )
+
+    source_galaxy_pix = al.Galaxy(redshift=1.0, pixelization=pixelization)
+
+    tracer_linear = al.Tracer(
+        galaxies=[lens_galaxy_linear, source_galaxy_pix]
+    )
+
+    fit_linear = al.FitImaging(
+        dataset=masked_dataset,
+        tracer=tracer_linear,
+        settings_inversion=al.SettingsInversion(use_w_tilde=False),
+    )
+
+    assert fit_linear.inversion.reconstruction == pytest.approx(
+        np.array(
+            [
+                99.98206689,
+                0.12232328,
+                0.10729026,
+                0.10243489,
+                0.15267803,
+                0.13052345,
+                0.10758802,
+                0.1491073,
+                0.15455053,
+                0.12146136,
+            ]
+        ),
+        1.0e-4,
+    )
+    assert fit_linear.figure_of_merit == pytest.approx(-84.04875317, 1.0e-4)
+
+    lens_galaxy_image = lens_galaxy.blurred_image_2d_from(
+        grid=masked_dataset.grids.lp,
+        convolver=masked_dataset.convolver,
+        blurring_grid=masked_dataset.grids.blurring,
+    )
+
+    assert fit_linear.galaxy_model_image_dict[lens_galaxy_linear] == pytest.approx(
+        lens_galaxy_image, 1.0e-2
+    )
+    assert fit_linear.model_images_of_planes_list[0] == pytest.approx(
+        lens_galaxy_image, 1.0e-2
+    )
+
+    assert fit_linear.galaxy_model_image_dict[source_galaxy_pix][0] == pytest.approx(
+        0.063911, 1.0e-4
+    )
+
+    assert fit_linear.model_images_of_planes_list[1][0] == pytest.approx(
+        0.063911, 1.0e-4
+    )
+
+    fit_linear = al.FitImaging(
+        dataset=masked_dataset,
+        tracer=tracer_linear,
+        settings_inversion=al.SettingsInversion(
+            use_w_tilde=False,
+            use_positive_only_solver=True,
+            force_edge_pixels_to_zeros=True
+        ),
+    )
+
+    assert fit_linear.inversion.reconstruction == pytest.approx(
+        np.array(
+            [
+                100.01548,
+                0.0,
+                0.0,
+                0.0,
+                0.0,
+                0.0,
+                0.0,
+                0.0,
+                0.0,
+                0.0,
+            ]
+        ),
+        1.0e-4,
+    )
+    assert fit_linear.figure_of_merit == pytest.approx(-84.11166, 1.0e-4)
+
+    pixelization = al.Pixelization(
+        image_mesh=al.image_mesh.Overlay(shape=(3,3)),
+        mesh=al.mesh.Delaunay(),
+        regularization=al.reg.Constant(coefficient=0.01),
+    )
+
+    source_galaxy_pix = al.Galaxy(redshift=1.0, pixelization=pixelization)
+
+    tracer_linear = al.Tracer(
+        galaxies=[lens_galaxy_linear, source_galaxy_pix]
+    )
+
+    fit_linear = al.FitImaging(
+        dataset=masked_dataset,
+        tracer=tracer_linear,
+        settings_inversion=al.SettingsInversion(use_w_tilde=False),
+    )
+
+    assert fit_linear.figure_of_merit == pytest.approx(-73.27676850869975, 1.0e-4)
+
+
+def test__simulate_imaging_data_and_fit__linear_light_profiles_and_pixelization__sub_2():
+
+    grid = al.Grid2D.uniform(shape_native=(11, 11), pixel_scales=0.2, over_sample_size=2)
+
+    psf = al.Kernel2D.from_gaussian(
+        shape_native=(3, 3), pixel_scales=0.2, sigma=0.75, normalize=True
+    )
+
+    lens_galaxy = al.Galaxy(
+        redshift=0.5,
+        light=al.lp.Sersic(centre=(0.1, 0.1), intensity=100.0),
+        mass=al.mp.Isothermal(centre=(0.1, 0.1), einstein_radius=1.8),
+    )
+    source_galaxy = al.Galaxy(
+        redshift=1.0,
+        bulge=al.lp.Sersic(intensity=0.1, sersic_index=1.0),
+        disk=al.lp.Sersic(intensity=0.2, sersic_index=4.0),
+    )
+    tracer = al.Tracer(galaxies=[lens_galaxy, source_galaxy])
+
+    dataset = al.SimulatorImaging(exposure_time=300.0, psf=psf, add_poisson_noise_to_data=False)
+
+    dataset = dataset.via_tracer_from(tracer=tracer, grid=grid)
+    dataset.noise_map = al.Array2D.ones(
+        shape_native=dataset.data.shape_native, pixel_scales=0.2
+    )
+
+    mask = al.Mask2D.circular(
+        shape_native=dataset.data.shape_native, pixel_scales=0.2, radius=0.8
+    )
+
+    dataset = al.Imaging(
+        data=dataset.data,
+        psf=dataset.psf,
+        noise_map=dataset.noise_map,
+        over_sample_size_lp=2,
+        over_sample_size_pixelization=2
+    )
+
+    masked_dataset = dataset.apply_mask(mask=mask)
+
+    lens_galaxy_linear = al.Galaxy(
+        redshift=0.5,
+        light=al.lp_linear.Sersic(centre=(0.1, 0.1)),
+        mass=al.mp.Isothermal(centre=(0.1, 0.1), einstein_radius=1.8),
+    )
+
+    pixelization = al.Pixelization(
+        mesh=al.mesh.Rectangular(shape=(3, 3)),
+        regularization=al.reg.Constant(coefficient=0.01),
+    )
+
+    source_galaxy_pix = al.Galaxy(redshift=1.0, pixelization=pixelization)
+
+    tracer_linear = al.Tracer(
+        galaxies=[lens_galaxy_linear, source_galaxy_pix]
+    )
+
+    fit_linear = al.FitImaging(
+        dataset=masked_dataset,
+        tracer=tracer_linear,
+        settings_inversion=al.SettingsInversion(use_w_tilde=False),
+    )
+
+
+    assert fit_linear.inversion.reconstruction == pytest.approx(
+        np.array(
+            [
+                99.95778211,  0.26760714,  0.18616947,  0.1814436,   0.35814812,  0.2721518,
+                0.18617081,  0.39590081,  0.35814604,  0.26760716
+            ]
+        ),
+        1.0e-4,
+    )
+
+    assert fit_linear.figure_of_merit == pytest.approx(-84.36224277776512, 1.0e-4)
+
+    lens_galaxy_image = lens_galaxy.blurred_image_2d_from(
+        grid=masked_dataset.grids.lp,
+        convolver=masked_dataset.convolver,
+        blurring_grid=masked_dataset.grids.blurring,
+    )
+
+    assert fit_linear.galaxy_model_image_dict[lens_galaxy_linear] == pytest.approx(
+        lens_galaxy_image, 1.0e-2
+    )
+    assert fit_linear.model_images_of_planes_list[0] == pytest.approx(
+        lens_galaxy_image, 1.0e-2
+    )
+
+    assert fit_linear.galaxy_model_image_dict[source_galaxy_pix][0] == pytest.approx(
+        0.1473073435555056, 1.0e-4
+    )
+
+    assert fit_linear.model_images_of_planes_list[1][0] == pytest.approx(
+        0.147307343555, 1.0e-4
+    )
+
+    assert fit_linear.subtracted_images_of_planes_list[1][0] == pytest.approx(
+        0.35652124420455, 1.0e-4
+    )
+
+    fit_linear = al.FitImaging(
+        dataset=masked_dataset,
+        tracer=tracer_linear,
+        settings_inversion=al.SettingsInversion(
+            use_w_tilde=False,
+            use_positive_only_solver=True,
+            force_edge_pixels_to_zeros=True
+        ),
+    )
+
+    assert fit_linear.inversion.reconstruction == pytest.approx(
+        np.array(
+            [
+                100.01548,
+                0.0,
+                0.0,
+                0.0,
+                0.0,
+                0.0,
+                0.0,
+                0.0,
+                0.0,
+                0.0,
+            ]
+        ),
+        1.0e-4,
+    )
+    assert fit_linear.figure_of_merit == pytest.approx(-84.66302233089499, 1.0e-4)
+
+
+def test__simulate_imaging_data_and_fit__complex_fit_compare_mapping_matrix_w_tilde():
+
+    grid = al.Grid2D.uniform(shape_native=(21, 21), pixel_scales=0.1)
+
+    psf = al.Kernel2D.from_gaussian(
+        shape_native=(3, 3), pixel_scales=0.2, sigma=0.75, normalize=True
+    )
+
+    lens_0 = al.Galaxy(
+        redshift=0.1,
+        light=al.lp.Sersic(centre=(0.1, 0.1)),
+        mass=al.mp.Isothermal(centre=(0.1, 0.1), einstein_radius=0.2),
+    )
+
+    lens_1 = al.Galaxy(
+        redshift=0.2,
+        light=al.lp.Sersic(centre=(0.2, 0.2)),
+        mass=al.mp.Isothermal(centre=(0.1, 0.1), einstein_radius=0.2),
+    )
+
+    lens_2 = al.Galaxy(
+        redshift=0.3,
+        light=al.lp.Sersic(centre=(0.3, 0.3)),
+        mass=al.mp.Isothermal(centre=(0.1, 0.1), einstein_radius=0.2),
+    )
+
+    source_0 = al.Galaxy(redshift=0.4, bulge=al.lp.Sersic(centre=(0.3, 0.3)))
+    source_1 = al.Galaxy(redshift=0.5, bulge=al.lp.Sersic(centre=(0.3, 0.3)))
+    tracer = al.Tracer(galaxies=[lens_0, lens_1, lens_2, source_0, source_1])
+
+    dataset = al.SimulatorImaging(exposure_time=300.0, psf=psf, add_poisson_noise_to_data=False)
+
+    dataset = dataset.via_tracer_from(tracer=tracer, grid=grid)
+    dataset.sub_size = 2
+    dataset.noise_map = al.Array2D.ones(
+        shape_native=dataset.data.shape_native, pixel_scales=0.2
+    )
+    mask = al.Mask2D.circular(
+        shape_native=dataset.data.shape_native, pixel_scales=0.2, radius=0.8
+    )
+
+    masked_dataset = dataset.apply_mask(mask=mask)
+
+    lens_0 = al.Galaxy(
+        redshift=0.1,
+        light=al.lp_linear.Sersic(centre=(0.1, 0.1)),
+        mass=al.mp.Isothermal(centre=(0.1, 0.1), einstein_radius=0.2),
+    )
+
+    lens_1 = al.Galaxy(
+        redshift=0.2,
+        light=al.lp_linear.Sersic(centre=(0.2, 0.2)),
+        mass=al.mp.Isothermal(centre=(0.1, 0.1), einstein_radius=0.2),
+    )
+
+    lens_2 = al.Galaxy(
+        redshift=0.3,
+        light=al.lp_linear.Sersic(centre=(0.3, 0.3)),
+        mass=al.mp.Isothermal(centre=(0.1, 0.1), einstein_radius=0.2),
+    )
+
+    pixelization = al.Pixelization(
+        mesh=al.mesh.Rectangular(shape=(3, 3)),
+        regularization=al.reg.Constant(coefficient=1.0),
+    )
+
+    source_0 = al.Galaxy(redshift=0.4, pixelization=pixelization)
+
+    pixelization = al.Pixelization(
+        mesh=al.mesh.Rectangular(shape=(3, 3)),
+        regularization=al.reg.Constant(coefficient=1.0),
+    )
+
+    source_1 = al.Galaxy(redshift=0.5, pixelization=pixelization)
+
+    tracer = al.Tracer(
+        galaxies=[lens_0, lens_1, lens_2, source_0, source_1]
+    )
+
+    fit_mapping = al.FitImaging(
+        dataset=masked_dataset,
+        tracer=tracer,
+        settings_inversion=al.SettingsInversion(use_w_tilde=False),
+    )
+
+    fit_w_tilde = al.FitImaging(
+        dataset=masked_dataset,
+        tracer=tracer,
+        settings_inversion=al.SettingsInversion(use_w_tilde=True),
+    )
+
+    assert fit_mapping.inversion.curvature_matrix == pytest.approx(
+            fit_w_tilde.inversion.curvature_matrix,
+        1.0e-4,
+    )
+
+    assert fit_mapping.inversion.regularization_matrix == pytest.approx(
+            fit_w_tilde.inversion.regularization_matrix,
+        1.0e-4,
+    )
+
+
+def test__fit_figure_of_merit__mge_mass_model(masked_imaging_7x7, masked_imaging_covariance_7x7):
+
+    grid = al.Grid2D.uniform(shape_native=(11, 11), pixel_scales=0.2,
+                             over_sample_size=8)
+
+    psf = al.Kernel2D.from_gaussian(
+        shape_native=(3, 3), pixel_scales=0.2, sigma=0.75, normalize=True
+    )
+
+    lens_galaxy = al.Galaxy(
+        redshift=0.5,
+        light_0=al.lp.Gaussian(intensity=1.0),
+        light_1=al.lp.Gaussian(intensity=2.0),
+        mass_0=al.mp.Gaussian(intensity=1.0, mass_to_light_ratio=3.0),
+        mass_1=al.mp.Gaussian(intensity=2.0, mass_to_light_ratio=4.0),
+    )
+    source_galaxy = al.Galaxy(
+        redshift=1.0, light=al.lp.Exponential(centre=(0.1, 0.1), intensity=0.5)
+    )
+    tracer = al.Tracer(galaxies=[lens_galaxy, source_galaxy])
+
+    dataset = al.SimulatorImaging(exposure_time=300.0, psf=psf, add_poisson_noise_to_data=False)
+
+    dataset = dataset.via_tracer_from(tracer=tracer, grid=grid)
+    dataset.noise_map = al.Array2D.ones(
+        shape_native=dataset.data.shape_native, pixel_scales=0.2
+    )
+
+    file_path = path.join(
+        "{}".format(path.dirname(path.realpath(__file__))),
+        "data_temp",
+        "simulate_and_fit",
+    )
+
+    try:
+        shutil.rmtree(file_path)
+    except FileNotFoundError:
+        pass
+
+    if path.exists(file_path) is False:
+        os.makedirs(file_path)
+
+    dataset.output_to_fits(
+        data_path=path.join(file_path, "data.fits"),
+        noise_map_path=path.join(file_path, "noise_map.fits"),
+        psf_path=path.join(file_path, "psf.fits"),
+    )
+
+    dataset = al.Imaging.from_fits(
+        data_path=path.join(file_path, "data.fits"),
+        noise_map_path=path.join(file_path, "noise_map.fits"),
+        psf_path=path.join(file_path, "psf.fits"),
+        pixel_scales=0.2,
+        over_sample_size_lp=8
+    )
+
+    mask = al.Mask2D.circular(
+        shape_native=dataset.data.shape_native, pixel_scales=0.2, radius=0.8
+    )
+
+    masked_dataset = dataset.apply_mask(mask=mask)
+
+    basis = al.lp_basis.Basis(
+        profile_list=[
+            al.lmp.Gaussian(intensity=1.0, mass_to_light_ratio=3.0),
+            al.lmp.Gaussian(intensity=2.0, mass_to_light_ratio=4.0),
+        ]
+    )
+
+    lens_galaxy = al.Galaxy(
+        redshift=0.5,
+        bulge=basis,
+    )
+    tracer = al.Tracer(galaxies=[lens_galaxy, source_galaxy])
+
+    fit = al.FitImaging(dataset=masked_dataset, tracer=tracer)
+
+    # The value is actually not zero before the blurring grid assumes a sub_size=1
+    # and does not use the iterative grid, which has a small impact on the chi-squared
+
+    assert fit.chi_squared == pytest.approx(5.706423629698664e-05, 1e-4)
+
+    masked_dataset = masked_dataset.apply_over_sampling(
+        over_sample_size_lp=8
+    )
+
+    basis = al.lp_basis.Basis(
+        profile_list=[
+            al.lmp_linear.Gaussian(intensity=1.0, mass_to_light_ratio=3.0),
+            al.lmp_linear.Gaussian(intensity=2.0, mass_to_light_ratio=4.0),
+        ]
+    )
+
+    lens_galaxy = al.Galaxy(
+        redshift=0.5,
+        bulge=basis,
+    )
+    tracer = al.Tracer(galaxies=[lens_galaxy, source_galaxy])
+
+    fit = al.FitImaging(dataset=masked_dataset, tracer=tracer)
+
+    # The value is actually not zero before the blurring grid assumes a sub_size=1
+    # and does not use the iterative grid, which has a small impact on the chi-squared
+
+    assert fit.chi_squared == pytest.approx(3.295535243634485e-05, 1e-4)
+
+    file_path = path.join(
+        "{}".format(path.dirname(path.realpath(__file__))), "data_temp"
+    )
+
+    if path.exists(file_path) is True:
         shutil.rmtree(file_path)