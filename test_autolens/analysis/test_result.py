--- conflicted
+++ resolved
@@ -1,385 +1,373 @@
-import os
-import numpy as np
-import pytest
-
-import autofit as af
-import autolens as al
-from autoarray import Array2D
-
-from autolens.analysis import result as res
-from autolens.imaging.model.result import ResultImaging
-
-directory = os.path.dirname(os.path.realpath(__file__))
-
-
-def test__max_log_likelihood_tracer(
-    analysis_imaging_7x7,
-    tracer_x2_plane_7x7,
-):
-    model = af.Collection(
-        galaxies=af.Collection(
-            lens=al.Galaxy(redshift=0.5, mass=al.mp.Isothermal),
-            source=al.Galaxy(redshift=1.0, light=al.lp.Sersic),
-        )
-    )
-
-    search = al.m.MockSearch(name="test_search_2")
-
-    result = search.fit(model=model, analysis=analysis_imaging_7x7)
-
-    assert isinstance(result.max_log_likelihood_tracer, al.Tracer)
-    assert isinstance(result.max_log_likelihood_tracer.galaxies[0], al.Galaxy)
-
-
-def test__max_log_likelihood_positions_threshold(masked_imaging_7x7):
-    positions_likelihood = al.PositionsLHResample(
-        positions=al.Grid2DIrregular(values=[(1.0, 1.0), [-1.0, -1.0]]), threshold=100.0
-    )
-
-    analysis = al.AnalysisImaging(
-        dataset=masked_imaging_7x7, positions_likelihood=positions_likelihood
-    )
-
-    tracer = al.Tracer(
-        galaxies=[
-            al.Galaxy(
-                redshift=0.5,
-                mass=al.mp.Isothermal(
-                    centre=(0.1, 0.0), einstein_radius=1.0, ell_comps=(0.0, 0.0)
-                ),
-            ),
-            al.Galaxy(redshift=1.0, bulge=al.lp.SersicSph(centre=(0.0, 0.0))),
-        ]
-    )
-
-    samples_summary = al.m.MockSamplesSummary(max_log_likelihood_instance=tracer)
-
-    result = res.Result(samples_summary=samples_summary, analysis=analysis)
-
-    assert result.max_log_likelihood_positions_threshold == pytest.approx(
-        0.8309561230, 1.0e-4
-    )
-
-
-def test__source_plane_light_profile_centre(analysis_imaging_7x7):
-    lens = al.Galaxy(redshift=0.5, light=al.lp.SersicSph(intensity=1.0))
-
-    source = al.Galaxy(
-        redshift=1.0, light=al.lp.SersicSph(centre=(1.0, 2.0), intensity=2.0)
-    )
-
-    tracer = al.Tracer(galaxies=[lens, source])
-
-    samples_summary = al.m.MockSamplesSummary(max_log_likelihood_instance=tracer)
-
-    result = res.Result(samples_summary=samples_summary, analysis=analysis_imaging_7x7)
-
-    assert result.source_plane_light_profile_centre.in_list == [(1.0, 2.0)]
-
-    source_0 = al.Galaxy(
-        redshift=1.0,
-        light=al.lp.SersicSph(centre=(1.0, 2.0), intensity=2.0),
-        light1=al.lp.SersicSph(centre=(3.0, 4.0), intensity=2.0),
-    )
-
-    source_1 = al.Galaxy(
-        redshift=1.0, light=al.lp.SersicSph(centre=(5.0, 6.0), intensity=2.0)
-    )
-
-    tracer = al.Tracer(galaxies=[lens, source_0, source_1])
-
-    samples_summary = al.m.MockSamplesSummary(max_log_likelihood_instance=tracer)
-
-    result = res.Result(samples_summary=samples_summary, analysis=analysis_imaging_7x7)
-
-    assert result.source_plane_light_profile_centre.in_list == [(1.0, 2.0)]
-
-    source_0 = al.Galaxy(
-        redshift=1.0, light=al.lp.SersicSph(centre=(1.0, 2.0), intensity=2.0)
-    )
-
-    source_1 = al.Galaxy(
-        redshift=2.0, light=al.lp.SersicSph(centre=(5.0, 6.0), intensity=2.0)
-    )
-
-    tracer = al.Tracer(galaxies=[lens, source_0, source_1])
-
-    samples_summary = al.m.MockSamplesSummary(max_log_likelihood_instance=tracer)
-
-    result = res.Result(samples_summary=samples_summary, analysis=analysis_imaging_7x7)
-
-    assert result.source_plane_light_profile_centre.in_list == [(5.0, 6.0)]
-
-    tracer = al.Tracer(galaxies=[al.Galaxy(redshift=0.5)])
-
-    samples_summary = al.m.MockSamplesSummary(max_log_likelihood_instance=tracer)
-
-    result = res.Result(samples_summary=samples_summary, analysis=analysis_imaging_7x7)
-
-    assert result.source_plane_light_profile_centre == None
-
-
-def test__source_plane_inversion_centre(analysis_imaging_7x7):
-    lens = al.Galaxy(redshift=0.5, light=al.lp.SersicSph(intensity=1.0))
-
-    pixelization = al.Pixelization(
-        mesh=al.mesh.Rectangular((3, 3)),
-        regularization=al.reg.Constant(coefficient=1.0),
-    )
-
-    source = al.Galaxy(redshift=1.0, pixelization=pixelization)
-
-    tracer = al.Tracer(galaxies=[lens, source])
-
-    samples_summary = al.m.MockSamplesSummary(max_log_likelihood_instance=tracer)
-
-    result = ResultImaging(samples_summary=samples_summary, analysis=analysis_imaging_7x7)
-
-    assert (
-        result.source_plane_inversion_centre.in_list[0]
-        == result.max_log_likelihood_fit.inversion.brightest_reconstruction_pixel_centre_list[
-            0
-        ].in_list[
-            0
-        ]
-    )
-
-    lens = al.Galaxy(redshift=0.5, light=al.lp.SersicSph(intensity=1.0))
-    source = al.Galaxy(redshift=1.0)
-
-    tracer = al.Tracer(galaxies=[lens, source])
-
-    samples_summary = al.m.MockSamplesSummary(max_log_likelihood_instance=tracer)
-
-    result = ResultImaging(samples_summary=samples_summary, analysis=analysis_imaging_7x7)
-
-    assert result.source_plane_inversion_centre == None
-
-    lens = al.Galaxy(redshift=0.5, light=al.lp_linear.Sersic())
-    source = al.Galaxy(redshift=1.0)
-
-    tracer = al.Tracer(galaxies=[lens, source])
-
-    samples_summary = al.m.MockSamplesSummary(max_log_likelihood_instance=tracer)
-
-    result = ResultImaging(samples_summary=samples_summary, analysis=analysis_imaging_7x7)
-
-    assert result.source_plane_inversion_centre == None
-
-
-def test__source_plane_centre(analysis_imaging_7x7):
-    lens = al.Galaxy(redshift=0.5, light=al.lp.SersicSph(intensity=1.0))
-
-    pixelization = al.Pixelization(
-        mesh=al.mesh.Rectangular((3, 3)),
-        regularization=al.reg.Constant(coefficient=1.0),
-    )
-
-    source = al.Galaxy(
-        redshift=1.0,
-        light=al.lp.SersicSph(centre=(9.0, 8.0), intensity=2.0),
-        pixelization=pixelization,
-    )
-
-    tracer = al.Tracer(galaxies=[lens, source])
-
-    samples_summary = al.m.MockSamplesSummary(max_log_likelihood_instance=tracer)
-
-    result = ResultImaging(samples_summary=samples_summary, analysis=analysis_imaging_7x7)
-
-    assert result.source_plane_centre.in_list[0] == pytest.approx(
-        (-0.916666, -0.916666), 1.0e-4
-    )
-
-
-def test__image_plane_multiple_image_positions(analysis_imaging_7x7):
-    lens = al.Galaxy(
-        redshift=0.5,
-        mass=al.mp.Isothermal(
-            centre=(0.001, 0.001), einstein_radius=1.0, ell_comps=(0.0, 0.111111)
-        ),
-    )
-
-    pixelization = al.Pixelization(
-        mesh=al.mesh.Rectangular((3, 3)),
-        regularization=al.reg.Constant(coefficient=1.0),
-    )
-
-    source = al.Galaxy(
-        redshift=1.0,
-        light=al.lp.SersicSph(centre=(0.0, 0.0), intensity=2.0),
-        light1=al.lp.SersicSph(centre=(0.0, 0.1), intensity=2.0),
-        pixelization=pixelization,
-    )
-
-    tracer = al.Tracer(galaxies=[lens, source])
-
-    samples_summary = al.m.MockSamplesSummary(max_log_likelihood_instance=tracer)
-
-    result = ResultImaging(samples_summary=samples_summary, analysis=analysis_imaging_7x7)
-
-    multiple_images = result.image_plane_multiple_image_positions
-
-    assert multiple_images.in_list[0][0] == pytest.approx(1.20556641, 1.0e-4)
-    assert multiple_images.in_list[0][1] == pytest.approx(-1.10205078, 1.0e-4)
-    assert multiple_images.in_list[1][0] == pytest.approx(-0.19287109, 1.0e-4)
-    assert multiple_images.in_list[1][1] == pytest.approx(0.27978516, 1.0e-4)
-
-    tracer = al.Tracer(
-        galaxies=[
-            al.Galaxy(
-                redshift=0.5,
-                mass=al.mp.Isothermal(
-                    centre=(0.1, 0.0), einstein_radius=1.0, ell_comps=(0.0, 0.0)
-                ),
-            ),
-            al.Galaxy(redshift=1.0, bulge=al.lp.SersicSph(centre=(0.0, 0.0))),
-        ]
-    )
-
-    samples_summary = al.m.MockSamplesSummary(max_log_likelihood_instance=tracer)
-
-    result = res.Result(samples_summary=samples_summary, analysis=analysis_imaging_7x7)
-
-    assert result.image_plane_multiple_image_positions.in_list[0][0] == pytest.approx(
-        1.0004, 1.0e-2
-    )
-    assert result.image_plane_multiple_image_positions.in_list[1][0] == pytest.approx(
-        -1.0004, 1.0e-2
-    )
-
-
-def test__positions_threshold_from(analysis_imaging_7x7):
-    tracer = al.Tracer(
-        galaxies=[
-            al.Galaxy(
-                redshift=0.5,
-                mass=al.mp.Isothermal(
-                    centre=(0.1, 0.0), einstein_radius=1.0, ell_comps=(0.0, 0.0)
-                ),
-            ),
-            al.Galaxy(redshift=1.0, bulge=al.lp.SersicSph(centre=(0.0, 0.0))),
-        ]
-    )
-
-    samples_summary = al.m.MockSamplesSummary(max_log_likelihood_instance=tracer)
-
-    result = res.Result(samples_summary=samples_summary, analysis=analysis_imaging_7x7)
-
-    assert result.positions_threshold_from() == pytest.approx(0.000973519, 1.0e-4)
-    assert result.positions_threshold_from(factor=5.0) == pytest.approx(
-        5.0 * 0.000973519, 1.0e-4
-    )
-    assert result.positions_threshold_from(minimum_threshold=0.2) == pytest.approx(
-        0.2, 1.0e-4
-    )
-    assert result.positions_threshold_from(
-        positions=al.Grid2DIrregular([(0.0, 0.0)])
-    ) == pytest.approx(0.0, 1.0e-4)
-
-
-def test__positions_likelihood_from(analysis_imaging_7x7):
-    tracer = al.Tracer(
-        galaxies=[
-            al.Galaxy(
-                redshift=0.5,
-                mass=al.mp.Isothermal(
-                    centre=(0.1, 0.0), einstein_radius=1.0, ell_comps=(0.0, 0.0)
-                ),
-            ),
-            al.Galaxy(redshift=1.0, bulge=al.lp.SersicSph(centre=(0.0, 0.0))),
-        ]
-    )
-
-    samples_summary = al.m.MockSamplesSummary(max_log_likelihood_instance=tracer)
-
-    result = res.Result(samples_summary=samples_summary, analysis=analysis_imaging_7x7)
-
-    positions_likelihood = result.positions_likelihood_from(
-        factor=0.1, minimum_threshold=0.2
-    )
-
-    assert isinstance(positions_likelihood, al.PositionsLHPenalty)
-    assert positions_likelihood.threshold == pytest.approx(0.2, 1.0e-4)
-
-    positions_likelihood = result.positions_likelihood_from(
-        factor=0.1, minimum_threshold=0.2, use_resample=True
-    )
-
-    assert isinstance(positions_likelihood, al.PositionsLHResample)
-    assert positions_likelihood.threshold == pytest.approx(0.2, 1.0e-4)
-
-
-def test__results_include_mask__available_as_property(
-    analysis_imaging_7x7, masked_imaging_7x7, samples_summary_with_result
-):
-    result = res.ResultDataset(
-<<<<<<< HEAD
-        samples=samples_summary_with_result,
-=======
-        samples_summary=samples_summary_with_result,
->>>>>>> 2f7c135b
-        analysis=analysis_imaging_7x7,
-    )
-
-    assert (result.mask == masked_imaging_7x7.mask).all()
-
-
-def test__results_include_positions__available_as_property(
-    analysis_imaging_7x7, masked_imaging_7x7, samples_summary_with_result
-):
-    result = res.ResultDataset(
-<<<<<<< HEAD
-        samples=samples_summary_with_result,
-=======
-        samples_summary=samples_summary_with_result,
->>>>>>> 2f7c135b
-        analysis=analysis_imaging_7x7,
-    )
-
-    assert result.positions == None
-
-    positions_likelihood = al.PositionsLHResample(
-        positions=al.Grid2DIrregular([(1.0, 100.0), (200.0, 2.0)]), threshold=1.0
-    )
-
-    analysis = al.AnalysisImaging(
-        dataset=masked_imaging_7x7, positions_likelihood=positions_likelihood
-    )
-
-    result = res.ResultDataset(
-<<<<<<< HEAD
-        samples=samples_summary_with_result,
-=======
-        samples_summary=samples_summary_with_result,
->>>>>>> 2f7c135b
-        analysis=analysis,
-    )
-
-    assert (result.positions[0] == np.array([1.0, 100.0])).all()
-
-
-def test___image_dict(analysis_imaging_7x7):
-    galaxies = af.ModelInstance()
-    galaxies.lens = al.Galaxy(redshift=0.5)
-    galaxies.source = al.Galaxy(redshift=1.0)
-
-    instance = af.ModelInstance()
-    instance.galaxies = galaxies
-
-    result = ResultImaging(
-        samples_summary=al.m.MockSamplesSummary(max_log_likelihood_instance=instance),
-        analysis=analysis_imaging_7x7,
-    )
-
-    image_dict = result.model_image_galaxy_dict
-
-    assert isinstance(image_dict[str(("galaxies", "lens"))], Array2D)
-    assert isinstance(image_dict[str(("galaxies", "source"))], Array2D)
-
-    result.instance.galaxies.lens = al.Galaxy(redshift=0.5)
-
-    image_dict = result.model_image_galaxy_dict
-
-    assert (image_dict[str(("galaxies", "lens"))].native == np.zeros((7, 7))).all()
-    assert isinstance(image_dict[str(("galaxies", "source"))], Array2D)
+import os
+import numpy as np
+import pytest
+
+import autofit as af
+import autolens as al
+from autoarray import Array2D
+
+from autolens.analysis import result as res
+from autolens.imaging.model.result import ResultImaging
+
+directory = os.path.dirname(os.path.realpath(__file__))
+
+
+def test__max_log_likelihood_tracer(
+    analysis_imaging_7x7,
+    tracer_x2_plane_7x7,
+):
+    model = af.Collection(
+        galaxies=af.Collection(
+            lens=al.Galaxy(redshift=0.5, mass=al.mp.Isothermal),
+            source=al.Galaxy(redshift=1.0, light=al.lp.Sersic),
+        )
+    )
+
+    search = al.m.MockSearch(name="test_search_2")
+
+    result = search.fit(model=model, analysis=analysis_imaging_7x7)
+
+    assert isinstance(result.max_log_likelihood_tracer, al.Tracer)
+    assert isinstance(result.max_log_likelihood_tracer.galaxies[0], al.Galaxy)
+
+
+def test__max_log_likelihood_positions_threshold(masked_imaging_7x7):
+    positions_likelihood = al.PositionsLHResample(
+        positions=al.Grid2DIrregular(values=[(1.0, 1.0), [-1.0, -1.0]]), threshold=100.0
+    )
+
+    analysis = al.AnalysisImaging(
+        dataset=masked_imaging_7x7, positions_likelihood=positions_likelihood
+    )
+
+    tracer = al.Tracer(
+        galaxies=[
+            al.Galaxy(
+                redshift=0.5,
+                mass=al.mp.Isothermal(
+                    centre=(0.1, 0.0), einstein_radius=1.0, ell_comps=(0.0, 0.0)
+                ),
+            ),
+            al.Galaxy(redshift=1.0, bulge=al.lp.SersicSph(centre=(0.0, 0.0))),
+        ]
+    )
+
+    samples_summary = al.m.MockSamplesSummary(max_log_likelihood_instance=tracer)
+
+    result = res.Result(samples_summary=samples_summary, analysis=analysis)
+
+    assert result.max_log_likelihood_positions_threshold == pytest.approx(
+        0.8309561230, 1.0e-4
+    )
+
+
+def test__source_plane_light_profile_centre(analysis_imaging_7x7):
+    lens = al.Galaxy(redshift=0.5, light=al.lp.SersicSph(intensity=1.0))
+
+    source = al.Galaxy(
+        redshift=1.0, light=al.lp.SersicSph(centre=(1.0, 2.0), intensity=2.0)
+    )
+
+    tracer = al.Tracer(galaxies=[lens, source])
+
+    samples_summary = al.m.MockSamplesSummary(max_log_likelihood_instance=tracer)
+
+    result = res.Result(samples_summary=samples_summary, analysis=analysis_imaging_7x7)
+
+    assert result.source_plane_light_profile_centre.in_list == [(1.0, 2.0)]
+
+    source_0 = al.Galaxy(
+        redshift=1.0,
+        light=al.lp.SersicSph(centre=(1.0, 2.0), intensity=2.0),
+        light1=al.lp.SersicSph(centre=(3.0, 4.0), intensity=2.0),
+    )
+
+    source_1 = al.Galaxy(
+        redshift=1.0, light=al.lp.SersicSph(centre=(5.0, 6.0), intensity=2.0)
+    )
+
+    tracer = al.Tracer(galaxies=[lens, source_0, source_1])
+
+    samples_summary = al.m.MockSamplesSummary(max_log_likelihood_instance=tracer)
+
+    result = res.Result(samples_summary=samples_summary, analysis=analysis_imaging_7x7)
+
+    assert result.source_plane_light_profile_centre.in_list == [(1.0, 2.0)]
+
+    source_0 = al.Galaxy(
+        redshift=1.0, light=al.lp.SersicSph(centre=(1.0, 2.0), intensity=2.0)
+    )
+
+    source_1 = al.Galaxy(
+        redshift=2.0, light=al.lp.SersicSph(centre=(5.0, 6.0), intensity=2.0)
+    )
+
+    tracer = al.Tracer(galaxies=[lens, source_0, source_1])
+
+    samples_summary = al.m.MockSamplesSummary(max_log_likelihood_instance=tracer)
+
+    result = res.Result(samples_summary=samples_summary, analysis=analysis_imaging_7x7)
+
+    assert result.source_plane_light_profile_centre.in_list == [(5.0, 6.0)]
+
+    tracer = al.Tracer(galaxies=[al.Galaxy(redshift=0.5)])
+
+    samples_summary = al.m.MockSamplesSummary(max_log_likelihood_instance=tracer)
+
+    result = res.Result(samples_summary=samples_summary, analysis=analysis_imaging_7x7)
+
+    assert result.source_plane_light_profile_centre == None
+
+
+def test__source_plane_inversion_centre(analysis_imaging_7x7):
+    lens = al.Galaxy(redshift=0.5, light=al.lp.SersicSph(intensity=1.0))
+
+    pixelization = al.Pixelization(
+        mesh=al.mesh.Rectangular((3, 3)),
+        regularization=al.reg.Constant(coefficient=1.0),
+    )
+
+    source = al.Galaxy(redshift=1.0, pixelization=pixelization)
+
+    tracer = al.Tracer(galaxies=[lens, source])
+
+    samples_summary = al.m.MockSamplesSummary(max_log_likelihood_instance=tracer)
+
+    result = ResultImaging(samples_summary=samples_summary, analysis=analysis_imaging_7x7)
+
+    assert (
+        result.source_plane_inversion_centre.in_list[0]
+        == result.max_log_likelihood_fit.inversion.brightest_reconstruction_pixel_centre_list[
+            0
+        ].in_list[
+            0
+        ]
+    )
+
+    lens = al.Galaxy(redshift=0.5, light=al.lp.SersicSph(intensity=1.0))
+    source = al.Galaxy(redshift=1.0)
+
+    tracer = al.Tracer(galaxies=[lens, source])
+
+    samples_summary = al.m.MockSamplesSummary(max_log_likelihood_instance=tracer)
+
+    result = ResultImaging(samples_summary=samples_summary, analysis=analysis_imaging_7x7)
+
+    assert result.source_plane_inversion_centre == None
+
+    lens = al.Galaxy(redshift=0.5, light=al.lp_linear.Sersic())
+    source = al.Galaxy(redshift=1.0)
+
+    tracer = al.Tracer(galaxies=[lens, source])
+
+    samples_summary = al.m.MockSamplesSummary(max_log_likelihood_instance=tracer)
+
+    result = ResultImaging(samples_summary=samples_summary, analysis=analysis_imaging_7x7)
+
+    assert result.source_plane_inversion_centre == None
+
+
+def test__source_plane_centre(analysis_imaging_7x7):
+    lens = al.Galaxy(redshift=0.5, light=al.lp.SersicSph(intensity=1.0))
+
+    pixelization = al.Pixelization(
+        mesh=al.mesh.Rectangular((3, 3)),
+        regularization=al.reg.Constant(coefficient=1.0),
+    )
+
+    source = al.Galaxy(
+        redshift=1.0,
+        light=al.lp.SersicSph(centre=(9.0, 8.0), intensity=2.0),
+        pixelization=pixelization,
+    )
+
+    tracer = al.Tracer(galaxies=[lens, source])
+
+    samples_summary = al.m.MockSamplesSummary(max_log_likelihood_instance=tracer)
+
+    result = ResultImaging(samples_summary=samples_summary, analysis=analysis_imaging_7x7)
+
+    assert result.source_plane_centre.in_list[0] == pytest.approx(
+        (-0.916666, -0.916666), 1.0e-4
+    )
+
+
+def test__image_plane_multiple_image_positions(analysis_imaging_7x7):
+    lens = al.Galaxy(
+        redshift=0.5,
+        mass=al.mp.Isothermal(
+            centre=(0.001, 0.001), einstein_radius=1.0, ell_comps=(0.0, 0.111111)
+        ),
+    )
+
+    pixelization = al.Pixelization(
+        mesh=al.mesh.Rectangular((3, 3)),
+        regularization=al.reg.Constant(coefficient=1.0),
+    )
+
+    source = al.Galaxy(
+        redshift=1.0,
+        light=al.lp.SersicSph(centre=(0.0, 0.0), intensity=2.0),
+        light1=al.lp.SersicSph(centre=(0.0, 0.1), intensity=2.0),
+        pixelization=pixelization,
+    )
+
+    tracer = al.Tracer(galaxies=[lens, source])
+
+    samples_summary = al.m.MockSamplesSummary(max_log_likelihood_instance=tracer)
+
+    result = ResultImaging(samples_summary=samples_summary, analysis=analysis_imaging_7x7)
+
+    multiple_images = result.image_plane_multiple_image_positions
+
+    assert multiple_images.in_list[0][0] == pytest.approx(1.20556641, 1.0e-4)
+    assert multiple_images.in_list[0][1] == pytest.approx(-1.10205078, 1.0e-4)
+    assert multiple_images.in_list[1][0] == pytest.approx(-0.19287109, 1.0e-4)
+    assert multiple_images.in_list[1][1] == pytest.approx(0.27978516, 1.0e-4)
+
+    tracer = al.Tracer(
+        galaxies=[
+            al.Galaxy(
+                redshift=0.5,
+                mass=al.mp.Isothermal(
+                    centre=(0.1, 0.0), einstein_radius=1.0, ell_comps=(0.0, 0.0)
+                ),
+            ),
+            al.Galaxy(redshift=1.0, bulge=al.lp.SersicSph(centre=(0.0, 0.0))),
+        ]
+    )
+
+    samples_summary = al.m.MockSamplesSummary(max_log_likelihood_instance=tracer)
+
+    result = res.Result(samples_summary=samples_summary, analysis=analysis_imaging_7x7)
+
+    assert result.image_plane_multiple_image_positions.in_list[0][0] == pytest.approx(
+        1.0004, 1.0e-2
+    )
+    assert result.image_plane_multiple_image_positions.in_list[1][0] == pytest.approx(
+        -1.0004, 1.0e-2
+    )
+
+
+def test__positions_threshold_from(analysis_imaging_7x7):
+    tracer = al.Tracer(
+        galaxies=[
+            al.Galaxy(
+                redshift=0.5,
+                mass=al.mp.Isothermal(
+                    centre=(0.1, 0.0), einstein_radius=1.0, ell_comps=(0.0, 0.0)
+                ),
+            ),
+            al.Galaxy(redshift=1.0, bulge=al.lp.SersicSph(centre=(0.0, 0.0))),
+        ]
+    )
+
+    samples_summary = al.m.MockSamplesSummary(max_log_likelihood_instance=tracer)
+
+    result = res.Result(samples_summary=samples_summary, analysis=analysis_imaging_7x7)
+
+    assert result.positions_threshold_from() == pytest.approx(0.000973519, 1.0e-4)
+    assert result.positions_threshold_from(factor=5.0) == pytest.approx(
+        5.0 * 0.000973519, 1.0e-4
+    )
+    assert result.positions_threshold_from(minimum_threshold=0.2) == pytest.approx(
+        0.2, 1.0e-4
+    )
+    assert result.positions_threshold_from(
+        positions=al.Grid2DIrregular([(0.0, 0.0)])
+    ) == pytest.approx(0.0, 1.0e-4)
+
+
+def test__positions_likelihood_from(analysis_imaging_7x7):
+    tracer = al.Tracer(
+        galaxies=[
+            al.Galaxy(
+                redshift=0.5,
+                mass=al.mp.Isothermal(
+                    centre=(0.1, 0.0), einstein_radius=1.0, ell_comps=(0.0, 0.0)
+                ),
+            ),
+            al.Galaxy(redshift=1.0, bulge=al.lp.SersicSph(centre=(0.0, 0.0))),
+        ]
+    )
+
+    samples_summary = al.m.MockSamplesSummary(max_log_likelihood_instance=tracer)
+
+    result = res.Result(samples_summary=samples_summary, analysis=analysis_imaging_7x7)
+
+    positions_likelihood = result.positions_likelihood_from(
+        factor=0.1, minimum_threshold=0.2
+    )
+
+    assert isinstance(positions_likelihood, al.PositionsLHPenalty)
+    assert positions_likelihood.threshold == pytest.approx(0.2, 1.0e-4)
+
+    positions_likelihood = result.positions_likelihood_from(
+        factor=0.1, minimum_threshold=0.2, use_resample=True
+    )
+
+    assert isinstance(positions_likelihood, al.PositionsLHResample)
+    assert positions_likelihood.threshold == pytest.approx(0.2, 1.0e-4)
+
+
+def test__results_include_mask__available_as_property(
+    analysis_imaging_7x7, masked_imaging_7x7, samples_summary_with_result
+):
+    result = res.ResultDataset(
+        samples_summary=samples_summary_with_result,
+        analysis=analysis_imaging_7x7,
+    )
+
+    assert (result.mask == masked_imaging_7x7.mask).all()
+
+
+def test__results_include_positions__available_as_property(
+    analysis_imaging_7x7, masked_imaging_7x7, samples_summary_with_result
+):
+    result = res.ResultDataset(
+        samples_summary=samples_summary_with_result,
+        analysis=analysis_imaging_7x7,
+    )
+
+    assert result.positions == None
+
+    positions_likelihood = al.PositionsLHResample(
+        positions=al.Grid2DIrregular([(1.0, 100.0), (200.0, 2.0)]), threshold=1.0
+    )
+
+    analysis = al.AnalysisImaging(
+        dataset=masked_imaging_7x7, positions_likelihood=positions_likelihood
+    )
+
+    result = res.ResultDataset(
+        samples_summary=samples_summary_with_result,
+        analysis=analysis,
+    )
+
+    assert (result.positions[0] == np.array([1.0, 100.0])).all()
+
+
+def test___image_dict(analysis_imaging_7x7):
+    galaxies = af.ModelInstance()
+    galaxies.lens = al.Galaxy(redshift=0.5)
+    galaxies.source = al.Galaxy(redshift=1.0)
+
+    instance = af.ModelInstance()
+    instance.galaxies = galaxies
+
+    result = ResultImaging(
+        samples_summary=al.m.MockSamplesSummary(max_log_likelihood_instance=instance),
+        analysis=analysis_imaging_7x7,
+    )
+
+    image_dict = result.model_image_galaxy_dict
+
+    assert isinstance(image_dict[str(("galaxies", "lens"))], Array2D)
+    assert isinstance(image_dict[str(("galaxies", "source"))], Array2D)
+
+    result.instance.galaxies.lens = al.Galaxy(redshift=0.5)
+
+    image_dict = result.model_image_galaxy_dict
+
+    assert (image_dict[str(("galaxies", "lens"))].native == np.zeros((7, 7))).all()
+    assert isinstance(image_dict[str(("galaxies", "source"))], Array2D)