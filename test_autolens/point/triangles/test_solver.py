<<<<<<< HEAD
from typing import Tuple

import pytest

import autolens as al
import autogalaxy as ag
from autoarray.structures.triangles.jax_coordinate_array import ArrayTriangles
from autolens.mock import NullTracer
from autolens.point.solver import PointSolver


@pytest.fixture
def solver(grid):
    return PointSolver.for_grid(
        grid=grid,
        pixel_scale_precision=0.01,
    )


def test_solver_basic(solver):
    tracer = al.Tracer(
        galaxies=[
            al.Galaxy(
                redshift=0.5,
                mass=ag.mp.Isothermal(
                    centre=(0.0, 0.0),
                    einstein_radius=1.0,
                ),
            ),
            al.Galaxy(
                redshift=1.0,
            ),
        ]
    )

    assert solver.solve(
        tracer=tracer,
        source_plane_coordinate=(0.0, 0.0),
    )


def test_steps(solver):
    assert solver.n_steps == 7


@pytest.mark.parametrize(
    "source_plane_coordinate",
    [
        (0.0, 0.0),
        (0.0, 1.0),
        (1.0, 0.0),
        (1.0, 1.0),
        (0.5, 0.5),
        (0.1, 0.1),
        (-1.0, -1.0),
    ],
)
def test_trivial(
    source_plane_coordinate: Tuple[float, float],
    grid,
):
    solver = PointSolver.for_grid(
        grid=grid,
        pixel_scale_precision=0.01,
        array_triangles_cls=ArrayTriangles,
    )
    (coordinates,) = solver.solve(
        tracer=NullTracer(),
        source_plane_coordinate=source_plane_coordinate,
    )
    assert coordinates == pytest.approx(source_plane_coordinate, abs=1.0e-1)


def test_real_example(grid, tracer):
    solver = PointSolver.for_grid(
        grid=grid,
        pixel_scale_precision=0.001,
        array_triangles_cls=ArrayTriangles,
    )
    result = solver.solve(tracer=tracer, source_plane_coordinate=(0.07, 0.07))

    assert len(result) == 5
=======
from typing import Tuple

import numpy as np
import pytest

import autolens as al
import autogalaxy as ag
from autoarray.structures.triangles.coordinate_array import CoordinateArrayTriangles
from autoarray.structures.triangles.coordinate_array.jax_coordinate_array import (
    CoordinateArrayTriangles as JAXTriangles,
)
from autolens.mock import NullTracer
from autolens.point.solver import PointSolver


@pytest.fixture
def solver(grid):
    return PointSolver.for_grid(
        grid=grid,
        pixel_scale_precision=0.01,
    )


def test_solver_basic(solver):
    tracer = al.Tracer(
        galaxies=[
            al.Galaxy(
                redshift=0.5,
                mass=ag.mp.Isothermal(
                    centre=(0.0, 0.0),
                    einstein_radius=1.0,
                ),
            ),
            al.Galaxy(
                redshift=1.0,
            ),
        ]
    )

    assert solver.solve(
        tracer=tracer,
        source_plane_coordinate=(0.0, 0.0),
    )


def test_steps(solver):
    assert solver.n_steps == 7


@pytest.mark.parametrize(
    "source_plane_coordinate",
    [
        (0.0, 0.0),
        (0.0, 1.0),
        (1.0, 0.0),
        (1.0, 1.0),
        (0.5, 0.5),
        (0.1, 0.1),
        (-1.0, -1.0),
    ],
)
def test_trivial(
    source_plane_coordinate: Tuple[float, float],
    grid,
):
    solver = PointSolver.for_grid(
        grid=grid,
        pixel_scale_precision=0.01,
    )
    coordinates = solver.solve(
        tracer=NullTracer(),
        source_plane_coordinate=source_plane_coordinate,
    )

    assert coordinates[0] == pytest.approx(source_plane_coordinate, abs=1.0e-1)


def triangle_set(triangles):
    return {
        tuple(sorted([tuple(np.round(pair, 4)) for pair in triangle]))
        for triangle in triangles.triangles.tolist()
        if not np.isnan(triangle).any()
    }


def test_real_example_jax(grid, tracer):
    jax_solver = PointSolver.for_grid(
        grid=grid,
        pixel_scale_precision=0.001,
        array_triangles_cls=JAXTriangles,
    )

    result = jax_solver.solve(
        tracer=tracer,
        source_plane_coordinate=(0.07, 0.07),
    )

    assert len(result) == 5


def test_real_example_normal(grid, tracer):
    jax_solver = PointSolver.for_grid(
        grid=grid,
        pixel_scale_precision=0.001,
        array_triangles_cls=CoordinateArrayTriangles,
    )

    result = jax_solver.solve(
        tracer=tracer,
        source_plane_coordinate=(0.07, 0.07),
    )

    assert len(result) == 5
>>>>>>> d876f51c
<|MERGE_RESOLUTION|>--- conflicted
+++ resolved
@@ -1,87 +1,3 @@
-<<<<<<< HEAD
-from typing import Tuple
-
-import pytest
-
-import autolens as al
-import autogalaxy as ag
-from autoarray.structures.triangles.jax_coordinate_array import ArrayTriangles
-from autolens.mock import NullTracer
-from autolens.point.solver import PointSolver
-
-
-@pytest.fixture
-def solver(grid):
-    return PointSolver.for_grid(
-        grid=grid,
-        pixel_scale_precision=0.01,
-    )
-
-
-def test_solver_basic(solver):
-    tracer = al.Tracer(
-        galaxies=[
-            al.Galaxy(
-                redshift=0.5,
-                mass=ag.mp.Isothermal(
-                    centre=(0.0, 0.0),
-                    einstein_radius=1.0,
-                ),
-            ),
-            al.Galaxy(
-                redshift=1.0,
-            ),
-        ]
-    )
-
-    assert solver.solve(
-        tracer=tracer,
-        source_plane_coordinate=(0.0, 0.0),
-    )
-
-
-def test_steps(solver):
-    assert solver.n_steps == 7
-
-
-@pytest.mark.parametrize(
-    "source_plane_coordinate",
-    [
-        (0.0, 0.0),
-        (0.0, 1.0),
-        (1.0, 0.0),
-        (1.0, 1.0),
-        (0.5, 0.5),
-        (0.1, 0.1),
-        (-1.0, -1.0),
-    ],
-)
-def test_trivial(
-    source_plane_coordinate: Tuple[float, float],
-    grid,
-):
-    solver = PointSolver.for_grid(
-        grid=grid,
-        pixel_scale_precision=0.01,
-        array_triangles_cls=ArrayTriangles,
-    )
-    (coordinates,) = solver.solve(
-        tracer=NullTracer(),
-        source_plane_coordinate=source_plane_coordinate,
-    )
-    assert coordinates == pytest.approx(source_plane_coordinate, abs=1.0e-1)
-
-
-def test_real_example(grid, tracer):
-    solver = PointSolver.for_grid(
-        grid=grid,
-        pixel_scale_precision=0.001,
-        array_triangles_cls=ArrayTriangles,
-    )
-    result = solver.solve(tracer=tracer, source_plane_coordinate=(0.07, 0.07))
-
-    assert len(result) == 5
-=======
 from typing import Tuple
 
 import numpy as np
@@ -194,5 +110,4 @@
         source_plane_coordinate=(0.07, 0.07),
     )
 
-    assert len(result) == 5
->>>>>>> d876f51c
+    assert len(result) == 5