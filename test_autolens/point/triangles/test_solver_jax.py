--- conflicted
+++ resolved
@@ -1,124 +1,3 @@
-<<<<<<< HEAD
-import time
-from typing import Tuple
-
-import pytest
-
-import autogalaxy as ag
-import autofit as af
-import numpy as np
-from autolens import PointSolver
-
-try:
-    from autoarray.structures.triangles.coordinate_array import CoordinateArrayTriangles
-except ImportError:
-    from autoarray.structures.triangles.jax_coordinate_array import (
-        CoordinateArrayTriangles,
-    )
-
-from autolens.mock import NullTracer
-
-pytest.importorskip("jax")
-
-
-@pytest.fixture(autouse=True)
-def register(tracer):
-    af.Model.from_instance(tracer)
-
-
-@pytest.fixture
-def solver(grid):
-    return PointSolver.for_grid(
-        grid=grid,
-        pixel_scale_precision=0.01,
-        array_triangles_cls=CoordinateArrayTriangles,
-    )
-
-
-def test_solver(solver):
-    tracer = ag.mp.Isothermal(
-        centre=(0.0, 0.0),
-        einstein_radius=1.0,
-    )
-    assert solver.solve(
-        tracer,
-        source_plane_coordinate=(0.0, 0.0),
-    )
-
-
-@pytest.mark.parametrize(
-    "source_plane_coordinate",
-    [
-        (0.0, 0.0),
-        (0.0, 1.0),
-        (1.0, 0.0),
-        (1.0, 1.0),
-        (0.5, 0.5),
-        (0.1, 0.1),
-        (-1.0, -1.0),
-    ],
-)
-def test_trivial(
-    source_plane_coordinate: Tuple[float, float],
-    grid,
-    solver,
-):
-    coordinates = solver.solve(
-        NullTracer(),
-        source_plane_coordinate=source_plane_coordinate,
-    )
-    coordinates = coordinates.array[~np.isnan(coordinates.array).any(axis=1)]
-    assert coordinates[0] == pytest.approx(source_plane_coordinate, abs=1.0e-1)
-
-
-def test_real_example(grid, tracer):
-    solver = PointSolver.for_grid(
-        grid=grid,
-        pixel_scale_precision=0.001,
-        array_triangles_cls=CoordinateArrayTriangles,
-    )
-
-    result = solver.solve(tracer, (0.07, 0.07))
-    assert len(result) == 5
-
-
-def _test_jax(grid):
-    sizes = (5, 10, 15, 20, 25, 30, 35, 40, 45, 50)
-    run_times = []
-    init_times = []
-
-    for size in sizes:
-        start = time.time()
-        solver = PointSolver.for_grid(
-            grid=grid,
-            pixel_scale_precision=0.001,
-            array_triangles_cls=CoordinateArrayTriangles,
-            max_containing_size=size,
-        )
-
-        solver.solve(NullTracer(), (0.07, 0.07))
-
-        repeats = 100
-
-        done_init_time = time.time()
-        init_time = done_init_time - start
-        for _ in range(repeats):
-            _ = solver.solve(NullTracer(), (0.07, 0.07))
-
-        # print(result)
-
-        init_times.append(init_time)
-
-        run_time = (time.time() - done_init_time) / repeats
-        run_times.append(run_time)
-
-        print(f"Time taken for {size}: {run_time} ({init_time} to init)")
-
-    from matplotlib import pyplot as plt
-
-    plt.plot(sizes, run_times)
-    plt.show()
-=======
 import time
 from typing import Tuple
 
@@ -243,5 +122,4 @@
     from matplotlib import pyplot as plt
 
     plt.plot(sizes, run_times)
-    plt.show()
->>>>>>> d876f51c
+    plt.show()