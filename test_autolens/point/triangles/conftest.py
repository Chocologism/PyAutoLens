import pytest
import autolens as al


@pytest.fixture
def grid():
    return al.Grid2D.uniform(
        shape_native=(10, 10),
        pixel_scales=1.0,
<<<<<<< HEAD
    )
=======
    )


@pytest.fixture
def tracer():
    isothermal_mass_profile = al.mp.Isothermal(
        centre=(0.0, 0.0),
        einstein_radius=1.6,
        ell_comps=al.convert.ell_comps_from(axis_ratio=0.9, angle=45.0),
    )

    lens_galaxy = al.Galaxy(
        redshift=0.5,
        mass=isothermal_mass_profile,
    )

    point_source = al.ps.PointSourceChi(centre=(0.07, 0.07))

    source_galaxy = al.Galaxy(redshift=1.0, point_0=point_source)

    return al.Tracer(galaxies=[lens_galaxy, source_galaxy])
>>>>>>> c36235a0
<|MERGE_RESOLUTION|>--- conflicted
+++ resolved
@@ -7,9 +7,6 @@
     return al.Grid2D.uniform(
         shape_native=(10, 10),
         pixel_scales=1.0,
-<<<<<<< HEAD
-    )
-=======
     )
 
 
@@ -30,5 +27,4 @@
 
     source_galaxy = al.Galaxy(redshift=1.0, point_0=point_source)
 
-    return al.Tracer(galaxies=[lens_galaxy, source_galaxy])
->>>>>>> c36235a0
+    return al.Tracer(galaxies=[lens_galaxy, source_galaxy])