from autoconf.dictable import from_dict
import autolens as al
from autolens.point.solver import PointSolver


instance_dict = {
    "type": "instance",
    "class_path": "autofit.mapper.model.ModelInstance",
    "arguments": {
        "child_items": {
            "type": "dict",
            "arguments": {
                "source_galaxy": {
                    "type": "instance",
                    "class_path": "autogalaxy.galaxy.galaxy.Galaxy",
                    "arguments": {
                        "redshift": 1.0,
                        "label": "cls6",
                        "light": {
                            "type": "instance",
                            "class_path": "autogalaxy.profiles.light.standard.exponential.Exponential",
                            "arguments": {
                                "effective_radius": 0.1,
                                "ell_comps": [0.4731722153284571, -0.27306667016189645],
                                "centre": [-0.04829335038475, 0.02350935356045],
                                "intensity": 0.1,
                            },
                        },
                        "point_0": {
                            "type": "instance",
                            "class_path": "autogalaxy.profiles.point_source.Point",
                            "arguments": {
                                "centre": [-0.04829335038475, 0.02350935356045]
                            },
                        },
                    },
                },
                "lens_galaxy": {
                    "type": "instance",
                    "class_path": "autogalaxy.galaxy.galaxy.Galaxy",
                    "arguments": {
                        "redshift": 0.5,
                        "label": "cls6",
                        "mass": {
                            "type": "instance",
                            "class_path": "autogalaxy.profiles.mass.total.isothermal.Isothermal",
                            "arguments": {
                                "ell_comps": [
                                    0.05263157894736841,
                                    3.2227547345982974e-18,
                                ],
                                "einstein_radius": 1.6,
                                "centre": [0.0, 0.0],
                            },
                        },
                    },
                },
            },
        }
    },
}


def test_missing_multiple_image(grid):
    instance = from_dict(instance_dict)

    tracer = al.Tracer(galaxies=[instance.lens_galaxy, instance.source_galaxy])

<<<<<<< HEAD
    solver = TriangleSolver.for_grid(
=======
    solver = PointSolver.for_grid(
>>>>>>> 9cb03253
        grid=grid,
        pixel_scale_precision=0.001,
    )

    triangle_positions = solver.solve(
        tracer=tracer, source_plane_coordinate=instance.source_galaxy.point_0.centre
    )<|MERGE_RESOLUTION|>--- conflicted
+++ resolved
@@ -66,11 +66,7 @@
 
     tracer = al.Tracer(galaxies=[instance.lens_galaxy, instance.source_galaxy])
 
-<<<<<<< HEAD
-    solver = TriangleSolver.for_grid(
-=======
     solver = PointSolver.for_grid(
->>>>>>> 9cb03253
         grid=grid,
         pixel_scale_precision=0.001,
     )
