from src.imaging import mask
from src.profiles import light_profiles as lp
from src.profiles import mass_profiles as mp
from src.pixelization import pixelization
from src.pixelization import frame_convolution
from src.analysis import fitting
from src.analysis import ray_tracing
from src.analysis import galaxy

import numpy as np
import pytest


# TODO : Still suffer border issues described in profile integration test

@pytest.fixture(name='sim_grid_9x9', scope='function')
def sim_grid_9x9():
    sim_grid_9x9.ma = mask.Mask.for_simulate(shape_arc_seconds=(5.5, 5.5), pixel_scale=0.5, psf_size=(3, 3))
    sim_grid_9x9.image_grid = sim_grid_9x9.ma.coordinates_collection_for_subgrid_size_and_blurring_shape(
        sub_grid_size=1,
        blurring_shape=(3, 3))
    sim_grid_9x9.mapping = sim_grid_9x9.ma.grid_mapping_with_sub_grid_size(sub_grid_size=1, cluster_grid_size=1)
    return sim_grid_9x9


@pytest.fixture(name='fit_grid_9x9', scope='function')
def fit_grid_9x9():
    fit_grid_9x9.ma = mask.Mask.for_simulate(shape_arc_seconds=(4.5, 4.5), pixel_scale=0.5, psf_size=(5, 5))
    fit_grid_9x9.ma = mask.Mask(array=fit_grid_9x9.ma, pixel_scale=1.0)
    fit_grid_9x9.image_grid = fit_grid_9x9.ma.coordinates_collection_for_subgrid_size_and_blurring_shape(
        sub_grid_size=2,
        blurring_shape=(3, 3,))
    sim_grid_9x9.mapping = sim_grid_9x9.ma.grid_mapping_with_sub_grid_size(sub_grid_size=1, cluster_grid_size=1)
    return fit_grid_9x9


@pytest.fixture(scope='function')
def galaxy_mass_sis():
    sis = mp.SphericalIsothermal(einstein_radius=1.0)
    return galaxy.Galaxy(mass_profiles=[sis])


@pytest.fixture(scope='function')
def galaxy_light_sersic():
    sersic = lp.EllipticalSersic(axis_ratio=0.5, phi=0.0, intensity=1.0, effective_radius=2.0,
                                 sersic_index=1.0)
    return galaxy.Galaxy(light_profiles=[sersic])


class TestCase:
    class TestRectangularPixelization:

        def test__image_all_1s__direct_image_to_source_mapping__perfect_fit_even_with_regularization(self):
            im = np.array([[0.0, 0.0, 0.0, 0.0, 0.0],
                           [0.0, 1.0, 1.0, 1.0, 0.0],
                           [0.0, 1.0, 1.0, 1.0, 0.0],
                           [0.0, 1.0, 1.0, 1.0, 0.0],
                           [0.0, 0.0, 0.0, 0.0, 0.0]])

            ma = mask.Mask.for_simulate(shape_arc_seconds=(3.0, 3.0), pixel_scale=1.0, psf_size=(3, 3))

            all_grids = ma.coordinates_collection_for_subgrid_size_and_blurring_shape(sub_grid_size=1,
                                                                                      blurring_shape=(3, 3))

            grid_datas = ma.data_collection_from_image_noise_and_exposure_time(image=im, noise=np.ones(im.shape),
                                                                               exposure_time=np.ones(im.shape))
            mapping = ma.grid_mapping_with_sub_grid_size(sub_grid_size=1, cluster_grid_size=1)

            pix = pixelization.RectangularPixelization(shape=(3, 3), regularization_coefficients=(1.0,))

            galaxy_pix = galaxy.Galaxy(pixelization=pix)

            ray_trace = ray_tracing.Tracer(lens_galaxies=[], source_galaxies=[galaxy_pix],
                                           image_plane_grids=all_grids)

            frame = frame_convolution.FrameMaker(mask=ma)
            convolver = frame.convolver_for_kernel_shape(kernel_shape=(3, 3))
            # This PSF leads to no blurring, so equivalent to being off.
            kernel_convolver = convolver.convolver_for_kernel(kernel=np.array([[0., 0., 0.],
                                                                               [0., 1., 0.],
                                                                               [0., 0., 0.]]))

            cov_matrix = np.array([[1.0, 0.0, 0.0, 0.0, 0.0, 0.0, 0.0, 0.0, 0.0],
                                   [0.0, 1.0, 0.0, 0.0, 0.0, 0.0, 0.0, 0.0, 0.0],
                                   [0.0, 0.0, 1.0, 0.0, 0.0, 0.0, 0.0, 0.0, 0.0],
                                   [0.0, 0.0, 0.0, 1.0, 0.0, 0.0, 0.0, 0.0, 0.0],
                                   [0.0, 0.0, 0.0, 0.0, 1.0, 0.0, 0.0, 0.0, 0.0],
                                   [0.0, 0.0, 0.0, 0.0, 0.0, 1.0, 0.0, 0.0, 0.0],
                                   [0.0, 0.0, 0.0, 0.0, 0.0, 0.0, 1.0, 0.0, 0.0],
                                   [0.0, 0.0, 0.0, 0.0, 0.0, 0.0, 0.0, 1.0, 0.0],
                                   [0.0, 0.0, 0.0, 0.0, 0.0, 0.0, 0.0, 0.0, 1.0]])

            reg_matrix = np.array([[2.0, -1.0, 0.0, -1.0, 0.0, 0.0, 0.0, 0.0, 0.0],
                                   [-1.0, 3.0, -1.0, 0.0, -1.0, 0.0, 0.0, 0.0, 0.0],
                                   [0.0, -1.0, 2.0, 0.0, 0.0, -1.0, 0.0, 0.0, 0.0],
                                   [-1.0, 0.0, 0.0, 3.0, -1.0, 0.0, -1.0, 0.0, 0.0],
                                   [0.0, -1.0, 0.0, -1.0, 4.0, -1.0, 0.0, -1.0, 0.0],
                                   [0.0, 0.0, -1.0, 0.0, -1.0, 3.0, 0.0, 0.0, - 1.0],
                                   [0.0, 0.0, 0.0, -1.0, 0.0, 0.0, 2.0, -1.0, 0.0],
                                   [0.0, 0.0, 0.0, 0.0, -1.0, 0.0, -1.0, 3.0, -1.0],
                                   [0.0, 0.0, 0.0, 0.0, 0.0, -1.0, 0.0, -1.0, 2.0]])

            reg_matrix = reg_matrix + 1e-8 * np.identity(9)

            cov_reg_matrix = cov_matrix + reg_matrix

            chi_sq_term = 0.0
            gl_term = 0.0008
            det_cov_reg_term = np.log(np.linalg.det(cov_reg_matrix))
<<<<<<< HEAD
            det_reg_term = np.log(np.linalg.det(reg_matrix))
            noise_term = 9.0*np.log(2 * np.pi * 1.0 ** 2.0)
=======
            det_reg_term = fitting.compute_log_determinant_of_matrix_cholesky(reg_matrix)
            noise_term = 9.0 * np.log(2 * np.pi * 1.0 ** 2.0)
>>>>>>> ba1a9559

            evidence_expected = -0.5 * (chi_sq_term + gl_term + det_cov_reg_term - det_reg_term + noise_term)

            assert fitting.fit_data_with_pixelization(grid_data=grid_datas, kernel_convolver=kernel_convolver,
                                                      tracer=ray_trace, mapping=mapping) == \
                   pytest.approx(evidence_expected, 1e-4)

    class TestClusterPixelization:

        def test__image_all_1s__direct_image_to_source_mapping__perfect_fit_even_with_regularization(self):
            im = np.array([[0.0, 0.0, 0.0, 0.0, 0.0],
                           [0.0, 1.0, 1.0, 1.0, 0.0],
                           [0.0, 1.0, 1.0, 1.0, 0.0],
                           [0.0, 1.0, 1.0, 1.0, 0.0],
                           [0.0, 0.0, 0.0, 0.0, 0.0]])

            ma = mask.Mask.for_simulate(shape_arc_seconds=(3.0, 3.0), pixel_scale=1.0, psf_size=(3, 3))

            ma.coordinates_collection_for_subgrid_size_and_blurring_shape(sub_grid_size=1, blurring_shape=(3, 3))

            all_grids = ma.coordinates_collection_for_subgrid_size_and_blurring_shape(sub_grid_size=1,
                                                                                      blurring_shape=(3, 3))

            grid_datas = ma.data_collection_from_image_noise_and_exposure_time(image=im, noise=np.ones(im.shape),
                                                                               exposure_time=np.ones(im.shape))

            mapping = ma.grid_mapping_with_sub_grid_size(sub_grid_size=1, cluster_grid_size=1)

            pix = pixelization.ClusterPixelization(pixels=len(mapping.cluster.cluster_to_image),
                                                   regularization_coefficients=(1.0,))

            galaxy_pix = galaxy.Galaxy(pixelization=pix)

            ray_trace = ray_tracing.Tracer(lens_galaxies=[], source_galaxies=[galaxy_pix],
                                           image_plane_grids=all_grids)

            frame = frame_convolution.FrameMaker(mask=ma)
            convolver = frame.convolver_for_kernel_shape(kernel_shape=(3, 3))
            # This PSF leads to no blurring, so equivalent to being off.
            kernel_convolver = convolver.convolver_for_kernel(kernel=np.array([[0., 0., 0.],
                                                                               [0., 1., 0.],
                                                                               [0., 0., 0.]]))

            cov_matrix = np.array([[1.0, 0.0, 0.0, 0.0, 0.0, 0.0, 0.0, 0.0, 0.0],
                                   [0.0, 1.0, 0.0, 0.0, 0.0, 0.0, 0.0, 0.0, 0.0],
                                   [0.0, 0.0, 1.0, 0.0, 0.0, 0.0, 0.0, 0.0, 0.0],
                                   [0.0, 0.0, 0.0, 1.0, 0.0, 0.0, 0.0, 0.0, 0.0],
                                   [0.0, 0.0, 0.0, 0.0, 1.0, 0.0, 0.0, 0.0, 0.0],
                                   [0.0, 0.0, 0.0, 0.0, 0.0, 1.0, 0.0, 0.0, 0.0],
                                   [0.0, 0.0, 0.0, 0.0, 0.0, 0.0, 1.0, 0.0, 0.0],
                                   [0.0, 0.0, 0.0, 0.0, 0.0, 0.0, 0.0, 1.0, 0.0],
                                   [0.0, 0.0, 0.0, 0.0, 0.0, 0.0, 0.0, 0.0, 1.0]])

            reg_matrix = np.array([[2.0, -1.0, 0.0, -1.0, 0.0, 0.0, 0.0, 0.0, 0.0],
                                   [-1.0, 3.0, -1.0, 0.0, -1.0, 0.0, 0.0, 0.0, 0.0],
                                   [0.0, -1.0, 2.0, 0.0, 0.0, -1.0, 0.0, 0.0, 0.0],
                                   [-1.0, 0.0, 0.0, 3.0, -1.0, 0.0, -1.0, 0.0, 0.0],
                                   [0.0, -1.0, 0.0, -1.0, 4.0, -1.0, 0.0, -1.0, 0.0],
                                   [0.0, 0.0, -1.0, 0.0, -1.0, 3.0, 0.0, 0.0, - 1.0],
                                   [0.0, 0.0, 0.0, -1.0, 0.0, 0.0, 2.0, -1.0, 0.0],
                                   [0.0, 0.0, 0.0, 0.0, -1.0, 0.0, -1.0, 3.0, -1.0],
                                   [0.0, 0.0, 0.0, 0.0, 0.0, -1.0, 0.0, -1.0, 2.0]])

            reg_matrix = reg_matrix + 1e-8 * np.identity(9)

            cov_reg_matrix = cov_matrix + reg_matrix

            chi_sq_term = 0.0
            gl_term = 0.0008
            det_cov_reg_term = np.log(np.linalg.det(cov_reg_matrix))
<<<<<<< HEAD
            det_reg_term = np.log(np.linalg.det(reg_matrix))
            noise_term = 9.0*np.log(2 * np.pi * 1.0 ** 2.0)
=======
            det_reg_term = fitting.compute_log_determinant_of_matrix_cholesky(reg_matrix)
            noise_term = 9.0 * np.log(2 * np.pi * 1.0 ** 2.0)
>>>>>>> ba1a9559

            evidence_expected = -0.5 * (chi_sq_term + gl_term + det_cov_reg_term - det_reg_term + noise_term)

            assert fitting.fit_data_with_pixelization(grid_data=grid_datas, kernel_convolver=kernel_convolver,
                                                      tracer=ray_trace, mapping=mapping) == \
                   pytest.approx(evidence_expected, 1e-4)<|MERGE_RESOLUTION|>--- conflicted
+++ resolved
@@ -1,4 +1,5 @@
 from src.imaging import mask
+from src.imaging import grids
 from src.profiles import light_profiles as lp
 from src.profiles import mass_profiles as mp
 from src.pixelization import pixelization
@@ -48,9 +49,11 @@
 
 
 class TestCase:
+
     class TestRectangularPixelization:
 
         def test__image_all_1s__direct_image_to_source_mapping__perfect_fit_even_with_regularization(self):
+
             im = np.array([[0.0, 0.0, 0.0, 0.0, 0.0],
                            [0.0, 1.0, 1.0, 1.0, 0.0],
                            [0.0, 1.0, 1.0, 1.0, 0.0],
@@ -107,23 +110,19 @@
             chi_sq_term = 0.0
             gl_term = 0.0008
             det_cov_reg_term = np.log(np.linalg.det(cov_reg_matrix))
-<<<<<<< HEAD
             det_reg_term = np.log(np.linalg.det(reg_matrix))
             noise_term = 9.0*np.log(2 * np.pi * 1.0 ** 2.0)
-=======
-            det_reg_term = fitting.compute_log_determinant_of_matrix_cholesky(reg_matrix)
-            noise_term = 9.0 * np.log(2 * np.pi * 1.0 ** 2.0)
->>>>>>> ba1a9559
 
-            evidence_expected = -0.5 * (chi_sq_term + gl_term + det_cov_reg_term - det_reg_term + noise_term)
+            evidence_expected = -0.5*(chi_sq_term + gl_term + det_cov_reg_term - det_reg_term + noise_term)
 
             assert fitting.fit_data_with_pixelization(grid_data=grid_datas, kernel_convolver=kernel_convolver,
                                                       tracer=ray_trace, mapping=mapping) == \
-                   pytest.approx(evidence_expected, 1e-4)
+                   pytest.approx(evidence_expected,1e-4)
 
     class TestClusterPixelization:
 
         def test__image_all_1s__direct_image_to_source_mapping__perfect_fit_even_with_regularization(self):
+
             im = np.array([[0.0, 0.0, 0.0, 0.0, 0.0],
                            [0.0, 1.0, 1.0, 1.0, 0.0],
                            [0.0, 1.0, 1.0, 1.0, 0.0],
@@ -150,8 +149,9 @@
             ray_trace = ray_tracing.Tracer(lens_galaxies=[], source_galaxies=[galaxy_pix],
                                            image_plane_grids=all_grids)
 
+
             frame = frame_convolution.FrameMaker(mask=ma)
-            convolver = frame.convolver_for_kernel_shape(kernel_shape=(3, 3))
+            convolver = frame.convolver_for_kernel_shape(kernel_shape=(3,3))
             # This PSF leads to no blurring, so equivalent to being off.
             kernel_convolver = convolver.convolver_for_kernel(kernel=np.array([[0., 0., 0.],
                                                                                [0., 1., 0.],
@@ -167,15 +167,15 @@
                                    [0.0, 0.0, 0.0, 0.0, 0.0, 0.0, 0.0, 1.0, 0.0],
                                    [0.0, 0.0, 0.0, 0.0, 0.0, 0.0, 0.0, 0.0, 1.0]])
 
-            reg_matrix = np.array([[2.0, -1.0, 0.0, -1.0, 0.0, 0.0, 0.0, 0.0, 0.0],
-                                   [-1.0, 3.0, -1.0, 0.0, -1.0, 0.0, 0.0, 0.0, 0.0],
-                                   [0.0, -1.0, 2.0, 0.0, 0.0, -1.0, 0.0, 0.0, 0.0],
-                                   [-1.0, 0.0, 0.0, 3.0, -1.0, 0.0, -1.0, 0.0, 0.0],
-                                   [0.0, -1.0, 0.0, -1.0, 4.0, -1.0, 0.0, -1.0, 0.0],
-                                   [0.0, 0.0, -1.0, 0.0, -1.0, 3.0, 0.0, 0.0, - 1.0],
-                                   [0.0, 0.0, 0.0, -1.0, 0.0, 0.0, 2.0, -1.0, 0.0],
-                                   [0.0, 0.0, 0.0, 0.0, -1.0, 0.0, -1.0, 3.0, -1.0],
-                                   [0.0, 0.0, 0.0, 0.0, 0.0, -1.0, 0.0, -1.0, 2.0]])
+            reg_matrix = np.array([[ 2.0, -1.0,  0.0, -1.0,  0.0,  0.0,  0.0,  0.0,  0.0],
+                                   [-1.0,  3.0, -1.0,  0.0, -1.0,  0.0,  0.0,  0.0,  0.0],
+                                   [ 0.0, -1.0,  2.0,  0.0,  0.0, -1.0,  0.0,  0.0,  0.0],
+                                   [-1.0,  0.0,  0.0,  3.0, -1.0,  0.0, -1.0,  0.0,  0.0],
+                                   [ 0.0, -1.0,  0.0, -1.0,  4.0, -1.0,  0.0, -1.0,  0.0],
+                                   [ 0.0,  0.0, -1.0,  0.0, -1.0,  3.0,  0.0,  0.0,- 1.0],
+                                   [ 0.0,  0.0,  0.0, -1.0,  0.0,  0.0,  2.0, -1.0,  0.0],
+                                   [ 0.0,  0.0,  0.0,  0.0, -1.0,  0.0, -1.0,  3.0, -1.0],
+                                   [ 0.0,  0.0,  0.0,  0.0,  0.0, -1.0,  0.0, -1.0,  2.0]])
 
             reg_matrix = reg_matrix + 1e-8 * np.identity(9)
 
@@ -184,16 +184,11 @@
             chi_sq_term = 0.0
             gl_term = 0.0008
             det_cov_reg_term = np.log(np.linalg.det(cov_reg_matrix))
-<<<<<<< HEAD
             det_reg_term = np.log(np.linalg.det(reg_matrix))
             noise_term = 9.0*np.log(2 * np.pi * 1.0 ** 2.0)
-=======
-            det_reg_term = fitting.compute_log_determinant_of_matrix_cholesky(reg_matrix)
-            noise_term = 9.0 * np.log(2 * np.pi * 1.0 ** 2.0)
->>>>>>> ba1a9559
 
-            evidence_expected = -0.5 * (chi_sq_term + gl_term + det_cov_reg_term - det_reg_term + noise_term)
+            evidence_expected = -0.5*(chi_sq_term + gl_term + det_cov_reg_term - det_reg_term + noise_term)
 
             assert fitting.fit_data_with_pixelization(grid_data=grid_datas, kernel_convolver=kernel_convolver,
-                                                      tracer=ray_trace, mapping=mapping) == \
-                   pytest.approx(evidence_expected, 1e-4)+                                                      tracer=ray_trace, mapping=mapping)  == \
+                   pytest.approx(evidence_expected,1e-4)