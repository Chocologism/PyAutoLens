--- conflicted
+++ resolved
@@ -1,13 +1,6 @@
 import autofit as af
-<<<<<<< HEAD
-from autolens.model.galaxy import galaxy_model as gm
-from autolens.model.profiles import light_profiles as lp, mass_profiles as mp
-from autolens.pipeline import pipeline as pl
-from autolens.pipeline.phase import phase_imaging
-=======
+import autolens as al
 
-import autolens as al
->>>>>>> de1c1242
 from test.integration.tests import runner
 
 test_type = "lens__source"
@@ -17,11 +10,8 @@
 
 
 def make_pipeline(name, phase_folders, optimizer_class=af.MultiNest):
-<<<<<<< HEAD
-    phase1 = phase_imaging.PhaseImaging(
-=======
+
     phase1 = al.PhaseImaging(
->>>>>>> de1c1242
         phase_name="phase_1",
         phase_folders=phase_folders,
         galaxies=dict(
@@ -35,21 +25,14 @@
     phase1.optimizer.n_live_points = 60
     phase1.optimizer.sampling_efficiency = 0.7
 
-<<<<<<< HEAD
-    phase2 = phase_imaging.PhaseImaging(
-=======
     phase2 = al.PhaseImaging(
->>>>>>> de1c1242
         phase_name="phase_2",
         phase_folders=phase_folders,
         galaxies=dict(
             lens=phase1.result.variable.galaxies.lens,
             source_0=phase1.result.variable.galaxies.source_0,
-<<<<<<< HEAD
             source_1=gm.GalaxyModel(redshift=1.0, sersic=lp.EllipticalSersic),
-=======
             source_1=al.GalaxyModel(redshift=1.0, sersic=al.light_profiles.EllipticalSersic),
->>>>>>> de1c1242
         ),
         optimizer_class=optimizer_class,
     )
