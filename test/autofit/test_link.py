import os
import shutil

<<<<<<< HEAD
from autolens.autofit import link

=======
import pytest

from autolens.autofit import link

temp_folder_path = "/tmp/linked_folder"

>>>>>>> 76323080

def delete_trees(*paths):
    for path in paths:
        try:
            shutil.rmtree(path)
        except OSError:
            os.remove(path)


class TestCase(object):
    def test_create_dir(self):
        assert os.path.exists(link.autolens_dir)

    def test_consistent_dir(self):
        directory = link.path_for("/a/random/directory")
        assert link.autolens_dir in directory
        assert len(directory.split("/")[-1]) == link.SUB_PATH_LENGTH
        assert directory == link.path_for("/a/random/directory")
        assert directory != link.path_for("/b/random/directory")
        assert link.path_for("/tmp/linked_file") != link.path_for("/tmp/linked_folder")

    def test_make_linked_folder(self):
        path = link.make_linked_folder(temp_folder_path)
        assert link.autolens_dir in path
        assert os.path.exists(path)
        assert os.path.exists(temp_folder_path)
        delete_trees(path, temp_folder_path)

    def test_longer_path(self):
        long_folder_path = "/tmp/folder/path"
        with pytest.raises(FileNotFoundError):
            link.make_linked_folder(long_folder_path)

    def test_clean_source(self):
        path = link.make_linked_folder(temp_folder_path)
        temp_file_path = "{}/{}".format(path, "temp")
        open(temp_file_path, "a").close()
        assert os.path.exists(temp_file_path)

        delete_trees(temp_folder_path)
        assert not os.path.exists(temp_folder_path)
        link.make_linked_folder(temp_folder_path)
        assert not os.path.exists(temp_file_path)

    def test_not_clean_source(self):
        path = link.make_linked_folder(temp_folder_path)
        temp_file_path = "{}/{}".format(path, "temp")
        open(temp_file_path, "a").close()
        assert os.path.exists(temp_file_path)

        link.make_linked_folder(temp_folder_path)
        assert os.path.exists(temp_file_path)
<|MERGE_RESOLUTION|>--- conflicted
+++ resolved
@@ -1,17 +1,12 @@
 import os
 import shutil
 
-<<<<<<< HEAD
-from autolens.autofit import link
-
-=======
 import pytest
 
 from autolens.autofit import link
 
 temp_folder_path = "/tmp/linked_folder"
 
->>>>>>> 76323080
 
 def delete_trees(*paths):
     for path in paths:
