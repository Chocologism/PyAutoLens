--- conflicted
+++ resolved
@@ -242,7 +242,7 @@
             )
 
             with pytest.raises(exc.PixelizationException):
-                plane.regularization
+                print(plane.regularization)
 
     class TestLuminosities:
         def test__within_circle_different_luminosity_units__same_as_galaxy_luminosities(
@@ -2066,8 +2066,6 @@
 
             assert mean_error < 1e-4
 
-<<<<<<< HEAD
-=======
 
 class TestAbstractDataPlane(object):
     class TestBlurredImagePlaneImage:
@@ -2129,7 +2127,6 @@
             assert (blurred_images_1d_of_galaxies[0] == blurred_g0_image).all()
             assert (blurred_images_1d_of_galaxies[1] == blurred_g1_image).all()
 
->>>>>>> 8fa9d0f3
     class TestContributionMaps:
         def test__x2_hyper_galaxy__use_numerical_values_for_noise_scaling(self):
 
