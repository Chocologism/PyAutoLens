import numpy as np
import pytest

from autolens.data import ccd
from autolens.data.array import grids
from autolens.data.array import mask as msk
from autolens.data.array.util import grid_util
from autolens.data.array.util import mapping_util, mask_util
from autolens.model.profiles import mass_profiles as mp


@pytest.fixture(name="mask")
def make_mask():
    return msk.Mask(np.array([[True, False, True],
                              [False, False, False],
                              [True, False, True]]), pixel_scale=1.0)


@pytest.fixture(name="centre_mask")
def make_centre_mask():
    return msk.Mask(np.array([[True, True, True],
                              [True, False, True],
                              [True, True, True]]), pixel_scale=1.0)


@pytest.fixture(name="sub_grid")
def make_sub_grid(mask):
    return grids.SubGrid.from_mask_and_sub_grid_size(mask, sub_grid_size=1)


@pytest.fixture(name="grid_stack")
def make_grid_stack(centre_mask):
    return grids.GridStack.grid_stack_from_mask_sub_grid_size_and_psf_shape(centre_mask, 2, (3, 3))


class TestRegularGrid:

    def test__regular_grid_from_mask__compare_to_array_util(self):
        mask = np.array([[True, True, False, False],
                         [True, False, True, True],
                         [True, True, False, False]])
        mask = msk.Mask(array=mask, pixel_scale=2.0)

        regular_grid_util = grid_util.regular_grid_1d_masked_from_mask_pixel_scales_and_origin(mask=mask,
                                                                                               pixel_scales=(2.0, 2.0))

        regular_grid = grids.RegularGrid.from_mask(mask)

        assert type(regular_grid) == grids.RegularGrid
        assert regular_grid == pytest.approx(regular_grid_util, 1e-4)
        assert regular_grid.pixel_scale == 2.0
        assert (regular_grid.mask.masked_grid_index_to_pixel == mask.masked_grid_index_to_pixel).all()

    def test__regular_grid_unlensed_grid_properties_compare_to_array_util(self):
        mask = np.array([[True, True, False, False],
                         [True, False, True, True],
                         [True, True, False, False]])
        mask = msk.Mask(array=mask, pixel_scale=2.0)

        regular_grid = grids.RegularGrid(arr=np.array([[1.0, 1.0], [1.0, 1.0]]), mask=mask)

        regular_grid_util = grid_util.regular_grid_1d_masked_from_mask_pixel_scales_and_origin(mask=mask,
                                                                                               pixel_scales=(2.0, 2.0))

        assert type(regular_grid) == grids.RegularGrid
        assert regular_grid.unlensed_grid == pytest.approx(regular_grid_util, 1e-4)

        regular_grid_util = grid_util.regular_grid_1d_from_shape_pixel_scales_and_origin(shape=(3, 4),
                                                                                         pixel_scales=(2.0, 2.0))

        assert type(regular_grid) == grids.RegularGrid
        assert regular_grid.unlensed_unmasked_grid == pytest.approx(regular_grid_util, 1e-4)

    def test__regular_grid_from_shape_and_pixel_scale__compare_to_array_util(self):
        mask = np.array([[False, False, False, False],
                         [False, False, False, False],
                         [False, False, False, False]])
        mask = msk.Mask(array=mask, pixel_scale=2.0)

        regular_grid_util = grid_util.regular_grid_1d_masked_from_mask_pixel_scales_and_origin(mask=mask,
                                                                                               pixel_scales=(2.0, 2.0))

        regular_grid = grids.RegularGrid.from_shape_and_pixel_scale(shape=(3, 4), pixel_scale=2.0)

        assert type(regular_grid) == grids.RegularGrid
        assert regular_grid == pytest.approx(regular_grid_util, 1e-4)
        assert regular_grid.pixel_scale == 2.0
        assert (regular_grid.mask.masked_grid_index_to_pixel == mask.masked_grid_index_to_pixel).all()

    def test__blurring_grid_from_mask__compare_to_array_util(self):
        mask = np.array([[True, True, True, True, True, True, True, True, True],
                         [True, True, True, True, True, True, True, True, True],
                         [True, True, False, True, True, True, False, True, True],
                         [True, True, True, True, True, True, True, True, True],
                         [True, True, True, True, True, True, True, True, True],
                         [True, True, True, True, True, True, True, True, True],
                         [True, True, False, True, True, True, False, True, True],
                         [True, True, True, True, True, True, True, True, True],
                         [True, True, True, True, True, True, True, True, True]])
        mask = msk.Mask(array=mask, pixel_scale=2.0)

        blurring_mask_util = mask_util.mask_blurring_from_mask_and_psf_shape(mask, psf_shape=(3, 5))
        blurring_grid_util = grid_util.regular_grid_1d_masked_from_mask_pixel_scales_and_origin(blurring_mask_util,
                                                                                                pixel_scales=(2.0, 2.0))

        mask = msk.Mask(mask, pixel_scale=2.0)
        blurring_grid = grids.RegularGrid.blurring_grid_from_mask_and_psf_shape(mask=mask, psf_shape=(3, 5))

        blurring_mask = mask.blurring_mask_for_psf_shape(psf_shape=(3, 5))

        assert type(blurring_grid) == grids.RegularGrid
        assert blurring_grid == pytest.approx(blurring_grid_util, 1e-4)
        assert blurring_grid.pixel_scale == 2.0
        assert (blurring_grid.mask.masked_grid_index_to_pixel == blurring_mask.masked_grid_index_to_pixel).all()

    def test__map_to_2d__compare_to_util(self):
        mask = np.array([[True, True, False, False],
                         [True, False, True, True],
                         [True, True, False, False]])
        array_1d = np.array([1.0, 6.0, 4.0, 5.0, 2.0])
        one_to_two = np.array([[0, 2], [0, 3], [1, 1], [2, 2], [2, 3]])
        array_2d_util = mapping_util.map_masked_1d_array_to_2d_array_from_array_1d_shape_and_one_to_two(
            array_1d=array_1d, shape=(3, 4), one_to_two=one_to_two)

        mask = msk.Mask(array=mask, pixel_scale=2.0)
        regular_grid = grids.RegularGrid.from_mask(mask)
        array_2d_grid = regular_grid.scaled_array_from_array_1d(array_1d)

        assert (array_2d_util == array_2d_grid).all()
        assert array_2d_grid.pixel_scale == 2.0
        assert array_2d_grid.origin == (0.0, 0.0)

    def test__scaled_array_from_array_1d__compare_to_util(self):
        mask = np.array([[True, True, False, False],
                         [True, False, True, True],
                         [True, True, False, False]])
        array_1d = np.array([1.0, 6.0, 4.0, 5.0, 2.0])
        one_to_two = np.array([[0, 2], [0, 3], [1, 1], [2, 2], [2, 3]])
        array_2d_util = mapping_util.map_masked_1d_array_to_2d_array_from_array_1d_shape_and_one_to_two(
            array_1d=array_1d, shape=(3, 4), one_to_two=one_to_two)

        mask = msk.Mask(array=mask, pixel_scale=3.0)
        regular_grid = grids.RegularGrid.from_mask(mask)
        scaled_array_2d = regular_grid.scaled_array_from_array_1d(array_1d)

        assert (scaled_array_2d == array_2d_util).all()
        assert (scaled_array_2d.xticks == np.array([-6.0, -2.0, 2.0, 6.0])).all()
        assert (scaled_array_2d.yticks == np.array([-4.5, -1.5, 1.5, 4.5])).all()
        assert scaled_array_2d.shape_arcsec == (9.0, 12.0)
        assert scaled_array_2d.pixel_scale == 3.0
        assert scaled_array_2d.origin == (0.0, 0.0)

    def test__yticks(self):
        sca = grids.RegularGrid(arr=np.array([[1.5, 1.0], [-1.5, -1.0]]), mask=None)
        assert sca.yticks == pytest.approx(np.array([-1.5, -0.5, 0.5, 1.5]), 1e-3)

        sca = grids.RegularGrid(arr=np.array([[3.0, 1.0], [-3.0, -1.0]]), mask=None)
        assert sca.yticks == pytest.approx(np.array([-3.0, -1, 1.0, 3.0]), 1e-3)

        sca = grids.RegularGrid(arr=np.array([[5.0, 3.5], [2.0, -1.0]]), mask=None)
        assert sca.yticks == pytest.approx(np.array([2.0, 3.0, 4.0, 5.0]), 1e-3)

    def test__xticks(self):
        sca = grids.RegularGrid(arr=np.array([[1.0, 1.5], [-1.0, -1.5]]), mask=None)
        assert sca.xticks == pytest.approx(np.array([-1.5, -0.5, 0.5, 1.5]), 1e-3)

        sca = grids.RegularGrid(arr=np.array([[1.0, 3.0], [-1.0, -3.0]]), mask=None)
        assert sca.xticks == pytest.approx(np.array([-3.0, -1, 1.0, 3.0]), 1e-3)

        sca = grids.RegularGrid(arr=np.array([[3.5, 2.0], [-1.0, 5.0]]), mask=None)
        assert sca.xticks == pytest.approx(np.array([2.0, 3.0, 4.0, 5.0]), 1e-3)

    def test__masked_shape_arcsec(self):
        sca = grids.RegularGrid(arr=np.array([[1.5, 1.0], [-1.5, -1.0]]), mask=None)
        assert sca.masked_shape_arcsec == (3.0, 2.0)

        sca = grids.RegularGrid(arr=np.array([[1.5, 1.0], [-1.5, -1.0], [0.1, 0.1]]), mask=None)
        assert sca.masked_shape_arcsec == (3.0, 2.0)

        sca = grids.RegularGrid(arr=np.array([[1.5, 1.0], [-1.5, -1.0], [3.0, 3.0]]), mask=None)
        assert sca.masked_shape_arcsec == (4.5, 4.0)

        sca = grids.RegularGrid(arr=np.array([[1.5, 1.0], [-1.5, -1.0], [3.0, 3.0], [7.0, -5.0]]), mask=None)
        assert sca.masked_shape_arcsec == (8.5, 8.0)


class TestSubGrid(object):

    def test_sub_grid(self, sub_grid):
        assert type(sub_grid) == grids.SubGrid
        assert sub_grid.shape == (5, 2)
        assert sub_grid.pixel_scale == 1.0
        assert (sub_grid == np.array([[1, 0], [0, -1], [0, 0], [0, 1], [-1, 0]])).all()

    def test__regular_grid_unlensed_grid_properties_compare_to_array_util(self, mask, sub_grid):
        assert type(sub_grid) == grids.SubGrid
        assert sub_grid.unlensed_grid == \
               pytest.approx(np.array([[1, 0], [0, -1], [0, 0], [0, 1], [-1, 0]]), 1e-4)

        sub_grid_util = grid_util.sub_grid_1d_masked_from_mask_pixel_scales_and_sub_grid_size(
            mask=np.full((3, 3), False), pixel_scales=(1.0, 1.0), sub_grid_size=1)

        assert type(sub_grid) == grids.SubGrid
        assert sub_grid.unlensed_unmasked_grid == pytest.approx(sub_grid_util, 1e-4)

        sub_grid = grids.SubGrid.from_mask_and_sub_grid_size(mask, sub_grid_size=2)

        sub_grid_util = grid_util.sub_grid_1d_masked_from_mask_pixel_scales_and_sub_grid_size(
            mask=np.full((3, 3), False), pixel_scales=(1.0, 1.0), sub_grid_size=2)

        assert type(sub_grid) == grids.SubGrid
        assert sub_grid.unlensed_unmasked_grid == pytest.approx(sub_grid_util, 1e-4)

    def test_sub_to_pixel(self, sub_grid):
        assert (sub_grid.sub_to_regular == np.array(range(5))).all()

    def test__from_mask(self):
        mask = np.array([[True, True, True],
                         [True, False, False],
                         [True, True, False]])

        sub_grid_util = grid_util.sub_grid_1d_masked_from_mask_pixel_scales_and_sub_grid_size(mask=mask,
                                                                                              pixel_scales=(
                                                                                                  3.0, 3.0),
                                                                                              sub_grid_size=2)

        mask = msk.Mask(mask, pixel_scale=3.0)

        sub_grid = grids.SubGrid.from_mask_and_sub_grid_size(mask, sub_grid_size=2)

        assert sub_grid == pytest.approx(sub_grid_util, 1e-4)

    def test__from_shape_and_pixel_scale(self):
        mask = np.array([[False, False, False],
                         [False, False, False],
                         [False, False, False]])

        sub_grid_util = grid_util.sub_grid_1d_masked_from_mask_pixel_scales_and_sub_grid_size(mask=mask,
                                                                                              pixel_scales=(
                                                                                                  3.0, 3.0),
                                                                                              sub_grid_size=2)

        sub_grid = grids.SubGrid.from_shape_pixel_scale_and_sub_grid_size(shape=(3, 3), pixel_scale=3.0,
                                                                          sub_grid_size=2)

        assert sub_grid == pytest.approx(sub_grid_util, 1e-4)

    def test__map_to_2d__compare_to_util(self):
        mask = np.array([[True, True, False, False],
                         [True, False, True, True],
                         [True, True, False, False]])
        array_1d = np.array([1.0, 6.0, 4.0, 5.0, 2.0])
        one_to_two = np.array([[0, 2], [0, 3], [1, 1], [2, 2], [2, 3]])
        array_2d_util = mapping_util.map_masked_1d_array_to_2d_array_from_array_1d_shape_and_one_to_two(
            array_1d=array_1d,
            shape=(3, 4), one_to_two=one_to_two)

        mask = msk.Mask(array=mask, pixel_scale=2.0)
        regular_grid = grids.SubGrid.from_mask_and_sub_grid_size(mask, sub_grid_size=2)
        array_2d_grid = regular_grid.scaled_array_from_array_1d(array_1d)

        assert (array_2d_util == array_2d_grid).all()
        assert array_2d_grid.pixel_scale == 2.0
        assert array_2d_grid.origin == (0.0, 0.0)

    def test_sub_data_to_image(self, sub_grid):
        assert (sub_grid.sub_data_to_regular_data(np.array(range(5))) == np.array(range(5))).all()

    def test_sub_to_image__compare_to_array_util(self):
        mask = np.array([[True, False, True],
                         [False, False, False],
                         [True, False, False]])

        sub_to_image_util = mapping_util.sub_to_regular_from_mask(mask, sub_grid_size=2)

        mask = msk.Mask(mask, pixel_scale=3.0)

        sub_grid = grids.SubGrid.from_mask_and_sub_grid_size(mask=mask, sub_grid_size=2)
        assert sub_grid.sub_grid_size == 2
        assert sub_grid.sub_grid_fraction == (1.0 / 4.0)
        assert (sub_grid.sub_to_regular == sub_to_image_util).all()


class TestPixGrid:

    def test_pix_regular_grid__attributes(self):
        pix_regular_grid = grids.PixGrid(arr=np.array([[1.0, 1.0], [2.0, 2.0]]),
                                         regular_to_nearest_pix=np.array([0, 1]))

        assert type(pix_regular_grid) == grids.PixGrid
        assert (pix_regular_grid == np.array([[1.0, 1.0], [2.0, 2.0]])).all()
        assert (pix_regular_grid.regular_to_nearest_pix == np.array([0, 1])).all()


class TestSparseToRegularGrid:

    def test__properties_consistent_with_mapping_util(self):
        ma = msk.Mask(array=np.array([[True, False, True],
                                      [False, False, False],
                                      [True, False, True]]), pixel_scale=0.5)

        regular_grid = grids.RegularGrid.from_mask(mask=ma)

        pix_grid = grids.SparseToRegularGrid(unmasked_sparse_grid_shape=(10, 10), pixel_scales=(0.16, 0.16),
                                             regular_grid=regular_grid)

        full_pix_grid_pixel_centres = regular_grid.mask.grid_arcsec_to_grid_pixel_centres(pix_grid.unmasked_sparse_grid)
        total_pix_pixels = mask_util.total_sparse_pixels_from_mask(mask=ma,
                                                                   unmasked_sparse_grid_pixel_centres=full_pix_grid_pixel_centres)

        image_to_full_pix_util = pix_grid.grid_arcsec_to_grid_pixel_indexes(grid_arcsec=regular_grid)

        pix_to_full_pix_util = mapping_util.sparse_to_unmasked_sparse_from_mask_and_pixel_centres(
            total_sparse_pixels=total_pix_pixels, mask=ma,
            unmasked_sparse_grid_pixel_centres=full_pix_grid_pixel_centres).astype('int')

        full_pix_to_pix_util = mapping_util.unmasked_sparse_to_sparse_from_mask_and_pixel_centres(mask=ma,
                                                                                                  unmasked_sparse_grid_pixel_centres=full_pix_grid_pixel_centres,
                                                                                                  total_sparse_pixels=pix_grid.total_sparse_pixels).astype(
            'int')

        image_to_pix_util = mapping_util.regular_to_sparse_from_sparse_mappings(
            regular_to_unmasked_sparse=image_to_full_pix_util,
            unmasked_sparse_to_sparse=full_pix_to_pix_util)

        pix_grid_util = mapping_util.sparse_grid_from_unmasked_sparse_grid(unmasked_sparse_grid=pix_grid.grid_1d,
                                                                           sparse_to_unmasked_sparse=pix_to_full_pix_util)

        assert pix_grid.total_sparse_pixels == total_pix_pixels
        assert (pix_grid.sparse_to_unmasked_sparse == pix_to_full_pix_util).all()
        assert (pix_grid.unmasked_sparse_to_sparse == full_pix_to_pix_util).all()
        assert (pix_grid.regular_to_unmasked_sparse == image_to_full_pix_util).all()
        assert (pix_grid.regular_to_sparse == image_to_pix_util).all()
        assert (pix_grid.sparse_grid == pix_grid_util).all()

    def test__pixelization_grid_overlaps_mask_perfectly__masked_pixels_in_masked_pixelization_grid(self):
        ma = msk.Mask(array=np.array([[True, False, True],
                                      [False, False, False],
                                      [True, False, True]]), pixel_scale=1.0)

        regular_grid = grids.RegularGrid.from_mask(mask=ma)

        pix_grid = grids.SparseToRegularGrid(unmasked_sparse_grid_shape=(3, 3), pixel_scales=(1.0, 1.0),
                                             regular_grid=regular_grid)

        assert pix_grid.total_sparse_pixels == 5
        assert (pix_grid.sparse_to_unmasked_sparse == np.array([1, 3, 4, 5, 7])).all()
        assert (pix_grid.unmasked_sparse_to_sparse == np.array([0, 0, 1, 1, 2, 3, 4, 4, 4])).all()
        assert (pix_grid.regular_to_unmasked_sparse == np.array([1, 3, 4, 5, 7])).all()
        assert (pix_grid.regular_to_sparse == np.array([0, 1, 2, 3, 4])).all()
        assert (pix_grid.sparse_grid == np.array([[1.0, 0.0], [0.0, -1.0], [0.0, 0.0], [0.0, 1.0],
                                                  [-1.0, 0.0]])).all()

    def test__same_as_above_but_4x3_grid_and_mask(self):
        ma = msk.Mask(array=np.array([[True, False, True],
                                      [False, False, False],
                                      [False, False, False],
                                      [True, False, True]]), pixel_scale=1.0)

        regular_grid = grids.RegularGrid.from_mask(mask=ma)

        pix_grid = grids.SparseToRegularGrid(unmasked_sparse_grid_shape=(4, 3), pixel_scales=(1.0, 1.0),
                                             regular_grid=regular_grid)

        assert pix_grid.total_sparse_pixels == 8
        assert (pix_grid.sparse_to_unmasked_sparse == np.array([1, 3, 4, 5, 6, 7, 8, 10])).all()
        assert (pix_grid.unmasked_sparse_to_sparse == np.array([0, 0, 1, 1, 2, 3, 4, 5, 6, 7, 7, 7])).all()
        assert (pix_grid.regular_to_unmasked_sparse == np.array([1, 3, 4, 5, 6, 7, 8, 10])).all()
        assert (pix_grid.regular_to_sparse == np.array([0, 1, 2, 3, 4, 5, 6, 7])).all()
        assert (pix_grid.sparse_grid == np.array([[1.5, 0.0],
                                                  [0.5, -1.0], [0.5, 0.0], [0.5, 1.0],
                                                  [-0.5, -1.0], [-0.5, 0.0], [-0.5, 1.0],
                                                  [-1.5, 0.0]])).all()

    def test__same_as_above_but_3x4_grid_and_mask(self):
        ma = msk.Mask(array=np.array([[True, False, True, True],
                                      [False, False, False, False],
                                      [True, False, True, True]]), pixel_scale=1.0)

        regular_grid = grids.RegularGrid.from_mask(mask=ma)

        pix_grid = grids.SparseToRegularGrid(unmasked_sparse_grid_shape=(3, 4), pixel_scales=(1.0, 1.0),
                                             regular_grid=regular_grid)

        assert pix_grid.total_sparse_pixels == 6
        assert (pix_grid.sparse_to_unmasked_sparse == np.array([1, 4, 5, 6, 7, 9])).all()
        assert (pix_grid.unmasked_sparse_to_sparse == np.array([0, 0, 1, 1, 1, 2, 3, 4, 5, 5, 5, 5])).all()
        assert (pix_grid.regular_to_unmasked_sparse == np.array([1, 4, 5, 6, 7, 9])).all()
        assert (pix_grid.regular_to_sparse == np.array([0, 1, 2, 3, 4, 5])).all()
        assert (pix_grid.sparse_grid == np.array([[1.0, -0.5],
                                                  [0.0, -1.5], [0.0, -0.5], [0.0, 0.5], [0.0, 1.5],
                                                  [-1.0, -0.5]])).all()

    def test__mask_with_offset_centre__changing_origin_of_sparse_to_regular_grid_ensures_same_pairings(self):
        ma = msk.Mask(array=np.array([[True, True, True, False, True],
                                      [True, True, False, False, False],
                                      [True, True, True, False, True],
                                      [True, True, True, True, True],
                                      [True, True, True, True, True]]), pixel_scale=1.0, centre=(1.0, 1.0))

        regular_grid = grids.RegularGrid.from_mask(mask=ma)

        # Without a change in origin, only the central 3 pixels are paired as the unmasked sparse grid overlaps
        # the central (3x3) pixels only.

        pix_grid = grids.SparseToRegularGrid(unmasked_sparse_grid_shape=(3, 3), pixel_scales=(1.0, 1.0),
                                             regular_grid=regular_grid)

        assert pix_grid.total_sparse_pixels == 3
        assert (pix_grid.sparse_to_unmasked_sparse == np.array([1, 2, 5])).all()
        assert (pix_grid.unmasked_sparse_to_sparse == np.array([0, 0, 1, 2, 2, 2, 2, 2, 2])).all()
        assert (pix_grid.regular_to_unmasked_sparse == np.array([2, 1, 2, 3, 5])).all()
        assert (pix_grid.regular_to_sparse == np.array([1, 0, 1, 2, 2])).all()
        assert (pix_grid.sparse_grid == np.array([[1.0, 0.0], [1.0, 1.0], [0.0, 1.0]])).all()

        pix_grid = grids.SparseToRegularGrid(unmasked_sparse_grid_shape=(3, 3), pixel_scales=(1.0, 1.0),
                                             regular_grid=regular_grid, origin=(1.0, 1.0))

        assert pix_grid.total_sparse_pixels == 5
        assert (pix_grid.sparse_to_unmasked_sparse == np.array([1, 3, 4, 5, 7])).all()
        assert (pix_grid.unmasked_sparse_to_sparse == np.array([0, 0, 1, 1, 2, 3, 4, 4, 4])).all()
        assert (pix_grid.regular_to_unmasked_sparse == np.array([1, 3, 4, 5, 7])).all()
        assert (pix_grid.regular_to_sparse == np.array([0, 1, 2, 3, 4])).all()
        assert (pix_grid.sparse_grid == np.array([[2.0, 1.0], [1.0, 0.0], [1.0, 1.0], [1.0, 2.0],
                                                  [0.0, 1.0]])).all()

    def test__same_as_above_but_different_offset(self):
        ma = msk.Mask(array=np.array([[True, True, True, True, True],
                                      [True, True, True, False, True],
                                      [True, True, False, False, False],
                                      [True, True, True, False, True],
                                      [True, True, True, True, True]]), pixel_scale=2.0)

        regular_grid = grids.RegularGrid.from_mask(mask=ma)

        # Without a change in origin, only the central 3 pixels are paired as the unmasked sparse grid overlaps
        # the central (3x3) pixels only.

        pix_grid = grids.SparseToRegularGrid(unmasked_sparse_grid_shape=(3, 3), pixel_scales=(2.0, 2.0),
                                             regular_grid=regular_grid, origin=(0.0, 2.0))

        assert pix_grid.total_sparse_pixels == 5
        assert (pix_grid.sparse_to_unmasked_sparse == np.array([1, 3, 4, 5, 7])).all()
        assert (pix_grid.unmasked_sparse_to_sparse == np.array([0, 0, 1, 1, 2, 3, 4, 4, 4])).all()
        assert (pix_grid.regular_to_unmasked_sparse == np.array([1, 3, 4, 5, 7])).all()
        assert (pix_grid.regular_to_sparse == np.array([0, 1, 2, 3, 4])).all()
        assert (pix_grid.sparse_grid == np.array([[2.0, 2.0], [0.0, 0.0], [0.0, 2.0], [0.0, 4.0],
                                                  [-2.0, 2.0]])).all()


class TestPaddedGrids:
    class TestPaddedImageGridFromShapes:

        def test__3x3_array__psf_size_is_1x1__mask_is_all_false(self):
            regular_padded_grid = grids.PaddedRegularGrid.padded_grid_from_shape_psf_shape_and_pixel_scale(shape=(3, 3),
                                                                                                           psf_shape=(
                                                                                                               1, 1),
                                                                                                           pixel_scale=1.0)

            assert len(regular_padded_grid) == 9
            assert regular_padded_grid.mask == np.array([[False, False, False],
                                                         [False, False, False],
                                                         [False, False, False]])

        def test__3x3_array__psf_size_is_1x1__no_padding(self):
            regular_padded_grid = grids.PaddedRegularGrid.padded_grid_from_shape_psf_shape_and_pixel_scale(shape=(3, 3),
                                                                                                           psf_shape=(
                                                                                                               1, 1),
                                                                                                           pixel_scale=1.0)

            assert len(regular_padded_grid) == 9
            assert regular_padded_grid.pixel_scale == 1.0
            assert regular_padded_grid.image_shape == (3, 3)
            assert regular_padded_grid.padded_shape == (3, 3)

        def test__3x3_image__5x5_psf_size__7x7_regular_padded_grid_made(self):
            regular_padded_grid = grids.PaddedRegularGrid.padded_grid_from_shape_psf_shape_and_pixel_scale(shape=(3, 3),
                                                                                                           psf_shape=(
                                                                                                               5, 5),
                                                                                                           pixel_scale=1.0)

            assert len(regular_padded_grid) == 49
            assert regular_padded_grid.image_shape == (3, 3)
            assert regular_padded_grid.padded_shape == (7, 7)

        def test__3x3_image__7x7_psf_size__9x9_regular_padded_grid_made(self):
            regular_padded_grid = grids.PaddedRegularGrid.padded_grid_from_shape_psf_shape_and_pixel_scale(shape=(3, 3),
                                                                                                           psf_shape=(
                                                                                                               7, 7),
                                                                                                           pixel_scale=1.0)
            assert len(regular_padded_grid) == 81
            assert regular_padded_grid.image_shape == (3, 3)
            assert regular_padded_grid.padded_shape == (9, 9)

        def test__4x3_image__3x3_psf_size__6x5_regular_padded_grid_made(self):
            regular_padded_grid = grids.PaddedRegularGrid.padded_grid_from_shape_psf_shape_and_pixel_scale(shape=(4, 3),
                                                                                                           psf_shape=(
                                                                                                               3, 3),
                                                                                                           pixel_scale=1.0)
            assert len(regular_padded_grid) == 30
            assert regular_padded_grid.image_shape == (4, 3)
            assert regular_padded_grid.padded_shape == (6, 5)

        def test__3x4_image__3x3_psf_size__5x6_regular_padded_grid_made(self):
            regular_padded_grid = grids.PaddedRegularGrid.padded_grid_from_shape_psf_shape_and_pixel_scale(shape=(3, 4),
                                                                                                           psf_shape=(
                                                                                                               3, 3),
                                                                                                           pixel_scale=1.0)

            assert len(regular_padded_grid) == 30
            assert regular_padded_grid.image_shape == (3, 4)
            assert regular_padded_grid.padded_shape == (5, 6)

        def test__4x4_image__3x3_psf_size__6x6_regular_padded_grid_made(self):
            regular_padded_grid = grids.PaddedRegularGrid.padded_grid_from_shape_psf_shape_and_pixel_scale(shape=(4, 4),
                                                                                                           psf_shape=(
                                                                                                               3, 3),
                                                                                                           pixel_scale=1.0)

            assert len(regular_padded_grid) == 36
            assert regular_padded_grid.image_shape == (4, 4)
            assert regular_padded_grid.padded_shape == (6, 6)

        def test__regular_padded_grid_coordinates__match_grid_2d_after_padding(self):
            regular_padded_grid = grids.PaddedRegularGrid.padded_grid_from_shape_psf_shape_and_pixel_scale(shape=(4, 4),
                                                                                                           psf_shape=(
                                                                                                               3, 3),
                                                                                                           pixel_scale=3.0)

            regular_padded_grid_util = grid_util.regular_grid_1d_masked_from_mask_pixel_scales_and_origin(
                mask=np.full((6, 6), False), pixel_scales=(3.0, 3.0))
            assert (regular_padded_grid == regular_padded_grid_util).all()
            assert regular_padded_grid.image_shape == (4, 4)
            assert regular_padded_grid.padded_shape == (6, 6)

            regular_padded_grid = grids.PaddedRegularGrid.padded_grid_from_shape_psf_shape_and_pixel_scale(shape=(4, 5),
                                                                                                           psf_shape=(
                                                                                                               3, 3),
                                                                                                           pixel_scale=2.0)
            regular_padded_grid_util = grid_util.regular_grid_1d_masked_from_mask_pixel_scales_and_origin(
                mask=np.full((6, 7), False), pixel_scales=(2.0, 2.0))
            assert (regular_padded_grid == regular_padded_grid_util).all()
            assert regular_padded_grid.image_shape == (4, 5)
            assert regular_padded_grid.padded_shape == (6, 7)

            regular_padded_grid = grids.PaddedRegularGrid.padded_grid_from_shape_psf_shape_and_pixel_scale(shape=(5, 4),
                                                                                                           psf_shape=(
                                                                                                               3, 3),
                                                                                                           pixel_scale=1.0)
            regular_padded_grid_util = grid_util.regular_grid_1d_masked_from_mask_pixel_scales_and_origin(
                mask=np.full((7, 6), False), pixel_scales=(1.0, 1.0))
            assert (regular_padded_grid == regular_padded_grid_util).all()
            assert regular_padded_grid.image_shape == (5, 4)
            assert regular_padded_grid.padded_shape == (7, 6)

            regular_padded_grid = grids.PaddedRegularGrid.padded_grid_from_shape_psf_shape_and_pixel_scale(shape=(2, 5),
                                                                                                           psf_shape=(
                                                                                                               5, 5),
                                                                                                           pixel_scale=8.0)
            regular_padded_grid_util = grid_util.regular_grid_1d_masked_from_mask_pixel_scales_and_origin(
                mask=np.full((6, 9), False), pixel_scales=(8.0, 8.0))
            assert (regular_padded_grid == regular_padded_grid_util).all()
            assert regular_padded_grid.image_shape == (2, 5)
            assert regular_padded_grid.padded_shape == (6, 9)

    class TestPaddedSubGridFromMask:

        def test__3x3_array__psf_size_is_1x1__no_padding__mask_is_all_false(self):
            mask = msk.Mask(array=np.full((3, 3), False), pixel_scale=1.0)

            sub_padded_grid = grids.PaddedSubGrid.padded_grid_from_mask_sub_grid_size_and_psf_shape(mask=mask,
                                                                                                    sub_grid_size=3,
                                                                                                    psf_shape=(1, 1))

            assert len(sub_padded_grid) == 9 * 3 ** 2
            assert sub_padded_grid.mask == np.array([[False, False, False],
                                                     [False, False, False],
                                                     [False, False, False]])

        def test__3x3_array__psf_size_is_1x1__no_padding(self):
            mask = msk.Mask(array=np.full((3, 3), False), pixel_scale=1.0)

            sub_padded_grid = grids.PaddedSubGrid.padded_grid_from_mask_sub_grid_size_and_psf_shape(mask=mask,
                                                                                                    sub_grid_size=3,
                                                                                                    psf_shape=(1, 1))

            assert len(sub_padded_grid) == 9 * 3 ** 2
            assert sub_padded_grid.image_shape == (3, 3)
            assert sub_padded_grid.padded_shape == (3, 3)

        def test__3x3_image__5x5_psf_size__7x7_regular_grid_made(self):
            mask = msk.Mask(array=np.full((3, 3), False), pixel_scale=1.0)

            sub_padded_grid = grids.PaddedSubGrid.padded_grid_from_mask_sub_grid_size_and_psf_shape(mask=mask,
                                                                                                    sub_grid_size=2,
                                                                                                    psf_shape=(5, 5))

            assert len(sub_padded_grid) == 49 * 2 ** 2
            assert sub_padded_grid.image_shape == (3, 3)
            assert sub_padded_grid.padded_shape == (7, 7)

        def test__4x3_image__3x3_psf_size__6x5_regular_grid_made(self):
            mask = msk.Mask(array=np.full((4, 3), False), pixel_scale=1.0)

            sub_padded_grid = grids.PaddedSubGrid.padded_grid_from_mask_sub_grid_size_and_psf_shape(mask=mask,
                                                                                                    sub_grid_size=2,
                                                                                                    psf_shape=(3, 3))

            assert len(sub_padded_grid) == 30 * 2 ** 2
            assert sub_padded_grid.image_shape == (4, 3)
            assert sub_padded_grid.padded_shape == (6, 5)

        def test__3x4_image__3x3_psf_size__5x6_regular_grid_made(self):
            mask = msk.Mask(array=np.full((3, 4), False), pixel_scale=1.0)

            sub_padded_grid = grids.PaddedSubGrid.padded_grid_from_mask_sub_grid_size_and_psf_shape(mask=mask,
                                                                                                    sub_grid_size=2,
                                                                                                    psf_shape=(3, 3))

            assert len(sub_padded_grid) == 30 * 2 ** 2
            assert sub_padded_grid.image_shape == (3, 4)
            assert sub_padded_grid.padded_shape == (5, 6)

        def test__4x4_image__3x3_psf_size__6x6_regular_grid_made(self):
            mask = msk.Mask(array=np.full((4, 4), False), pixel_scale=1.0)

            sub_padded_grid = grids.PaddedSubGrid.padded_grid_from_mask_sub_grid_size_and_psf_shape(mask=mask,
                                                                                                    sub_grid_size=4,
                                                                                                    psf_shape=(3, 3))

            assert len(sub_padded_grid) == 36 * 4 ** 2
            assert sub_padded_grid.image_shape == (4, 4)
            assert sub_padded_grid.padded_shape == (6, 6)

        def test__sub_padded_grid_coordinates__match_grid_2d_after_padding(self):
            mask = msk.Mask(array=np.full((4, 4), False), pixel_scale=3.0)

            sub_padded_grid = grids.PaddedSubGrid.padded_grid_from_mask_sub_grid_size_and_psf_shape(mask=mask,
                                                                                                    sub_grid_size=3,
                                                                                                    psf_shape=(3, 3))

            sub_padded_grid_util = grid_util.sub_grid_1d_masked_from_mask_pixel_scales_and_sub_grid_size(
                mask=np.full((6, 6), False), pixel_scales=(3.0, 3.0), sub_grid_size=3)

            assert sub_padded_grid == pytest.approx(sub_padded_grid_util, 1e-4)

            mask = msk.Mask(array=np.full((4, 5), False), pixel_scale=2.0)

            sub_padded_grid = grids.PaddedSubGrid.padded_grid_from_mask_sub_grid_size_and_psf_shape(mask=mask,
                                                                                                    sub_grid_size=1,
                                                                                                    psf_shape=(3, 3))

            sub_padded_grid_util = grid_util.sub_grid_1d_masked_from_mask_pixel_scales_and_sub_grid_size(
                mask=np.full((6, 7), False), pixel_scales=(2.0, 2.0), sub_grid_size=1)

            assert sub_padded_grid == pytest.approx(sub_padded_grid_util, 1e-4)

            mask = msk.Mask(array=np.full((5, 4), False), pixel_scale=2.0)

            sub_padded_grid = grids.PaddedSubGrid.padded_grid_from_mask_sub_grid_size_and_psf_shape(mask=mask,
                                                                                                    sub_grid_size=2,
                                                                                                    psf_shape=(3, 3))

            sub_padded_grid_util = grid_util.sub_grid_1d_masked_from_mask_pixel_scales_and_sub_grid_size(
                mask=np.full((7, 6), False), pixel_scales=(2.0, 2.0), sub_grid_size=2)

            assert sub_padded_grid == pytest.approx(sub_padded_grid_util, 1e-4)

            mask = msk.Mask(array=np.full((2, 5), False), pixel_scale=8.0)

            sub_padded_grid = grids.PaddedSubGrid.padded_grid_from_mask_sub_grid_size_and_psf_shape(mask=mask,
                                                                                                    sub_grid_size=4,
                                                                                                    psf_shape=(5, 5))

            sub_padded_grid_util = grid_util.sub_grid_1d_masked_from_mask_pixel_scales_and_sub_grid_size(
                mask=np.full((6, 9), False), pixel_scales=(8.0, 8.0), sub_grid_size=4)

            assert sub_padded_grid == pytest.approx(sub_padded_grid_util, 1e-4)

    class TestConvolve:

        def test__convolves_1d_array_with_psf(self):
            mask = msk.Mask(array=np.full((4, 4), False), pixel_scale=1.0)

            regular_padded_grid = grids.PaddedRegularGrid(arr=np.empty((0)), mask=mask, image_shape=(2, 2))

            array_1d = np.array([0.0, 0.0, 0.0, 0.0,
                                 0.0, 0.0, 0.0, 0.0,
                                 0.0, 1.0, 0.0, 0.0,
                                 0.0, 0.0, 0.0, 0.0])

            kernel = np.array([[0.0, 1.0, 0.0],
                               [1.0, 2.0, 1.0],
                               [0.0, 1.0, 0.0]])

            psf = ccd.PSF(array=kernel, pixel_scale=1.0)

            blurred_array_1d = regular_padded_grid.convolve_array_1d_with_psf(array_1d, psf)

            assert (blurred_array_1d == np.array([0.0, 0.0, 0.0, 0.0,
                                                  0.0, 1.0, 0.0, 0.0,
                                                  1.0, 2.0, 1.0, 0.0,
                                                  0.0, 1.0, 0.0, 0.0])).all()

        def test__same_as_above_but_different_quantities(self):
            mask = msk.Mask(array=np.full((5, 4), False), pixel_scale=1.0)

            regular_padded_grid = grids.PaddedRegularGrid(arr=np.empty((0)), mask=mask, image_shape=(3, 2))

            array_1d = np.array([0.0, 0.0, 0.0, 0.0,
                                 0.0, 0.0, 0.0, 0.0,
                                 0.0, 1.0, 0.0, 0.0,
                                 0.0, 0.0, 0.0, 0.0,
                                 1.0, 0.0, 0.0, 0.0])

            kernel = np.array([[1.0, 1.0, 4.0],
                               [1.0, 3.0, 1.0],
                               [1.0, 1.0, 1.0]])

            psf = ccd.PSF(array=kernel, pixel_scale=1.0)

            blurred_array_1d = regular_padded_grid.convolve_array_1d_with_psf(array_1d, psf)

            assert (blurred_array_1d == np.array([0.0, 0.0, 0.0, 0.0,
                                                  1.0, 1.0, 4.0, 0.0,
                                                  1.0, 3.0, 1.0, 0.0,
                                                  2.0, 5.0, 1.0, 0.0,
                                                  3.0, 1.0, 0.0, 0.0])).all()

    class TestMapUnmaskedArrays:

        def test__map_to_2d_keep_padded__4x4_from_1d(self):
            mask = msk.Mask(array=np.full((4, 4), False), pixel_scale=1.0)

            regular_padded_grid = grids.PaddedRegularGrid(arr=np.empty((0)), mask=mask, image_shape=(2, 2))

            array_1d = np.array([6.0, 7.0, 9.0, 10.0,
                                 1.0, 2.0, 3.0, 4.0,
                                 5.0, 6.0, 7.0, 8.0,
                                 1.0, 2.0, 3.0, 4.0])

            array_2d = regular_padded_grid.map_to_2d_keep_padded(padded_array_1d=array_1d)

            assert (array_2d == np.array([[6.0, 7.0, 9.0, 10.0],
                                          [1.0, 2.0, 3.0, 4.0],
                                          [5.0, 6.0, 7.0, 8.0],
                                          [1.0, 2.0, 3.0, 4.0]])).all()

        def test__map_to_2d_keep_padded__5x3_from_1d(self):
            mask = msk.Mask(array=np.full((5, 3), False), pixel_scale=1.0)

            regular_padded_grid = grids.PaddedRegularGrid(arr=np.empty((0)), mask=mask, image_shape=(3, 1))

            array_1d = np.array([1.0, 2.0, 3.0,
                                 4.0, 5.0, 6.0,
                                 7.0, 8.0, 9.0,
                                 1.0, 2.0, 3.0,
                                 4.0, 5.0, 6.0])
            array_2d = regular_padded_grid.map_to_2d_keep_padded(padded_array_1d=array_1d)

            assert (array_2d == np.array([[1.0, 2.0, 3.0],
                                          [4.0, 5.0, 6.0],
                                          [7.0, 8.0, 9.0],
                                          [1.0, 2.0, 3.0],
                                          [4.0, 5.0, 6.0]])).all()

        def test__map_to_2d_keep_padded__3x5__from_1d(self):
            mask = msk.Mask(array=np.full((3, 5), False), pixel_scale=1.0)

            regular_padded_grid = grids.PaddedRegularGrid(arr=np.empty((0)), mask=mask, image_shape=(1, 3))

            array_1d = np.array([1.0, 2.0, 3.0, 4.0, 5.0,
                                 6.0, 7.0, 8.0, 9.0, 1.0,
                                 2.0, 3.0, 4.0, 5.0, 6.0])
            array_2d = regular_padded_grid.map_to_2d_keep_padded(padded_array_1d=array_1d)

            assert (array_2d == np.array([[1.0, 2.0, 3.0, 4.0, 5.0],
                                          [6.0, 7.0, 8.0, 9.0, 1.0],
                                          [2.0, 3.0, 4.0, 5.0, 6.0]])).all()

        def test__map_to_2d_and_trim__4x4_to_2x2__from_1d(self):
            mask = msk.Mask(array=np.full((4, 4), False), pixel_scale=1.0)

            regular_padded_grid = grids.PaddedRegularGrid(arr=np.empty((0)), mask=mask, image_shape=(2, 2))

            array_1d = np.array([1.0, 2.0, 3.0, 4.0,
                                 5.0, 6.0, 7.0, 8.0,
                                 9.0, 1.0, 2.0, 3.0,
                                 4.0, 5.0, 6.0, 7.0])
            array_2d = regular_padded_grid.array_2d_from_array_1d(padded_array_1d=array_1d)

            assert (array_2d == np.array([[6.0, 7.0],
                                          [1.0, 2.0]])).all()

        def test__map_to_2d_and_trim__5x3_to_3x1__from_1d(self):
            mask = msk.Mask(array=np.full((5, 3), False), pixel_scale=1.0)

            regular_padded_grid = grids.PaddedRegularGrid(arr=np.empty((0)), mask=mask, image_shape=(3, 1))

            array_1d = np.array([1.0, 2.0, 3.0,
                                 4.0, 5.0, 6.0,
                                 7.0, 8.0, 9.0,
                                 1.0, 2.0, 3.0,
                                 4.0, 5.0, 6.0])
            array_2d = regular_padded_grid.array_2d_from_array_1d(padded_array_1d=array_1d)

            assert (array_2d == np.array([[5.0],
                                          [8.0],
                                          [2.0]])).all()

        def test__map_to_2d_and_trim__3x5_to_1x3__from_1d(self):
            mask = msk.Mask(array=np.full((3, 5), False), pixel_scale=1.0)

            regular_padded_grid = grids.PaddedRegularGrid(arr=np.empty((0)), mask=mask, image_shape=(1, 3))

            array_1d = np.array([1.0, 2.0, 3.0, 4.0, 5.0,
                                 6.0, 7.0, 8.0, 9.0, 1.0,
                                 2.0, 3.0, 4.0, 5.0, 6.0])
            array_2d = regular_padded_grid.array_2d_from_array_1d(padded_array_1d=array_1d)

            assert (array_2d == np.array([[7.0, 8.0, 9.0]])).all()

    class TestUnmaskedBlurredImage:

        def test__convolve_1d_array_with_psf_and_trims_to_original_size(self):
            mask = msk.Mask(array=np.full((4, 4), False), pixel_scale=1.0)

            regular_padded_grid = grids.PaddedRegularGrid(arr=np.empty((0)), mask=mask, image_shape=(2, 2))

            array_1d = np.array([0.0, 0.0, 0.0, 0.0,
                                 0.0, 0.0, 0.0, 0.0,
                                 0.0, 1.0, 0.0, 0.0,
                                 0.0, 0.0, 0.0, 0.0])

            kernel = np.array([[0.0, 1.0, 0.0],
                               [1.0, 2.0, 1.0],
                               [0.0, 1.0, 0.0]])

            psf = ccd.PSF(array=kernel, pixel_scale=1.0)

            blurred_array_2d = regular_padded_grid.padded_blurred_image_2d_from_padded_image_1d_and_psf(
                padded_image_1d=array_1d, psf=psf)

            assert (blurred_array_2d == np.array([[1.0, 0.0],
                                                  [2.0, 1.0]])).all()

        def test__same_as_above_but_different_quantities(self):
            mask = msk.Mask(array=np.full((5, 4), False), pixel_scale=1.0)

            regular_padded_grid = grids.PaddedRegularGrid(arr=np.empty((0)), mask=mask, image_shape=(3, 2))

            array_1d = np.array([0.0, 0.0, 0.0, 0.0,
                                 0.0, 0.0, 0.0, 0.0,
                                 0.0, 1.0, 0.0, 0.0,
                                 0.0, 0.0, 0.0, 0.0,
                                 1.0, 0.0, 0.0, 0.0])

            kernel = np.array([[1.0, 1.0, 4.0],
                               [1.0, 3.0, 1.0],
                               [1.0, 1.0, 1.0]])

            psf = ccd.PSF(array=kernel, pixel_scale=1.0)

            blurred_array_2d = regular_padded_grid.padded_blurred_image_2d_from_padded_image_1d_and_psf(
                padded_image_1d=array_1d, psf=psf)

            assert (blurred_array_2d == np.array([[1.0, 4.0],
                                                  [3.0, 1.0],
                                                  [5.0, 1.0]])).all()


class TestGridStack(object):

    def test__grids(self, grid_stack):
        assert (grid_stack.regular == np.array([[0., 0.]])).all()
        np.testing.assert_almost_equal(grid_stack.sub, np.array([[0.16666667, -0.16666667],
                                                                 [0.16666667, 0.16666667],
                                                                 [-0.16666667, -0.16666667],
                                                                 [-0.16666667, 0.16666667]]))
        assert (grid_stack.blurring == np.array([[1., -1.],
                                                 [1., 0.],
                                                 [1., 1.],
                                                 [0., -1.],
                                                 [0., 1.],
                                                 [-1., -1.],
                                                 [-1., 0.],
                                                 [-1., 1.]])).all()
        assert (grid_stack.pix == np.array([[0.0, 0.0]])).all()

    def test__from_shape_and_pixel_scale(self):
        ma = msk.Mask(np.array([[False, False, False],
                                [False, False, False],
                                [False, False, False]]), pixel_scale=2.0)

        grid_stack_mask = grids.GridStack.grid_stack_from_mask_sub_grid_size_and_psf_shape(mask=ma, sub_grid_size=2,
                                                                                           psf_shape=(1, 1))

        grid_stack_shape = grids.GridStack.from_shape_pixel_scale_and_sub_grid_size(shape=(3, 3), pixel_scale=2.0,
                                                                                    sub_grid_size=2)

        assert (grid_stack_mask.regular == grid_stack_shape.regular).all()
        assert (grid_stack_mask.sub == grid_stack_shape.sub).all()
        assert (grid_stack_mask.pix == np.array([[0.0, 0.0]])).all()

    def test__padded_grids(self):
        mask = np.array([[False, False],
                         [False, False]])

        mask = msk.Mask(mask, pixel_scale=1.0)

        padded_grids = grids.GridStack.padded_grid_stack_from_mask_sub_grid_size_and_psf_shape(mask, sub_grid_size=2,
                                                                                               psf_shape=(3, 3))

        regular_padded_grid_util = grid_util.regular_grid_1d_masked_from_mask_pixel_scales_and_origin(
            mask=np.full((4, 4), False),
            pixel_scales=(1.0, 1.0))

        sub_padded_grid_util = grid_util.sub_grid_1d_masked_from_mask_pixel_scales_and_sub_grid_size(
            mask=np.full((4, 4), False),
            pixel_scales=(1.0, 1.0), sub_grid_size=2)

        assert (padded_grids.regular == regular_padded_grid_util).all()
        assert padded_grids.regular.image_shape == (2, 2)
        assert padded_grids.regular.padded_shape == (4, 4)

        assert padded_grids.sub == pytest.approx(sub_padded_grid_util, 1e-4)
        assert padded_grids.sub.image_shape == (2, 2)
        assert padded_grids.sub.padded_shape == (4, 4)

        assert (padded_grids.blurring == np.array([0.0, 0.0])).all()

        assert (padded_grids.pix == np.array([[0.0, 0.0]])).all()

    def test__for_simulation(self):
        padded_grids = grids.GridStack.grid_stack_for_simulation(shape=(2, 2), pixel_scale=1.0, sub_grid_size=2,
                                                                 psf_shape=(3, 3))

        regular_padded_grid_util = grid_util.regular_grid_1d_masked_from_mask_pixel_scales_and_origin(
            mask=np.full((4, 4), False),
            pixel_scales=(1.0, 1.0))

        sub_padded_grid_util = grid_util.sub_grid_1d_masked_from_mask_pixel_scales_and_sub_grid_size(
            mask=np.full((4, 4), False),
            pixel_scales=(1.0, 1.0), sub_grid_size=2)

        assert (padded_grids.regular == regular_padded_grid_util).all()
        assert padded_grids.regular.image_shape == (2, 2)
        assert padded_grids.regular.padded_shape == (4, 4)

        assert padded_grids.sub == pytest.approx(sub_padded_grid_util, 1e-4)
        assert padded_grids.sub.image_shape == (2, 2)
        assert padded_grids.sub.padded_shape == (4, 4)

        assert (padded_grids.blurring == np.array([0.0, 0.0])).all()

        assert (padded_grids.pix == np.array([[0.0, 0.0]])).all()

    def test__scaled_array_from_array_1d(self, grid_stack):
        scaled_array_from_grid_stack = grid_stack.scaled_array_from_array_1d(array_1d=np.ones(5))
        scaled_array_from_regular = grid_stack.regular.scaled_array_from_array_1d(array_1d=np.ones(5))

        assert (scaled_array_from_grid_stack == scaled_array_from_regular).all()

    def test__apply_function_retains_attributes(self, grid_stack):
        grid_stack.pix = grid_stack.regular

        def add_one(coords):
            return np.add(1, coords)

        assert isinstance(grid_stack.regular, grids.RegularGrid)
        assert grid_stack.regular.mask is not None

        assert isinstance(grid_stack.sub, grids.SubGrid)
        assert grid_stack.sub.mask is not None
        assert grid_stack.sub.sub_grid_size is not None
        assert grid_stack.sub.sub_grid_length is not None
        assert grid_stack.sub.sub_grid_fraction is not None

        new_collection = grid_stack.apply_function(add_one)

        assert new_collection.regular.mask is not None
        assert new_collection.sub.mask is not None
        assert new_collection.sub.sub_grid_size is not None
        assert new_collection.sub.sub_grid_length is not None
        assert new_collection.sub.sub_grid_fraction is not None

        assert isinstance(grid_stack.pix, grids.RegularGrid)
        assert grid_stack.pix.mask is not None

    def test__apply_function(self, grid_stack):
        grid_stack.pix = grid_stack.regular

        def add_one(coords):
            return np.add(1, coords)

        new_collection = grid_stack.apply_function(add_one)
        assert isinstance(new_collection, grids.GridStack)
        assert (new_collection.regular == np.add(1, np.array([[0., 0.]]))).all()
        np.testing.assert_almost_equal(new_collection.sub, np.add(1, np.array([[0.16666667, -0.16666667],
                                                                               [0.16666667, 0.16666667],
                                                                               [-0.16666667, -0.16666667],
                                                                               [-0.16666667, 0.16666667]])))
        assert (new_collection.blurring == np.add(1, np.array([[1., -1.],
                                                               [1., 0.],
                                                               [1., 1.],
                                                               [0., -1.],
                                                               [0., 1.],
                                                               [-1., -1.],
                                                               [-1., 0.],
                                                               [-1., 1.]]))).all()
        assert (new_collection.pix == np.add(1, np.array([[0., 0.]]))).all()

    def test__map_function(self, grid_stack):
        grid_stack.pix = grid_stack.regular

        def add_number(coords, number):
            return np.add(coords, number)

        new_collection = grid_stack.map_function(add_number, [1, 2, 3, 1])

        assert isinstance(new_collection, grids.GridStack)
        assert (new_collection.regular == np.add(1, np.array([[0., 0.]]))).all()
        np.testing.assert_almost_equal(new_collection.sub, np.add(2, np.array([[0.16666667, -0.16666667],
                                                                               [0.16666667, 0.16666667],
                                                                               [-0.16666667, -0.16666667],
                                                                               [-0.16666667, 0.16666667]])))
        assert (new_collection.blurring == np.add(3, np.array([[1., -1.],
                                                               [1., 0.],
                                                               [1., 1.],
                                                               [0., -1.],
                                                               [0., 1.],
                                                               [-1., -1.],
                                                               [-1., 0.],
                                                               [-1., 1.]]))).all()

        assert (new_collection.pix == np.add(1, np.array([[0., 0.]]))).all()

    def test__grid_stack_with_pix_grid(self, grid_stack):
        grid_stack = grid_stack.grid_stack_with_pix_grid_added(pix_grid=np.array([[5.0, 5.0], [6.0, 7.0]]),
                                                               regular_to_nearest_pix=np.array([0, 1]))

        assert (grid_stack.regular == np.array([[0., 0.]])).all()
        np.testing.assert_almost_equal(grid_stack.sub, np.array([[0.16666667, -0.16666667],
                                                                 [0.16666667, 0.16666667],
                                                                 [-0.16666667, -0.16666667],
                                                                 [-0.16666667, 0.16666667]]))
        assert (grid_stack.blurring == np.array([[1., -1.],
                                                 [1., 0.],
                                                 [1., 1.],
                                                 [0., -1.],
                                                 [0., 1.],
                                                 [-1., -1.],
                                                 [-1., 0.],
                                                 [-1., 1.]])).all()
        assert (grid_stack.pix == np.array([[5.0, 5.0], [6.0, 7.0]])).all()
        assert (grid_stack.pix.regular_to_nearest_pix == np.array([0, 1])).all()


class TestImageGridBorder(object):
    class TestFromMask:

        def test__simple_mask_border_pixels_is_border(self):
            mask = np.array([[False, False, False, False, False, False, False, True],
                             [False, True, True, True, True, True, False, True],
                             [False, True, False, False, False, True, False, True],
                             [False, True, False, True, False, True, False, True],
                             [False, True, False, False, False, True, False, True],
                             [False, True, True, True, True, True, False, True],
                             [False, False, False, False, False, False, False, True]])

            mask = msk.Mask(mask, pixel_scale=3.0)

            border = grids.RegularGridBorder.from_mask(mask)

            assert (border == np.array([0, 1, 2, 3, 4, 5, 6, 7, 8, 9, 13, 14, 17, 18, 22, 23, 24, 25,
                                        26, 27, 28, 29, 30, 31])).all()

    class TestRelocateCoordinates(object):

        def test__inside_border_no_relocations(self):
            thetas = np.linspace(0.0, 2.0 * np.pi, 32)
            grid_circle = list(map(lambda x: (np.cos(x), np.sin(x)), thetas))
            grid = grid_circle
            grid.append(np.array([0.1, 0.0]))
            grid.append(np.array([-0.2, -0.3]))
            grid.append(np.array([0.5, 0.4]))
            grid.append(np.array([0.7, -0.1]))
            regular_grid = np.asarray(grid)
            sub_grid = np.asarray(grid)
            sub_grid[35, 0] = 0.5
            sub_grid[35, 1] = 0.3
            grid_stack = grids.GridStack(regular=regular_grid, sub=sub_grid, blurring=None)

            border = grids.RegularGridBorder(arr=np.arange(32))
            relocated_grids = border.relocated_grid_stack_from_grid_stack(grid_stack)

            assert relocated_grids.regular[0:32] == pytest.approx(np.asarray(grid_circle)[0:32], 1e-3)
            assert relocated_grids.regular[32] == pytest.approx(np.array([0.1, 0.0]), 1e-3)
            assert relocated_grids.regular[33] == pytest.approx(np.array([-0.2, -0.3]), 1e-3)
            assert relocated_grids.regular[34] == pytest.approx(np.array([0.5, 0.4]), 1e-3)
            assert relocated_grids.regular[35] == pytest.approx(np.array([0.7, -0.1]), 1e-3)

            assert relocated_grids.sub[0:32] == pytest.approx(np.asarray(grid_circle)[0:32], 1e-3)
            assert relocated_grids.sub[32] == pytest.approx(np.array([0.1, 0.0]), 1e-3)
            assert relocated_grids.sub[33] == pytest.approx(np.array([-0.2, -0.3]), 1e-3)
            assert relocated_grids.sub[34] == pytest.approx(np.array([0.5, 0.4]), 1e-3)
            assert relocated_grids.sub[35] == pytest.approx(np.array([0.5, 0.3]), 1e-3)

        def test__8_points_with_border_as_circle__points_go_to_circle_edge(self):
            grid = np.array([[1.0, 0.0], [0.0, 1.0], [-1.0, 0.0], [0.0, -1.0],
                             [0.7071, 0.7071], [0.7071, -0.7071],
                             [-0.7071, 0.7071], [-0.7071, -0.7071],
                             [10., 10.], [10., -10.], [-10., 10], [-10., -10.]])
            grid_stack = grids.GridStack(regular=grid, sub=grid, blurring=None)

            border_pixels = np.array([0, 1, 2, 3, 4, 5, 6, 7])

            border = grids.RegularGridBorder(border_pixels)

            relocated_grids = border.relocated_grid_stack_from_grid_stack(grid_stack)

            assert relocated_grids.regular[0] == pytest.approx(grid[0], 1e-3)
            assert relocated_grids.regular[1] == pytest.approx(grid[1], 1e-3)
            assert relocated_grids.regular[2] == pytest.approx(grid[2], 1e-3)
            assert relocated_grids.regular[3] == pytest.approx(grid[3], 1e-3)
            assert relocated_grids.regular[4] == pytest.approx(grid[4], 1e-3)
            assert relocated_grids.regular[5] == pytest.approx(grid[5], 1e-3)
            assert relocated_grids.regular[6] == pytest.approx(grid[6], 1e-3)
            assert relocated_grids.regular[7] == pytest.approx(grid[7], 1e-3)
            assert relocated_grids.regular[8] == pytest.approx(np.array([0.7071, 0.7071]), 1e-3)
            assert relocated_grids.regular[9] == pytest.approx(np.array([0.7071, -0.7071]), 1e-3)
            assert relocated_grids.regular[10] == pytest.approx(np.array([-0.7071, 0.7071]), 1e-3)
            assert relocated_grids.regular[11] == pytest.approx(np.array([-0.7071, -0.7071]), 1e-3)

            assert relocated_grids.sub[0] == pytest.approx(grid[0], 1e-3)
            assert relocated_grids.sub[1] == pytest.approx(grid[1], 1e-3)
            assert relocated_grids.sub[2] == pytest.approx(grid[2], 1e-3)
            assert relocated_grids.sub[3] == pytest.approx(grid[3], 1e-3)
            assert relocated_grids.sub[4] == pytest.approx(grid[4], 1e-3)
            assert relocated_grids.sub[5] == pytest.approx(grid[5], 1e-3)
            assert relocated_grids.sub[6] == pytest.approx(grid[6], 1e-3)
            assert relocated_grids.sub[7] == pytest.approx(grid[7], 1e-3)
            assert relocated_grids.sub[8] == pytest.approx(np.array([0.7071, 0.7071]), 1e-3)
            assert relocated_grids.sub[9] == pytest.approx(np.array([0.7071, -0.7071]), 1e-3)
            assert relocated_grids.sub[10] == pytest.approx(np.array([-0.7071, 0.7071]), 1e-3)
            assert relocated_grids.sub[11] == pytest.approx(np.array([-0.7071, -0.7071]), 1e-3)

        def test__same_as_above_but_ensure_positive_origin_moves_points(self):
            grid = np.array([[2.0, 1.0], [1.0, 2.0], [0.0, 1.0], [1.0, 0.0],
                             [1.0 + 0.7071, 1.0 + 0.7071], [1.0 + 0.7071, 1.0 - 0.7071],
                             [1.0 - 0.7071, 1.0 + 0.7071], [1.0 - 0.7071, 1.0 - 0.7071],
                             [11., 11.], [11., -9.], [-9., 11], [-9., -9.]])
            grid_stack = grids.GridStack(regular=grid, sub=grid, blurring=None)

            border_pixels = np.array([0, 1, 2, 3, 4, 5, 6, 7])

            border = grids.RegularGridBorder(border_pixels)

            relocated_grids = border.relocated_grid_stack_from_grid_stack(grid_stack)

            assert relocated_grids.regular[0] == pytest.approx(grid[0], 1e-3)
            assert relocated_grids.regular[1] == pytest.approx(grid[1], 1e-3)
            assert relocated_grids.regular[2] == pytest.approx(grid[2], 1e-3)
            assert relocated_grids.regular[3] == pytest.approx(grid[3], 1e-3)
            assert relocated_grids.regular[4] == pytest.approx(grid[4], 1e-3)
            assert relocated_grids.regular[5] == pytest.approx(grid[5], 1e-3)
            assert relocated_grids.regular[6] == pytest.approx(grid[6], 1e-3)
            assert relocated_grids.regular[7] == pytest.approx(grid[7], 1e-3)
            assert relocated_grids.regular[8] == pytest.approx(np.array([1.0 + 0.7071, 1.0 + 0.7071]), 1e-3)
            assert relocated_grids.regular[9] == pytest.approx(np.array([1.0 + 0.7071, 1.0 - 0.7071]), 1e-3)
            assert relocated_grids.regular[10] == pytest.approx(np.array([1.0 - 0.7071, 1.0 + 0.7071]), 1e-3)
            assert relocated_grids.regular[11] == pytest.approx(np.array([1.0 - 0.7071, 1.0 - 0.7071]), 1e-3)

            assert relocated_grids.sub[0] == pytest.approx(grid[0], 1e-3)
            assert relocated_grids.sub[1] == pytest.approx(grid[1], 1e-3)
            assert relocated_grids.sub[2] == pytest.approx(grid[2], 1e-3)
            assert relocated_grids.sub[3] == pytest.approx(grid[3], 1e-3)
            assert relocated_grids.sub[4] == pytest.approx(grid[4], 1e-3)
            assert relocated_grids.sub[5] == pytest.approx(grid[5], 1e-3)
            assert relocated_grids.sub[6] == pytest.approx(grid[6], 1e-3)
            assert relocated_grids.sub[7] == pytest.approx(grid[7], 1e-3)
            assert relocated_grids.sub[8] == pytest.approx(np.array([1.0 + 0.7071, 1.0 + 0.7071]), 1e-3)
            assert relocated_grids.sub[9] == pytest.approx(np.array([1.0 + 0.7071, 1.0 - 0.7071]), 1e-3)
            assert relocated_grids.sub[10] == pytest.approx(np.array([1.0 - 0.7071, 1.0 + 0.7071]), 1e-3)
            assert relocated_grids.sub[11] == pytest.approx(np.array([1.0 - 0.7071, 1.0 - 0.7071]), 1e-3)

        def test__same_as_above_but_ensure_negative_origin_moves_points(self):
            grid = np.array([[0.0, -1.0], [-1.0, 0.0], [-2.0, -1.0], [-1.0, -2.0],
                             [-1.0 + 0.7071, -1.0 + 0.7071], [-1.0 + 0.7071, -1.0 - 0.7071],
                             [-1.0 - 0.7071, -1.0 + 0.7071], [-1.0 - 0.7071, -1.0 - 0.7071],
                             [9., 9.], [9., -11.], [-11., 9], [-11., -11.]])
            grid_stack = grids.GridStack(regular=grid, sub=grid, blurring=None)
            border_pixels = np.array([0, 1, 2, 3, 4, 5, 6, 7])

            border = grids.RegularGridBorder(border_pixels)

            relocated_grids = border.relocated_grid_stack_from_grid_stack(grid_stack)

            assert relocated_grids.regular[0] == pytest.approx(grid[0], 1e-3)
            assert relocated_grids.regular[1] == pytest.approx(grid[1], 1e-3)
            assert relocated_grids.regular[2] == pytest.approx(grid[2], 1e-3)
            assert relocated_grids.regular[3] == pytest.approx(grid[3], 1e-3)
            assert relocated_grids.regular[4] == pytest.approx(grid[4], 1e-3)
            assert relocated_grids.regular[5] == pytest.approx(grid[5], 1e-3)
            assert relocated_grids.regular[6] == pytest.approx(grid[6], 1e-3)
            assert relocated_grids.regular[7] == pytest.approx(grid[7], 1e-3)
            assert relocated_grids.regular[8] == pytest.approx(np.array([-1.0 + 0.7071, -1.0 + 0.7071]), 1e-3)
            assert relocated_grids.regular[9] == pytest.approx(np.array([-1.0 + 0.7071, -1.0 - 0.7071]), 1e-3)
            assert relocated_grids.regular[10] == pytest.approx(np.array([-1.0 - 0.7071, -1.0 + 0.7071]), 1e-3)
            assert relocated_grids.regular[11] == pytest.approx(np.array([-1.0 - 0.7071, -1.0 - 0.7071]), 1e-3)

            assert relocated_grids.sub[0] == pytest.approx(grid[0], 1e-3)
            assert relocated_grids.sub[1] == pytest.approx(grid[1], 1e-3)
            assert relocated_grids.sub[2] == pytest.approx(grid[2], 1e-3)
            assert relocated_grids.sub[3] == pytest.approx(grid[3], 1e-3)
            assert relocated_grids.sub[4] == pytest.approx(grid[4], 1e-3)
            assert relocated_grids.sub[5] == pytest.approx(grid[5], 1e-3)
            assert relocated_grids.sub[6] == pytest.approx(grid[6], 1e-3)
            assert relocated_grids.sub[7] == pytest.approx(grid[7], 1e-3)
            assert relocated_grids.sub[8] == pytest.approx(np.array([-1.0 + 0.7071, -1.0 + 0.7071]), 1e-3)
            assert relocated_grids.sub[9] == pytest.approx(np.array([-1.0 + 0.7071, -1.0 - 0.7071]), 1e-3)
            assert relocated_grids.sub[10] == pytest.approx(np.array([-1.0 - 0.7071, -1.0 + 0.7071]), 1e-3)
            assert relocated_grids.sub[11] == pytest.approx(np.array([-1.0 - 0.7071, -1.0 - 0.7071]), 1e-3)

        def test__point_is_inside_border_but_further_than_minimum_border_point_radii__does_not_relocate(self):
            grid = np.array([[1.0, 0.0], [0.0, 1.0], [-1.0, 0.0], [0.0, -0.9],
                             [0.7071, 0.7071], [0.7071, -0.7071],
                             [-0.7071, 0.7071], [-0.7071, -0.7071],
                             [0.02, 0.95]])

            grid_stack = grids.GridStack(regular=grid, sub=grid, blurring=None)

            border_pixels = np.array([0, 1, 2, 3, 4, 5, 6, 7])

            border = grids.RegularGridBorder(border_pixels)

            relocated_grids = border.relocated_grid_stack_from_grid_stack(grid_stack)

            assert relocated_grids.regular[8] == pytest.approx(np.array([0.02, 0.95]), 1e-4)
            assert relocated_grids.sub[8] == pytest.approx(np.array([0.02, 0.95]), 1e-4)

        def test__inside_border_no_relocations__also_include_pix_grid(self):
            thetas = np.linspace(0.0, 2.0 * np.pi, 32)
            grid_circle = list(map(lambda x: (np.cos(x), np.sin(x)), thetas))
            grid = grid_circle
            grid.append(np.array([0.1, 0.0]))
            grid.append(np.array([-0.2, -0.3]))
            grid.append(np.array([0.5, 0.4]))
            grid.append(np.array([0.7, -0.1]))
            regular_grid = np.asarray(grid)
            sub_grid = np.asarray(grid)
            sub_grid[35, 0] = 0.5
            sub_grid[35, 1] = 0.3
            grid_stack = grids.GridStack(regular=regular_grid, sub=sub_grid, blurring=None, pix=regular_grid)

            border = grids.RegularGridBorder(arr=np.arange(32))
            relocated_grids = border.relocated_grid_stack_from_grid_stack(grid_stack)

            assert relocated_grids.regular[0:32] == pytest.approx(np.asarray(grid_circle)[0:32], 1e-3)
            assert relocated_grids.regular[32] == pytest.approx(np.array([0.1, 0.0]), 1e-3)
            assert relocated_grids.regular[33] == pytest.approx(np.array([-0.2, -0.3]), 1e-3)
            assert relocated_grids.regular[34] == pytest.approx(np.array([0.5, 0.4]), 1e-3)
            assert relocated_grids.regular[35] == pytest.approx(np.array([0.7, -0.1]), 1e-3)

            assert relocated_grids.sub[0:32] == pytest.approx(np.asarray(grid_circle)[0:32], 1e-3)
            assert relocated_grids.sub[32] == pytest.approx(np.array([0.1, 0.0]), 1e-3)
            assert relocated_grids.sub[33] == pytest.approx(np.array([-0.2, -0.3]), 1e-3)
            assert relocated_grids.sub[34] == pytest.approx(np.array([0.5, 0.4]), 1e-3)
            assert relocated_grids.sub[35] == pytest.approx(np.array([0.5, 0.3]), 1e-3)

            assert relocated_grids.pix[0:32] == pytest.approx(np.asarray(grid_circle)[0:32], 1e-3)
            assert relocated_grids.pix[32] == pytest.approx(np.array([0.1, 0.0]), 1e-3)
            assert relocated_grids.pix[33] == pytest.approx(np.array([-0.2, -0.3]), 1e-3)
            assert relocated_grids.pix[34] == pytest.approx(np.array([0.5, 0.4]), 1e-3)
            assert relocated_grids.pix[35] == pytest.approx(np.array([0.7, -0.1]), 1e-3)


class TestInterpolator:
    def test_decorated_function(self):
        # noinspection PyUnusedLocal
        @grids.grid_interpolate
        def func(profile, grid):
            result = np.zeros(grid.shape[0])
            result[0] = 1
            return result

        regular = grids.RegularGrid.from_mask(mask=msk.Mask.unmasked_for_shape_and_pixel_scale((3, 3), 1))

        assert (func(None, regular) == np.array([[1, 0, 0,
                                                  0, 0, 0,
                                                  0, 0, 0], ])).all()

        regular = grids.RegularGrid.from_mask(mask=msk.Mask.unmasked_for_shape_and_pixel_scale((3, 3), 1))
        regular.interpolator = grids.Interpolator.from_mask_grid_and_interp_pixel_scales(regular.mask, regular,
                                                                                         interp_pixel_scales=(0.5, 0.5))

        assert (func(None, regular) != np.array([[1, 0, 0,
                                                  0, 0, 0,
                                                  0, 0, 0], ])).any()

    def test__20x20_deflection_angles_no_central_pixels__interpolated_accurately(self):
        shape = (20, 20)
        pixel_scale = 1.0

        mask = msk.Mask.circular_annular(shape=shape, pixel_scale=pixel_scale, inner_radius_arcsec=3.0,
                                         outer_radius_arcsec=8.0)

        grid = grids.RegularGrid.from_mask(mask=mask)

        isothermal = mp.SphericalIsothermal(centre=(0.0, 0.0), einstein_radius=1.0)

        true_deflections = isothermal.deflections_from_grid(grid=grid)

        interpolator = grids.Interpolator.from_mask_grid_and_interp_pixel_scales(
            mask=mask, grid=grid, interp_pixel_scale=1.0)

        interp_deflections_values = isothermal.deflections_from_grid(grid=interpolator.interp_grid)

        interpolated_deflections_y = interpolator.interpolated_values_from_values(
            values=interp_deflections_values[:, 0])
        interpolated_deflections_x = interpolator.interpolated_values_from_values(
            values=interp_deflections_values[:, 1])

        assert np.max(true_deflections[:, 0] - interpolated_deflections_y) < 0.001
        assert np.max(true_deflections[:, 1] - interpolated_deflections_x) < 0.001

    def test__move_centre_of_galaxy__interpolated_accurately(self):
        shape = (24, 24)
        pixel_scale = 1.0

        mask = msk.Mask.circular_annular(shape=shape, pixel_scale=pixel_scale, inner_radius_arcsec=3.0,
                                         outer_radius_arcsec=8.0, centre=(3.0, 3.0))

        grid = grids.RegularGrid.from_mask(mask=mask)

        isothermal = mp.SphericalIsothermal(centre=(3.0, 3.0), einstein_radius=1.0)

        true_deflections = isothermal.deflections_from_grid(grid=grid)

        interpolator = grids.Interpolator.from_mask_grid_and_interp_pixel_scales(
            mask=mask, grid=grid, interp_pixel_scale=1.0)

        interp_deflections_values = isothermal.deflections_from_grid(grid=interpolator.interp_grid)

        interpolated_deflections_y = interpolator.interpolated_values_from_values(
            values=interp_deflections_values[:, 0])
        interpolated_deflections_x = interpolator.interpolated_values_from_values(
            values=interp_deflections_values[:, 1])

        assert np.max(true_deflections[:, 0] - interpolated_deflections_y) < 0.001
        assert np.max(true_deflections[:, 1] - interpolated_deflections_x) < 0.001

    def test__different_interpolation_pixel_scales_still_works(self):
        shape = (28, 28)
        pixel_scale = 1.0

        mask = msk.Mask.circular_annular(shape=shape, pixel_scale=pixel_scale, inner_radius_arcsec=3.0,
                                         outer_radius_arcsec=8.0, centre=(3.0, 3.0))

        grid = grids.RegularGrid.from_mask(mask=mask)

        isothermal = mp.SphericalIsothermal(centre=(3.0, 3.0), einstein_radius=1.0)

        true_deflections = isothermal.deflections_from_grid(grid=grid)

        interpolator = grids.Interpolator.from_mask_grid_and_interp_pixel_scales(
            mask=mask, grid=grid, interp_pixel_scale=0.2)

        interp_deflections_values = isothermal.deflections_from_grid(grid=interpolator.interp_grid)

        interpolated_deflections_y = interpolator.interpolated_values_from_values(
            values=interp_deflections_values[:, 0])
        interpolated_deflections_x = interpolator.interpolated_values_from_values(
            values=interp_deflections_values[:, 1])

        assert np.max(true_deflections[:, 0] - interpolated_deflections_y) < 0.001
        assert np.max(true_deflections[:, 1] - interpolated_deflections_x) < 0.001

        interpolator = grids.Interpolator.from_mask_grid_and_interp_pixel_scales(
            mask=mask, grid=grid, interp_pixel_scale=0.5)

        interp_deflections_values = isothermal.deflections_from_grid(grid=interpolator.interp_grid)

<<<<<<< HEAD
        interpolated_deflections_y = interpolator.interpolated_values_from_values(values=interp_deflections_values[:,0])
        interpolated_deflections_x = interpolator.interpolated_values_from_values(values=interp_deflections_values[:, 1])

        assert np.max(true_deflections[:,0] - interpolated_deflections_y) < 0.01
        assert np.max(true_deflections[:,1] - interpolated_deflections_x) < 0.01
=======
        interpolated_deflections_y = interpolator.interpolated_values_from_values(
            values=interp_deflections_values[:, 0])
        interpolated_deflections_x = interpolator.interpolated_values_from_values(
            values=interp_deflections_values[:, 1])
>>>>>>> 1319f78f

        assert np.max(true_deflections[:, 0] - interpolated_deflections_y) < 0.001
        assert np.max(true_deflections[:, 1] - interpolated_deflections_x) < 0.001

        interpolator = grids.Interpolator.from_mask_grid_and_interp_pixel_scales(
            mask=mask, grid=grid, interp_pixel_scale=1.1)

        interp_deflections_values = isothermal.deflections_from_grid(grid=interpolator.interp_grid)

        interpolated_deflections_y = interpolator.interpolated_values_from_values(
            values=interp_deflections_values[:, 0])
        interpolated_deflections_x = interpolator.interpolated_values_from_values(
            values=interp_deflections_values[:, 1])

        assert np.max(true_deflections[:, 0] - interpolated_deflections_y) < 0.1
        assert np.max(true_deflections[:, 1] - interpolated_deflections_x) < 0.1<|MERGE_RESOLUTION|>--- conflicted
+++ resolved
@@ -1312,7 +1312,7 @@
         true_deflections = isothermal.deflections_from_grid(grid=grid)
 
         interpolator = grids.Interpolator.from_mask_grid_and_interp_pixel_scales(
-            mask=mask, grid=grid, interp_pixel_scale=1.0)
+            mask=mask, grid=grid, interp_pixel_scales=(1.0, 1.0))
 
         interp_deflections_values = isothermal.deflections_from_grid(grid=interpolator.interp_grid)
 
@@ -1338,7 +1338,7 @@
         true_deflections = isothermal.deflections_from_grid(grid=grid)
 
         interpolator = grids.Interpolator.from_mask_grid_and_interp_pixel_scales(
-            mask=mask, grid=grid, interp_pixel_scale=1.0)
+            mask=mask, grid=grid, interp_pixel_scales=(1.0, 1.0))
 
         interp_deflections_values = isothermal.deflections_from_grid(grid=interpolator.interp_grid)
 
@@ -1364,7 +1364,7 @@
         true_deflections = isothermal.deflections_from_grid(grid=grid)
 
         interpolator = grids.Interpolator.from_mask_grid_and_interp_pixel_scales(
-            mask=mask, grid=grid, interp_pixel_scale=0.2)
+            mask=mask, grid=grid, interp_pixel_scales=(0.2, 0.2))
 
         interp_deflections_values = isothermal.deflections_from_grid(grid=interpolator.interp_grid)
 
@@ -1377,28 +1377,20 @@
         assert np.max(true_deflections[:, 1] - interpolated_deflections_x) < 0.001
 
         interpolator = grids.Interpolator.from_mask_grid_and_interp_pixel_scales(
-            mask=mask, grid=grid, interp_pixel_scale=0.5)
+            mask=mask, grid=grid, interp_pixel_scales=(0.5, 0.5))
 
         interp_deflections_values = isothermal.deflections_from_grid(grid=interpolator.interp_grid)
 
-<<<<<<< HEAD
-        interpolated_deflections_y = interpolator.interpolated_values_from_values(values=interp_deflections_values[:,0])
-        interpolated_deflections_x = interpolator.interpolated_values_from_values(values=interp_deflections_values[:, 1])
-
-        assert np.max(true_deflections[:,0] - interpolated_deflections_y) < 0.01
-        assert np.max(true_deflections[:,1] - interpolated_deflections_x) < 0.01
-=======
         interpolated_deflections_y = interpolator.interpolated_values_from_values(
             values=interp_deflections_values[:, 0])
         interpolated_deflections_x = interpolator.interpolated_values_from_values(
             values=interp_deflections_values[:, 1])
->>>>>>> 1319f78f
 
         assert np.max(true_deflections[:, 0] - interpolated_deflections_y) < 0.001
         assert np.max(true_deflections[:, 1] - interpolated_deflections_x) < 0.001
 
         interpolator = grids.Interpolator.from_mask_grid_and_interp_pixel_scales(
-            mask=mask, grid=grid, interp_pixel_scale=1.1)
+            mask=mask, grid=grid, interp_pixel_scales=(1.1, 1.1))
 
         interp_deflections_values = isothermal.deflections_from_grid(grid=interpolator.interp_grid)
 
