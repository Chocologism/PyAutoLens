import numpy as np
import pytest

from autolens import exc
from autolens.data.array.util import grid_util
from autolens.data.array import mask as msk, scaled_array as sca
from autolens.model.galaxy import galaxy as g, galaxy_data as gd
from autolens.model.profiles import light_profiles as lp
from autolens.model.profiles import mass_profiles as mp
from test.unit.mock.mock_galaxy import MockGalaxy

@pytest.fixture(name='image')
def make_image():
    return sca.ScaledSquarePixelArray(array=np.ones((4, 4)), pixel_scale=3.0)

@pytest.fixture(name="mask")
def make_mask():
    return msk.Mask(np.array([[True, True, True, True],
                              [True, False, False, True],
                              [True, False, False, True],
                              [True, True, True, True]]), pixel_scale=3.0)

@pytest.fixture(name="galaxy_data")
def make_galaxy_data(image, mask):
    noise_map = sca.ScaledSquarePixelArray(array=2.0*np.ones((4,4)), pixel_scale=3.0)
    galaxy_data = gd.GalaxyData(image=image, noise_map=noise_map, pixel_scale=3.0)
    return gd.GalaxyFitData(galaxy_data=galaxy_data, mask=mask, use_intensities=True)


class TestGalaxyFitData(object):

    def test__image_and_mapper(self, galaxy_data):

        assert galaxy_data.pixel_scale == 3.0
        assert (galaxy_data.unmasked_image == np.ones((4, 4))).all()
        assert (galaxy_data.unmasked_noise_map == 2.0 * np.ones((4, 4))).all()

        assert (galaxy_data.mask_2d == np.array([[True, True, True, True],
                                                 [True, False, False, True],
                                                 [True, False, False, True],
                                                 [True, True, True, True]])).all()

        assert (galaxy_data.image_2d == np.array([[0.0, 0.0, 0.0, 0.0],
                                                  [0.0, 1.0, 1.0, 0.0],
                                                  [0.0, 1.0, 1.0, 0.0],
                                                  [0.0, 0.0, 0.0, 0.0]])).all()

        assert (galaxy_data.noise_map_2d == np.array([[0.0, 0.0, 0.0, 0.0],
                                                      [0.0, 2.0, 2.0, 0.0],
                                                      [0.0, 2.0, 2.0, 0.0],
                                                      [0.0, 0.0, 0.0, 0.0]])).all()

        assert (galaxy_data.image_1d == np.ones(4)).all()
        assert (galaxy_data.noise_map_1d == 2.0* np.ones(4)).all()
        assert (galaxy_data.mask_1d == np.array([False, False, False, False])).all()

    def test__grid_stack(self, galaxy_data):

        assert galaxy_data.grid_stack.regular.shape == (4, 2)

        assert (galaxy_data.grid_stack.regular == np.array([[1.5, -1.5], [1.5, 1.5],
                                                       [-1.5, -1.5], [-1.5, 1.5]])).all()
        assert (galaxy_data.grid_stack.sub == np.array([[2.25, -2.25], [2.25, -0.75], [0.75, -2.25], [0.75, -0.75],
                                                     [2.25, 0.75], [2.25, 2.25], [0.75, 0.75], [0.75, 2.25],
                                                     [-0.75, -2.25], [-0.75, -0.75], [-2.25, -2.25], [-2.25, -0.75],
                                                     [-0.75, 0.75], [-0.75, 2.25], [-2.25, 0.75], [-2.25, 2.25]])).all()

    def test__padded_grid_stack(self, galaxy_data):

        padded_image_util = grid_util.regular_grid_1d_masked_from_mask_pixel_scales_and_origin(mask=np.full((4, 4), False),
                                                                                               pixel_scales=galaxy_data.unmasked_image.pixel_scales)

        assert (galaxy_data.padded_grid_stack.regular == padded_image_util).all()
        assert galaxy_data.padded_grid_stack.regular.image_shape == (4, 4)
        assert galaxy_data.padded_grid_stack.regular.padded_shape == (4, 4)

<<<<<<< HEAD
        padded_sub_util = grid_util.sub_grid_1d_masked_from_mask_pixel_scales_and_sub_grid_size_optimal_spacing(
            mask=np.full((4, 4), False), pixel_scales=galaxy_data.image.pixel_scales,
=======
        padded_sub_util = grid_util.sub_grid_1d_masked_from_mask_pixel_scales_and_sub_grid_size(
            mask=np.full((4, 4), False), pixel_scales=galaxy_data.unmasked_image.pixel_scales,
>>>>>>> d3441308
            sub_grid_size=galaxy_data.grid_stack.sub.sub_grid_size)

        assert galaxy_data.padded_grid_stack.sub == pytest.approx(padded_sub_util, 1e-4)
        assert galaxy_data.padded_grid_stack.sub.image_shape == (4, 4)
        assert galaxy_data.padded_grid_stack.sub.padded_shape == (4, 4)

    def test__galaxy_data_intensities(self, image, mask):

        galaxy_data = gd.GalaxyData(image=image, noise_map=2.0*np.ones((4, 4)), pixel_scale=3.0)

        galaxy_fit_data = gd.GalaxyFitData(galaxy_data=galaxy_data, mask=mask, sub_grid_size=2, use_intensities=True)

        assert galaxy_fit_data.pixel_scale == 3.0
        assert (galaxy_fit_data.unmasked_image == np.ones((4, 4))).all()
        assert (galaxy_fit_data.unmasked_noise_map == 2.0 * np.ones((4, 4))).all()

        assert (galaxy_fit_data.mask_2d == np.array([[True, True, True, True],
                                                     [True, False, False, True],
                                                     [True, False, False, True],
                                                     [True, True, True, True]])).all()

        assert (galaxy_fit_data.image_2d == np.array([[0.0, 0.0, 0.0, 0.0],
                                                  [0.0, 1.0, 1.0, 0.0],
                                                  [0.0, 1.0, 1.0, 0.0],
                                                  [0.0, 0.0, 0.0, 0.0]])).all()

        assert (galaxy_fit_data.noise_map_2d == np.array([[0.0, 0.0, 0.0, 0.0],
                                                      [0.0, 2.0, 2.0, 0.0],
                                                      [0.0, 2.0, 2.0, 0.0],
                                                      [0.0, 0.0, 0.0, 0.0]])).all()

        assert (galaxy_fit_data.image_1d == np.ones(4)).all()
        assert (galaxy_fit_data.noise_map_1d == 2.0* np.ones(4)).all()
        assert (galaxy_fit_data.mask_1d == np.array([False, False, False, False])).all()

        galaxy = MockGalaxy(value=1, shape=4)

        intensities = galaxy_fit_data.profile_quantity_from_galaxy_and_sub_grid(galaxies=[galaxy],
                                                                                sub_grid=galaxy_fit_data.grid_stack.sub)

        assert (intensities == np.array([1.0, 1.0, 1.0, 1.0])).all()

        galaxy = g.Galaxy(light=lp.SphericalSersic(intensity=1.0))

        intensities_gal = galaxy.intensities_from_grid(grid=galaxy_fit_data.grid_stack.sub)
        intensities_gal = galaxy_fit_data.grid_stack.sub.regular_array_1d_from_binned_up_sub_array_1d(sub_array_1d=intensities_gal)

        intensities_gd = galaxy_fit_data.profile_quantity_from_galaxy_and_sub_grid(galaxies=[galaxy],
                                                                                   sub_grid=galaxy_fit_data.grid_stack.sub)

        assert (intensities_gal == intensities_gd).all()

    def test__galaxy_data_convergence(self, image, mask):

        galaxy_data = gd.GalaxyData(image=image, noise_map=2.0*np.ones((4, 4)), pixel_scale=3.0)

        galaxy_fit_data = gd.GalaxyFitData(galaxy_data=galaxy_data, mask=mask, sub_grid_size=2, use_convergence=True)

        assert galaxy_fit_data.pixel_scale == 3.0
        assert (galaxy_fit_data.unmasked_image == np.ones((4, 4))).all()
        assert (galaxy_fit_data.unmasked_noise_map == 2.0 * np.ones((4, 4))).all()
        assert (galaxy_fit_data.mask_2d == np.array([[True, True, True, True],
                                                     [True, False, False, True],
                                                     [True, False, False, True],
                                                     [True, True, True, True]])).all()
        assert (galaxy_fit_data.image_1d == np.ones(4)).all()
        assert (galaxy_fit_data.noise_map_1d == 2.0* np.ones(4)).all()
        assert (galaxy_fit_data.mask_1d == np.array([False, False, False, False])).all()

        galaxy = MockGalaxy(value=1, shape=4)

        convergence = galaxy_fit_data.profile_quantity_from_galaxy_and_sub_grid(galaxies=[galaxy],
                                                                                    sub_grid=galaxy_fit_data.grid_stack.sub)

        assert (convergence == np.array([1.0, 1.0, 1.0, 1.0])).all()

        galaxy = g.Galaxy(mass=mp.SphericalIsothermal(einstein_radius=1.0))

        convergence_gal = galaxy.convergence_from_grid(grid=galaxy_fit_data.grid_stack.sub)
        convergence_gal = galaxy_fit_data.grid_stack.sub.regular_array_1d_from_binned_up_sub_array_1d(sub_array_1d=convergence_gal)

        convergence_gd = galaxy_fit_data.profile_quantity_from_galaxy_and_sub_grid(galaxies=[galaxy],
                                                                                       sub_grid=galaxy_fit_data.grid_stack.sub)

        assert (convergence_gal == convergence_gd).all()
        
    def test__galaxy_data_potential(self, image, mask):

        galaxy_data = gd.GalaxyData(image=image, noise_map=2.0*np.ones((4, 4)), pixel_scale=3.0)

        galaxy_fit_data = gd.GalaxyFitData(galaxy_data=galaxy_data, mask=mask, sub_grid_size=2, use_potential=True)

        assert galaxy_fit_data.pixel_scale == 3.0
        assert (galaxy_fit_data.unmasked_image == np.ones((4, 4))).all()
        assert (galaxy_fit_data.unmasked_noise_map == 2.0 * np.ones((4, 4))).all()
        assert (galaxy_fit_data.mask_2d == np.array([[True, True, True, True],
                                                     [True, False, False, True],
                                                     [True, False, False, True],
                                                     [True, True, True, True]])).all()
        assert (galaxy_fit_data.image_1d == np.ones(4)).all()
        assert (galaxy_fit_data.noise_map_1d == 2.0* np.ones(4)).all()
        assert (galaxy_fit_data.mask_1d == np.array([False, False, False, False])).all()

        galaxy = MockGalaxy(value=1, shape=4)

        potential = galaxy_fit_data.profile_quantity_from_galaxy_and_sub_grid(galaxies=[galaxy],
                                                                              sub_grid=galaxy_fit_data.grid_stack.sub)

        assert (potential == np.array([1.0, 1.0, 1.0, 1.0])).all()

        galaxy = g.Galaxy(mass=mp.SphericalIsothermal(einstein_radius=1.0))

        potential_gal = galaxy.potential_from_grid(grid=galaxy_fit_data.grid_stack.sub)
        potential_gal = galaxy_fit_data.grid_stack.sub.regular_array_1d_from_binned_up_sub_array_1d(sub_array_1d=potential_gal)

        potential_gd = galaxy_fit_data.profile_quantity_from_galaxy_and_sub_grid(galaxies=[galaxy],
                                                                                 sub_grid=galaxy_fit_data.grid_stack.sub)

        assert (potential_gal == potential_gd).all()
        
    def test__galaxy_data_deflections_y(self, image, mask):

        galaxy_data = gd.GalaxyData(image=image, noise_map=2.0*np.ones((4, 4)), pixel_scale=3.0)

        galaxy_fit_data = gd.GalaxyFitData(galaxy_data=galaxy_data, mask=mask, sub_grid_size=2, use_deflections_y=True)

        assert galaxy_fit_data.pixel_scale == 3.0
        assert (galaxy_fit_data.unmasked_image == np.ones((4, 4))).all()
        assert (galaxy_fit_data.unmasked_noise_map == 2.0 * np.ones((4, 4))).all()
        assert (galaxy_fit_data.mask_2d == np.array([[True, True, True, True],
                                                     [True, False, False, True],
                                                     [True, False, False, True],
                                                     [True, True, True, True]])).all()
        assert (galaxy_fit_data.image_1d == np.ones(4)).all()
        assert (galaxy_fit_data.noise_map_1d == 2.0* np.ones(4)).all()
        assert (galaxy_fit_data.mask_1d == np.array([False, False, False, False])).all()

        galaxy = MockGalaxy(value=1, shape=4)

        deflections_y = galaxy_fit_data.profile_quantity_from_galaxy_and_sub_grid(galaxies=[galaxy],
                                                                                  sub_grid=galaxy_fit_data.grid_stack.sub)

        assert (deflections_y == np.array([1.0, 1.0, 1.0, 1.0])).all()

        galaxy = g.Galaxy(mass=mp.SphericalIsothermal(einstein_radius=1.0))

        deflections_gal = galaxy.deflections_from_grid(grid=galaxy_fit_data.grid_stack.sub)
        deflections_gal = np.asarray([galaxy_fit_data.grid_stack.sub.regular_array_1d_from_binned_up_sub_array_1d(deflections_gal[:, 0]),
                                      galaxy_fit_data.grid_stack.sub.regular_array_1d_from_binned_up_sub_array_1d(deflections_gal[:, 1])]).T

        deflections_gd = galaxy_fit_data.profile_quantity_from_galaxy_and_sub_grid(galaxies=[galaxy],
                                                                                   sub_grid=galaxy_fit_data.grid_stack.sub)

        assert (deflections_gal[:,0] == deflections_gd).all()

    def test__galaxy_data_deflections_x(self, image, mask):

        galaxy_data = gd.GalaxyData(image=image, noise_map=2.0*np.ones((4, 4)), pixel_scale=3.0)

        galaxy_fit_data = gd.GalaxyFitData(galaxy_data=galaxy_data, mask=mask, sub_grid_size=2, use_deflections_x=True)

        assert galaxy_fit_data.pixel_scale == 3.0
        assert (galaxy_fit_data.unmasked_image == np.ones((4, 4))).all()
        assert (galaxy_fit_data.unmasked_noise_map == 2.0 * np.ones((4, 4))).all()
        assert (galaxy_fit_data.mask_2d == np.array([[True, True, True, True],
                                                     [True, False, False, True],
                                                     [True, False, False, True],
                                                     [True, True, True, True]])).all()
        assert (galaxy_fit_data.image_1d == np.ones(4)).all()
        assert (galaxy_fit_data.noise_map_1d == 2.0* np.ones(4)).all()
        assert (galaxy_fit_data.mask_1d == np.array([False, False, False, False])).all()

        galaxy = MockGalaxy(value=1, shape=4)

        deflections_x = galaxy_fit_data.profile_quantity_from_galaxy_and_sub_grid(galaxies=[galaxy],
                                                                                  sub_grid=galaxy_fit_data.grid_stack.sub)

        assert (deflections_x == np.array([1.0, 1.0, 1.0, 1.0])).all()

        galaxy = g.Galaxy(mass=mp.SphericalIsothermal(einstein_radius=1.0))

        deflections_gal = galaxy.deflections_from_grid(grid=galaxy_fit_data.grid_stack.sub)
        deflections_gal = np.asarray([galaxy_fit_data.grid_stack.sub.regular_array_1d_from_binned_up_sub_array_1d(deflections_gal[:, 0]),
                                      galaxy_fit_data.grid_stack.sub.regular_array_1d_from_binned_up_sub_array_1d(deflections_gal[:, 1])]).T

        deflections_gd = galaxy_fit_data.profile_quantity_from_galaxy_and_sub_grid(galaxies=[galaxy],
                                                                                   sub_grid=galaxy_fit_data.grid_stack.sub)

        assert (deflections_gal[:,1] == deflections_gd).all()

    def test__no_use_method__raises_exception(self, image, mask):

        galaxy_data = gd.GalaxyData(image=image, noise_map=2.0*np.ones((4, 4)), pixel_scale=3.0)

        with pytest.raises(exc.GalaxyException):
            gd.GalaxyFitData(galaxy_data=galaxy_data, mask=mask, sub_grid_size=2)

    def test__multiple_use_methods__raises_exception(self, image, mask):

        galaxy_data = gd.GalaxyData(image=image, noise_map=2.0*np.ones((4, 4)), pixel_scale=3.0)

        with pytest.raises(exc.GalaxyException):
            gd.GalaxyFitData(galaxy_data=galaxy_data, mask=mask, sub_grid_size=2,
                             use_intensities=True, use_convergence=True)

        with pytest.raises(exc.GalaxyException):
            gd.GalaxyFitData(galaxy_data=galaxy_data, mask=mask, sub_grid_size=2,
                             use_intensities=True, use_potential=True)

        with pytest.raises(exc.GalaxyException):
            gd.GalaxyFitData(galaxy_data=galaxy_data, mask=mask, sub_grid_size=2,
                             use_intensities=True, use_deflections_y=True)

        with pytest.raises(exc.GalaxyException):
            gd.GalaxyFitData(galaxy_data=galaxy_data, mask=mask, sub_grid_size=2,
                             use_intensities=True, use_convergence=True, use_potential=True)

        with pytest.raises(exc.GalaxyException):
                gd.GalaxyFitData(galaxy_data=galaxy_data, mask=mask, sub_grid_size=2,
                                 use_intensities=True, use_convergence=True, use_potential=True, use_deflections_x=True)<|MERGE_RESOLUTION|>--- conflicted
+++ resolved
@@ -74,13 +74,8 @@
         assert galaxy_data.padded_grid_stack.regular.image_shape == (4, 4)
         assert galaxy_data.padded_grid_stack.regular.padded_shape == (4, 4)
 
-<<<<<<< HEAD
-        padded_sub_util = grid_util.sub_grid_1d_masked_from_mask_pixel_scales_and_sub_grid_size_optimal_spacing(
+          padded_sub_util = grid_util.sub_grid_1d_masked_from_mask_pixel_scales_and_sub_grid_size_optimal_spacing(
             mask=np.full((4, 4), False), pixel_scales=galaxy_data.image.pixel_scales,
-=======
-        padded_sub_util = grid_util.sub_grid_1d_masked_from_mask_pixel_scales_and_sub_grid_size(
-            mask=np.full((4, 4), False), pixel_scales=galaxy_data.unmasked_image.pixel_scales,
->>>>>>> d3441308
             sub_grid_size=galaxy_data.grid_stack.sub.sub_grid_size)
 
         assert galaxy_data.padded_grid_stack.sub == pytest.approx(padded_sub_util, 1e-4)
@@ -126,7 +121,7 @@
         galaxy = g.Galaxy(light=lp.SphericalSersic(intensity=1.0))
 
         intensities_gal = galaxy.intensities_from_grid(grid=galaxy_fit_data.grid_stack.sub)
-        intensities_gal = galaxy_fit_data.grid_stack.sub.regular_array_1d_from_binned_up_sub_array_1d(sub_array_1d=intensities_gal)
+        intensities_gal = galaxy_fit_data.grid_stack.sub.regular_data_1d_from_sub_data_1d(sub_array_1d=intensities_gal)
 
         intensities_gd = galaxy_fit_data.profile_quantity_from_galaxy_and_sub_grid(galaxies=[galaxy],
                                                                                    sub_grid=galaxy_fit_data.grid_stack.sub)
@@ -160,7 +155,7 @@
         galaxy = g.Galaxy(mass=mp.SphericalIsothermal(einstein_radius=1.0))
 
         convergence_gal = galaxy.convergence_from_grid(grid=galaxy_fit_data.grid_stack.sub)
-        convergence_gal = galaxy_fit_data.grid_stack.sub.regular_array_1d_from_binned_up_sub_array_1d(sub_array_1d=convergence_gal)
+        convergence_gal = galaxy_fit_data.grid_stack.sub.regular_data_1d_from_sub_data_1d(sub_array_1d=convergence_gal)
 
         convergence_gd = galaxy_fit_data.profile_quantity_from_galaxy_and_sub_grid(galaxies=[galaxy],
                                                                                        sub_grid=galaxy_fit_data.grid_stack.sub)
@@ -194,7 +189,7 @@
         galaxy = g.Galaxy(mass=mp.SphericalIsothermal(einstein_radius=1.0))
 
         potential_gal = galaxy.potential_from_grid(grid=galaxy_fit_data.grid_stack.sub)
-        potential_gal = galaxy_fit_data.grid_stack.sub.regular_array_1d_from_binned_up_sub_array_1d(sub_array_1d=potential_gal)
+        potential_gal = galaxy_fit_data.grid_stack.sub.regular_data_1d_from_sub_data_1d(sub_array_1d=potential_gal)
 
         potential_gd = galaxy_fit_data.profile_quantity_from_galaxy_and_sub_grid(galaxies=[galaxy],
                                                                                  sub_grid=galaxy_fit_data.grid_stack.sub)
@@ -228,8 +223,8 @@
         galaxy = g.Galaxy(mass=mp.SphericalIsothermal(einstein_radius=1.0))
 
         deflections_gal = galaxy.deflections_from_grid(grid=galaxy_fit_data.grid_stack.sub)
-        deflections_gal = np.asarray([galaxy_fit_data.grid_stack.sub.regular_array_1d_from_binned_up_sub_array_1d(deflections_gal[:, 0]),
-                                      galaxy_fit_data.grid_stack.sub.regular_array_1d_from_binned_up_sub_array_1d(deflections_gal[:, 1])]).T
+        deflections_gal = np.asarray([galaxy_fit_data.grid_stack.sub.regular_data_1d_from_sub_data_1d(deflections_gal[:, 0]),
+                                      galaxy_fit_data.grid_stack.sub.regular_data_1d_from_sub_data_1d(deflections_gal[:, 1])]).T
 
         deflections_gd = galaxy_fit_data.profile_quantity_from_galaxy_and_sub_grid(galaxies=[galaxy],
                                                                                    sub_grid=galaxy_fit_data.grid_stack.sub)
