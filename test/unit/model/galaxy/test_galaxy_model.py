--- conflicted
+++ resolved
@@ -420,13 +420,8 @@
         assert galaxy_model.redshift == 3
 
     def test_set_redshift_constant(self):
-<<<<<<< HEAD
         galaxy_model = gp.GalaxyModel(redshift=g.Redshift, )
-        galaxy_model.redshift = prior.Constant(3)
-=======
-        galaxy_prior = gp.GalaxyModel(redshift=g.Redshift, )
-        galaxy_prior.redshift = 3.
->>>>>>> cd0ab666
+        galaxy_model.redshift = 3
         # noinspection PyUnresolvedReferences
         assert galaxy_model.redshift == 3
 
