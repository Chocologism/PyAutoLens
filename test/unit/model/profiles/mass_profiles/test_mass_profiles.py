import math
from skimage import measure
import numpy as np
import pytest

import autofit as af
from autolens import dimensions as dim
from autolens.data.array import grids
from autolens.model.profiles import mass_profiles as mp
from autolens.data.array.util import grid_util

from test.unit.mock.model import mock_cosmology

grid = np.array([[1.0, 1.0], [2.0, 2.0], [3.0, 3.0], [2.0, 4.0]])


@pytest.fixture(autouse=True)
def reset_config():
    """
    Use configuration from the default path. You may want to change this to set a specific path.
    """
    af.conf.instance = af.conf.default


class TestEinsteinRadiusMass(object):
    def test__radius_of_critical_curve_and_einstein_radius__radius_unit_conversions(
        self
    ):

        cosmology = mock_cosmology.MockCosmology(kpc_per_arcsec=2.0)

        sis_arcsec = mp.SphericalIsothermal(
            centre=(dim.Length(0.0, "arcsec"), dim.Length(0.0, "arcsec")),
            einstein_radius=dim.Length(2.0, "arcsec"),
        )

        radius = sis_arcsec.average_convergence_of_1_radius_in_units(
            unit_length="arcsec", cosmology=cosmology
        )
        assert radius == pytest.approx(2.0, 1e-4)

        radius = sis_arcsec.einstein_radius_in_units(unit_length="arcsec")
        assert radius == pytest.approx(2.0, 1e-4)

        radius = sis_arcsec.einstein_radius_in_units(
            unit_length="kpc", redshift_profile=0.5, cosmology=cosmology
        )
        assert radius == pytest.approx(4.0, 1e-4)

        sis_kpc = mp.SphericalIsothermal(
            centre=(dim.Length(0.0, "kpc"), dim.Length(0.0, "kpc")),
            einstein_radius=dim.Length(2.0, "kpc"),
        )

        radius = sis_kpc.average_convergence_of_1_radius_in_units(unit_length="kpc")
        assert radius == pytest.approx(2.0, 1e-4)

        radius = sis_kpc.einstein_radius_in_units(unit_length="kpc")
        assert radius == pytest.approx(2.0, 1e-4)

        radius = sis_kpc.einstein_radius_in_units(
            unit_length="arcsec", redshift_profile=0.5, cosmology=cosmology
        )
        assert radius == pytest.approx(1.0, 1e-4)

        nfw_arcsec = mp.SphericalNFW(
            centre=(dim.Length(0.0, "arcsec"), dim.Length(0.0, "arcsec")),
            kappa_s=0.5,
            scale_radius=dim.Length(5.0, "arcsec"),
        )

        radius = nfw_arcsec.average_convergence_of_1_radius_in_units(
            unit_length="arcsec"
        )
        assert radius == pytest.approx(2.76386, 1e-4)

        radius = nfw_arcsec.einstein_radius_in_units(
            unit_length="arcsec", cosmology=cosmology
        )
        assert radius == pytest.approx(2.76386, 1e-4)

        radius = nfw_arcsec.einstein_radius_in_units(
            unit_length="kpc", redshift_profile=0.5, cosmology=cosmology
        )
        assert radius == pytest.approx(2.0 * 2.76386, 1e-4)

        nfw_kpc = mp.SphericalNFW(
            centre=(dim.Length(0.0, "kpc"), dim.Length(0.0, "kpc")),
            kappa_s=0.5,
            scale_radius=dim.Length(5.0, "kpc"),
        )

        radius = nfw_kpc.average_convergence_of_1_radius_in_units(
            unit_length="kpc", redshift_profile=0.5, cosmology=cosmology
        )
        assert radius == pytest.approx(2.76386, 1e-4)

        radius = nfw_kpc.einstein_radius_in_units(unit_length="kpc")
        assert radius == pytest.approx(2.76386, 1e-4)

        radius = nfw_kpc.einstein_radius_in_units(
            unit_length="arcsec", redshift_profile=0.5, cosmology=cosmology
        )
        assert radius == pytest.approx(0.5 * 2.76386, 1e-4)

    def test__einstein_mass__radius_unit_conversions(self):

        cosmology = mock_cosmology.MockCosmology(
            kpc_per_arcsec=2.0, critical_surface_density=2.0
        )

        sis_arcsec = mp.SphericalIsothermal(
            centre=(dim.Length(0.0, "arcsec"), dim.Length(0.0, "arcsec")),
            einstein_radius=dim.Length(1.0, "arcsec"),
        )

        mass = sis_arcsec.einstein_mass_in_units(
            unit_mass="angular", cosmology=cosmology
        )
        assert mass == pytest.approx(np.pi, 1e-4)

        mass = sis_arcsec.einstein_mass_in_units(
            unit_mass="solMass",
            redshift_profile=0.5,
            redshift_source=1.0,
            cosmology=cosmology,
        )
        assert mass == pytest.approx(2.0 * np.pi, 1e-4)

        sis_kpc = mp.SphericalIsothermal(
            centre=(dim.Length(0.0, "kpc"), dim.Length(0.0, "kpc")),
            einstein_radius=dim.Length(2.0, "kpc"),
        )

        mass = sis_kpc.einstein_mass_in_units(
            unit_mass="angular", redshift_profile=0.5, cosmology=cosmology
        )
        assert mass == pytest.approx(4.0 * np.pi, 1e-4)

        mass = sis_kpc.einstein_mass_in_units(
            unit_mass="solMass",
            redshift_profile=0.5,
            redshift_source=1.0,
            cosmology=cosmology,
        )
        assert mass == pytest.approx(2.0 * np.pi, 1e-4)

        nfw_arcsec = mp.SphericalNFW(
            centre=(dim.Length(0.0, "arcsec"), dim.Length(0.0, "arcsec")),
            kappa_s=0.5,
            scale_radius=dim.Length(5.0, "arcsec"),
        )

        mass = nfw_arcsec.einstein_mass_in_units(
            unit_mass="angular", cosmology=cosmology
        )
        assert mass == pytest.approx(np.pi * 2.76386 ** 2.0, 1e-4)

        mass = nfw_arcsec.einstein_mass_in_units(
            unit_mass="solMass",
            redshift_profile=0.5,
            redshift_source=1.0,
            cosmology=cosmology,
        )
        assert mass == pytest.approx(2.0 * np.pi * 2.76386 ** 2.0, 1e-4)

        nfw_kpc = mp.SphericalNFW(
            centre=(dim.Length(0.0, "kpc"), dim.Length(0.0, "kpc")),
            kappa_s=0.5,
            scale_radius=dim.Length(5.0, "kpc"),
        )

        mass = nfw_kpc.einstein_mass_in_units(
            unit_mass="angular", redshift_profile=0.5, cosmology=cosmology
        )
        assert mass == pytest.approx(np.pi * 2.76386 ** 2.0, 1e-4)

        mass = nfw_kpc.einstein_mass_in_units(
            unit_mass="solMass",
            redshift_profile=0.5,
            redshift_source=1.0,
            cosmology=cosmology,
        )
        assert mass == pytest.approx(0.5 * np.pi * 2.76386 ** 2.0, 1e-4)


def mass_within_radius_of_profile_from_grid_calculation(radius, profile):

    mass_total = 0.0

    xs = np.linspace(-radius * 1.5, radius * 1.5, 40)
    ys = np.linspace(-radius * 1.5, radius * 1.5, 40)

    edge = xs[1] - xs[0]
    area = edge ** 2

    for x in xs:
        for y in ys:

            eta = profile.grid_to_elliptical_radii(np.array([[x, y]]))

            if eta < radius:
                mass_total += profile.convergence_func(eta) * area

    return mass_total


class TestMassWithinCircle(object):
    def test__mass_in_angular_units__singular_isothermal_sphere__compare_to_analytic(
        self
    ):

        sis = mp.SphericalIsothermal(einstein_radius=2.0)

        radius = dim.Length(2.0, "arcsec")

        mass = sis.mass_within_circle_in_units(
            radius=radius,
            redshift_profile=0.5,
            redshift_source=1.0,
            unit_mass="angular",
        )
        assert math.pi * sis.einstein_radius * radius == pytest.approx(mass, 1e-3)

        sis = mp.SphericalIsothermal(einstein_radius=4.0)

        radius = dim.Length(4.0, "arcsec")

        mass = sis.mass_within_circle_in_units(
            radius=radius,
            redshift_profile=0.5,
            redshift_source=1.0,
            unit_mass="angular",
        )
        assert math.pi * sis.einstein_radius * radius == pytest.approx(mass, 1e-3)

    def test__mass_in_angular_units__singular_isothermal__compare_to_grid(self):

        sis = mp.SphericalIsothermal(einstein_radius=2.0)

        radius = dim.Length(1.0, "arcsec")

        mass_grid = mass_within_radius_of_profile_from_grid_calculation(
            radius=radius, profile=sis
        )

        mass = sis.mass_within_circle_in_units(
            radius=radius,
            redshift_profile=0.5,
            redshift_source=1.0,
            unit_mass="angular",
        )

        assert mass_grid == pytest.approx(mass, 0.02)

    def test__radius_units_conversions__mass_profile_updates_units_and_computes_correct_mass(
        self
    ):

        cosmology = mock_cosmology.MockCosmology(kpc_per_arcsec=2.0)

        # arcsec -> arcsec

        sis_arcsec = mp.SphericalIsothermal(
            centre=(dim.Length(0.0, "arcsec"), dim.Length(0.0, "arcsec")),
            einstein_radius=dim.Length(2.0, "arcsec"),
        )

        radius = dim.Length(2.0, "arcsec")
        mass = sis_arcsec.mass_within_circle_in_units(
            radius=radius,
            redshift_profile=0.5,
            redshift_source=1.0,
            unit_mass="angular",
        )
        assert math.pi * sis_arcsec.einstein_radius * radius == pytest.approx(
            mass, 1e-3
        )

        # arcsec -> kpc

        radius = dim.Length(2.0, "kpc")
        mass = sis_arcsec.mass_within_circle_in_units(
            radius=radius,
            redshift_profile=0.5,
            redshift_source=1.0,
            unit_mass="angular",
            cosmology=cosmology,
        )
        assert math.pi * sis_arcsec.einstein_radius * 1.0 == pytest.approx(mass, 1e-3)

        # 2.0 arcsec = 4.0 kpc, same masses.

        radius = dim.Length(2.0, "arcsec")
        mass_arcsec = sis_arcsec.mass_within_circle_in_units(
            radius=radius,
            redshift_profile=0.5,
            redshift_source=1.0,
            unit_mass="angular",
            cosmology=cosmology,
        )
        radius = dim.Length(4.0, "kpc")
        mass_kpc = sis_arcsec.mass_within_circle_in_units(
            radius=radius,
            redshift_profile=0.5,
            redshift_source=1.0,
            unit_mass="angular",
            cosmology=cosmology,
        )
        assert mass_arcsec == mass_kpc

        # kpc -> kpc

        sis_kpc = mp.SphericalIsothermal(
            centre=(dim.Length(0.0, "kpc"), dim.Length(0.0, "kpc")),
            einstein_radius=dim.Length(2.0, "kpc"),
        )

        radius = dim.Length(2.0, "kpc")
        mass = sis_kpc.mass_within_circle_in_units(
            radius=radius,
            redshift_profile=0.5,
            redshift_source=1.0,
            unit_mass="angular",
            cosmology=cosmology,
        )
        assert math.pi * sis_kpc.einstein_radius * radius == pytest.approx(mass, 1e-3)

        # kpc -> arcsec

        radius = dim.Length(2.0, "arcsec")
        mass = sis_kpc.mass_within_circle_in_units(
            radius=radius,
            redshift_profile=0.5,
            redshift_source=1.0,
            unit_mass="angular",
            cosmology=cosmology,
        )
        assert 2.0 * math.pi * sis_kpc.einstein_radius * radius == pytest.approx(
            mass, 1e-3
        )

        # 2.0 arcsec = 4.0 kpc, same masses.

        radius = dim.Length(2.0, "arcsec")
        mass_arcsec = sis_kpc.mass_within_circle_in_units(
            radius=radius,
            redshift_profile=0.5,
            redshift_source=1.0,
            unit_mass="angular",
            cosmology=cosmology,
        )
        radius = dim.Length(4.0, "kpc")
        mass_kpc = sis_kpc.mass_within_circle_in_units(
            radius=radius,
            redshift_profile=0.5,
            redshift_source=1.0,
            unit_mass="angular",
        )
        assert mass_arcsec == mass_kpc

    def test__mass_units_conversions__multiplies_by_critical_surface_density_factor(
        self
    ):

        cosmology = mock_cosmology.MockCosmology(critical_surface_density=2.0)

        sis = mp.SphericalIsothermal(einstein_radius=2.0)
        radius = dim.Length(2.0, "arcsec")

        mass = sis.mass_within_circle_in_units(
            radius=radius,
            redshift_profile=0.5,
            redshift_source=1.0,
            unit_mass="angular",
            cosmology=cosmology,
        )
        assert math.pi * sis.einstein_radius * radius == pytest.approx(mass, 1e-3)

        mass = sis.mass_within_circle_in_units(
            radius=radius,
            redshift_profile=0.5,
            redshift_source=1.0,
            unit_mass="solMass",
            cosmology=cosmology,
        )
        assert 2.0 * math.pi * sis.einstein_radius * radius == pytest.approx(mass, 1e-3)

        mass = sis.mass_within_circle_in_units(
            radius=radius,
            redshift_profile=0.5,
            redshift_source=1.0,
            unit_mass="solMass",
            cosmology=cosmology,
        )
        assert 2.0 * math.pi * sis.einstein_radius * radius == pytest.approx(mass, 1e-3)


class TestMassWithinEllipse(object):
    def test__mass_in_angular_units__singular_isothermal_sphere__compare_circle_and_ellipse(
        self
    ):

        sis = mp.SphericalIsothermal(einstein_radius=2.0)

        radius = dim.Length(2.0)
        mass_circle = sis.mass_within_circle_in_units(
            radius=radius,
            redshift_profile=0.5,
            redshift_source=1.0,
            unit_mass="angular",
        )
        mass_ellipse = sis.mass_within_ellipse_in_units(
            major_axis=radius,
            redshift_profile=0.5,
            redshift_source=1.0,
            unit_mass="angular",
        )
        assert mass_circle == mass_ellipse

        sie = mp.EllipticalIsothermal(einstein_radius=2.0, axis_ratio=0.5, phi=0.0)
        radius = dim.Length(2.0)
        mass_circle = sie.mass_within_circle_in_units(
            radius=radius,
            redshift_profile=0.5,
            redshift_source=1.0,
            unit_mass="angular",
        )
        mass_ellipse = sie.mass_within_ellipse_in_units(
            major_axis=radius,
            redshift_profile=0.5,
            redshift_source=1.0,
            unit_mass="angular",
        )
        assert mass_circle == mass_ellipse * 2.0

    def test__mass_in_angular_units__singular_isothermal_ellipsoid__compare_to_grid(
        self
    ):

        sie = mp.EllipticalIsothermal(einstein_radius=2.0, axis_ratio=0.5, phi=0.0)

        radius = dim.Length(0.5)

        mass_grid = mass_within_radius_of_profile_from_grid_calculation(
            radius=radius, profile=sie
        )

        mass = sie.mass_within_ellipse_in_units(
            major_axis=radius,
            redshift_profile=0.5,
            redshift_source=1.0,
            unit_mass="angular",
        )

        # Large errors required due to cusp at center of SIE - can get to errors of 0.01 for a 400 x 400 grid.
        assert mass_grid == pytest.approx(mass, 0.1)

    def test__radius_units_conversions__mass_profile_updates_units_and_computes_correct_mass(
        self
    ):

        cosmology = mock_cosmology.MockCosmology(kpc_per_arcsec=2.0)

        # arcsec -> arcsec

        sie_arcsec = mp.SphericalIsothermal(
            centre=(dim.Length(0.0, "arcsec"), dim.Length(0.0, "arcsec")),
            einstein_radius=dim.Length(2.0, "arcsec"),
        )

        major_axis = dim.Length(0.5, "arcsec")

        mass_grid = mass_within_radius_of_profile_from_grid_calculation(
            radius=major_axis, profile=sie_arcsec
        )

        mass = sie_arcsec.mass_within_ellipse_in_units(
            major_axis=major_axis,
            redshift_profile=0.5,
            redshift_source=1.0,
            unit_mass="angular",
        )
        assert mass_grid == pytest.approx(mass, 0.1)

        # arcsec -> kpc

        major_axis = dim.Length(0.5, "kpc")
        mass = sie_arcsec.mass_within_ellipse_in_units(
            major_axis=major_axis,
            redshift_profile=0.5,
            redshift_source=1.0,
            unit_mass="angular",
            cosmology=cosmology,
        )
        assert 0.5 * mass_grid == pytest.approx(mass, 0.1)

        # 2.0 arcsec = 4.0 kpc, same masses.

        radius = dim.Length(2.0, "arcsec")
        mass_arcsec = sie_arcsec.mass_within_circle_in_units(
            radius=radius,
            redshift_profile=0.5,
            redshift_source=1.0,
            unit_mass="angular",
            cosmology=cosmology,
        )
        radius = dim.Length(4.0, "kpc")
        mass_kpc = sie_arcsec.mass_within_circle_in_units(
            radius=radius,
            redshift_profile=0.5,
            redshift_source=1.0,
            unit_mass="angular",
            cosmology=cosmology,
        )
        assert mass_arcsec == mass_kpc

        # kpc -> kpc

        sie_kpc = mp.SphericalIsothermal(
            centre=(dim.Length(0.0, "kpc"), dim.Length(0.0, "kpc")),
            einstein_radius=dim.Length(2.0, "kpc"),
        )

        major_axis = dim.Length(0.5, "kpc")
        mass = sie_kpc.mass_within_ellipse_in_units(
            major_axis=major_axis,
            redshift_profile=0.5,
            redshift_source=1.0,
            unit_mass="angular",
        )
        assert mass_grid == pytest.approx(mass, 0.1)

        # kpc -> arcsec

        major_axis = dim.Length(0.5, "arcsec")
        mass = sie_kpc.mass_within_ellipse_in_units(
            major_axis=major_axis,
            redshift_profile=0.5,
            redshift_source=1.0,
            unit_mass="angular",
            cosmology=cosmology,
        )
        assert 2.0 * mass_grid == pytest.approx(mass, 0.1)

        # 2.0 arcsec = 4.0 kpc, same masses.

        radius = dim.Length(2.0, "arcsec")
        mass_arcsec = sie_kpc.mass_within_circle_in_units(
            radius=radius,
            redshift_profile=0.5,
            redshift_source=1.0,
            unit_mass="angular",
            cosmology=cosmology,
        )
        radius = dim.Length(4.0, "kpc")
        mass_kpc = sie_kpc.mass_within_circle_in_units(
            radius=radius,
            redshift_profile=0.5,
            redshift_source=1.0,
            unit_mass="angular",
        )
        assert mass_arcsec == mass_kpc

    def test__mass_unit_conversions__compare_to_grid__mutliplies_by_critical_surface_density(
        self
    ):

        cosmology = mock_cosmology.MockCosmology(critical_surface_density=2.0)

        sie = mp.EllipticalIsothermal(einstein_radius=2.0, axis_ratio=0.5, phi=0.0)

        radius = dim.Length(2.0, "arcsec")

        mass_grid = mass_within_radius_of_profile_from_grid_calculation(
            radius=radius, profile=sie
        )
        mass = sie.mass_within_ellipse_in_units(
            major_axis=radius,
            redshift_profile=0.5,
            redshift_source=1.0,
            unit_mass="angular",
            cosmology=cosmology,
        )

        # Large errors required due to cusp at center of SIE - can get to errors of 0.01 for a 400 x 400 grid.
        assert mass_grid == pytest.approx(radius * sie.axis_ratio * mass, 0.1)

        critical_surface_density = dim.MassOverLength2(2.0, "arcsec", "solMass")
        mass = sie.mass_within_ellipse_in_units(
            major_axis=radius,
            redshift_profile=0.5,
            redshift_source=1.0,
            unit_mass="solMass",
            cosmology=cosmology,
        )

        # Large errors required due to cusp at center of SIE - can get to errors of 0.01 for a 400 x 400 grid.
        assert mass_grid == pytest.approx(0.5 * radius * sie.axis_ratio * mass, 0.1)


class TestDensityBetweenAnnuli(object):
    def test__circular_annuli__sis__analyic_density_agrees(self):

        cosmology = mock_cosmology.MockCosmology(
            kpc_per_arcsec=2.0, critical_surface_density=2.0
        )

        einstein_radius = 1.0
        sis_arcsec = mp.SphericalIsothermal(
            centre=(0.0, 0.0), einstein_radius=einstein_radius
        )

        inner_annuli_radius = dim.Length(2.0, "arcsec")
        outer_annuli_radius = dim.Length(3.0, "arcsec")

        inner_mass = math.pi * einstein_radius * inner_annuli_radius
        outer_mass = math.pi * einstein_radius * outer_annuli_radius

        density_between_annuli = sis_arcsec.density_between_circular_annuli_in_angular_units(
            inner_annuli_radius=inner_annuli_radius,
            outer_annuli_radius=outer_annuli_radius,
            unit_length="arcsec",
            unit_mass="angular",
            redshift_profile=0.5,
            redshift_source=1.0,
            cosmology=cosmology,
        )

        annuli_area = (np.pi * outer_annuli_radius ** 2.0) - (
            np.pi * inner_annuli_radius ** 2.0
        )

        assert (outer_mass - inner_mass) / annuli_area == pytest.approx(
            density_between_annuli, 1e-4
        )

        density_between_annuli = sis_arcsec.density_between_circular_annuli_in_angular_units(
            inner_annuli_radius=inner_annuli_radius,
            outer_annuli_radius=outer_annuli_radius,
            unit_length="arcsec",
            unit_mass="solMass",
            redshift_profile=0.5,
            redshift_source=1.0,
            cosmology=cosmology,
        )

        annuli_area = (np.pi * outer_annuli_radius ** 2.0) - (
            np.pi * inner_annuli_radius ** 2.0
        )

        assert (2.0 * outer_mass - 2.0 * inner_mass) / annuli_area == pytest.approx(
            density_between_annuli, 1e-4
        )

        density_between_annuli = sis_arcsec.density_between_circular_annuli_in_angular_units(
            inner_annuli_radius=inner_annuli_radius,
            outer_annuli_radius=outer_annuli_radius,
            unit_length="kpc",
            unit_mass="angular",
            redshift_profile=0.5,
            redshift_source=1.0,
            cosmology=cosmology,
        )

        inner_mass = math.pi * 2.0 * einstein_radius * inner_annuli_radius
        outer_mass = math.pi * 2.0 * einstein_radius * outer_annuli_radius

        annuli_area = (np.pi * 2.0 * outer_annuli_radius ** 2.0) - (
            np.pi * 2.0 * inner_annuli_radius ** 2.0
        )

        assert (outer_mass - inner_mass) / annuli_area == pytest.approx(
            density_between_annuli, 1e-4
        )

    def test__circular_annuli__nfw_profile__compare_to_manual_mass(self):

        cosmology = mock_cosmology.MockCosmology(
            kpc_per_arcsec=2.0, critical_surface_density=2.0
        )

        nfw = mp.EllipticalNFW(centre=(0.0, 0.0), axis_ratio=0.8, phi=45.0, kappa_s=1.0)

        inner_mass = nfw.mass_within_circle_in_units(
            radius=dim.Length(1.0),
            redshift_profile=0.5,
            redshift_source=1.0,
            unit_mass="angular",
        )

        outer_mass = nfw.mass_within_circle_in_units(
            radius=dim.Length(2.0),
            redshift_profile=0.5,
            redshift_source=1.0,
            unit_mass="angular",
        )

        density_between_annuli = nfw.density_between_circular_annuli_in_angular_units(
            inner_annuli_radius=dim.Length(1.0),
            outer_annuli_radius=dim.Length(2.0),
            unit_length="arcsec",
            unit_mass="angular",
            redshift_profile=0.5,
            redshift_source=1.0,
            cosmology=cosmology,
        )

        annuli_area = (np.pi * 2.0 ** 2.0) - (np.pi * 1.0 ** 2.0)

        assert (outer_mass - inner_mass) / annuli_area == pytest.approx(
            density_between_annuli, 1e-4
        )


class TestDeflectionsViaPotential(object):
    def test__compare_sis_deflections_via_potential_and_calculation(self):

        sis = mp.SphericalIsothermal(centre=(0.0, 0.0), einstein_radius=2.0)

        grid = grids.Grid.from_shape_pixel_scale_and_sub_grid_size(
            shape=(10, 10), pixel_scale=0.05
        )

        deflections_via_calculation = sis.deflections_from_grid(
            grid=grid, return_in_2d=False, return_binned=True
        )

        deflections_via_potential = sis.deflections_via_potential_from_grid(
            grid=grid, return_in_2d=False, return_binned=True
        )

        mean_error = np.mean(deflections_via_potential - deflections_via_calculation)

        assert mean_error < 1e-4

    def test__compare_sie_at_phi_45__deflections_via_potential_and_calculation(self):

        sie = mp.EllipticalIsothermal(
            centre=(0.0, 0.0), phi=45.0, axis_ratio=0.8, einstein_radius=2.0
        )

        grid = grids.Grid.from_shape_pixel_scale_and_sub_grid_size(
            shape=(10, 10), pixel_scale=0.05
        )

        deflections_via_calculation = sie.deflections_from_grid(
            grid=grid, return_in_2d=False, return_binned=True
        )

        deflections_via_potential = sie.deflections_via_potential_from_grid(
            grid=grid, return_in_2d=False, return_binned=True
        )

        mean_error = np.mean(deflections_via_potential - deflections_via_calculation)

        assert mean_error < 1e-4

    def test__compare_sie_at_phi_0__deflections_via_potential_and_calculation(self):

        sie = mp.EllipticalIsothermal(
            centre=(0.0, 0.0), phi=0.0, axis_ratio=0.8, einstein_radius=2.0
        )

        grid = grids.Grid.from_shape_pixel_scale_and_sub_grid_size(
            shape=(10, 10), pixel_scale=0.05
        )

        deflections_via_calculation = sie.deflections_from_grid(
            grid=grid, return_in_2d=False, return_binned=True
        )

        deflections_via_potential = sie.deflections_via_potential_from_grid(
            grid=grid, return_in_2d=False, return_binned=True
        )

        mean_error = np.mean(deflections_via_potential - deflections_via_calculation)

        assert mean_error < 1e-4

    def test(self):

        sie = mp.EllipticalIsothermal(
            centre=(0.0, 0.0), phi=0.0, axis_ratio=0.8, einstein_radius=2.0
        )

        grid = grids.Grid.from_shape_pixel_scale_and_sub_grid_size(
            shape=(10, 10), pixel_scale=0.05, sub_grid_size=2
        )

        deflections_binned_reg_grid = sie.deflections_via_potential_from_grid(
            grid=grid, return_in_2d=False, return_binned=True
        )

        deflections_sub_grid = sie.deflections_via_potential_from_grid(
            grid=grid, return_in_2d=False, return_binned=False
        )

        pixel_1_reg_grid = deflections_binned_reg_grid[0]

        pixel_1_from_av_sub_grid = (
            deflections_sub_grid[0]
            + deflections_sub_grid[1]
            + deflections_sub_grid[2]
            + deflections_sub_grid[3]
        ) / 4

        assert pixel_1_reg_grid == pytest.approx(pixel_1_from_av_sub_grid, 1e-4)

        pixel_10000_reg_grid = deflections_binned_reg_grid[99]

        pixel_10000_from_av_sub_grid = (
            deflections_sub_grid[399]
            + deflections_sub_grid[398]
            + deflections_sub_grid[397]
            + deflections_sub_grid[396]
        ) / 4

        assert pixel_10000_reg_grid == pytest.approx(pixel_10000_from_av_sub_grid, 1e-4)


class TestConvergenceViajacobian(object):
    def test__compare_sis_convergence_via_jacobian_and_calculation(self):

        sis = mp.SphericalIsothermal(centre=(0.0, 0.0), einstein_radius=2.0)

        grid = grids.Grid.from_shape_pixel_scale_and_sub_grid_size(
            shape=(20, 20), pixel_scale=0.05
        )

        convergence_via_calculation = sis.convergence_from_grid(
            grid=grid, return_in_2d=True, return_binned=True
        )

        convergence_via_jacobian = sis.convergence_from_jacobian(
            grid=grid, return_in_2d=True, return_binned=True
        )

        mean_error = np.mean(convergence_via_jacobian - convergence_via_calculation)

        assert convergence_via_jacobian.shape == (20, 20)
        assert mean_error < 1e-1

        convergence_via_calculation = sis.convergence_from_grid(
            grid=grid, return_in_2d=False, return_binned=True
        )

        convergence_via_jacobian = sis.convergence_from_jacobian(
            grid=grid, return_in_2d=False, return_binned=True
        )

        mean_error = np.mean(convergence_via_jacobian - convergence_via_calculation)

        assert convergence_via_jacobian.shape == (400,)
        assert mean_error < 1e-1

    def test__compare_sie_at_phi_45__convergence_via_jacobian_and_calculation(self):

        sie = mp.EllipticalIsothermal(
            centre=(0.0, 0.0), phi=45.0, axis_ratio=0.8, einstein_radius=2.0
        )

        grid = grids.Grid.from_shape_pixel_scale_and_sub_grid_size(
            shape=(20, 20), pixel_scale=0.05
        )

        convergence_via_calculation = sie.convergence_from_grid(
            grid=grid, return_in_2d=True, return_binned=True
        )

        convergence_via_jacobian = sie.convergence_from_jacobian(
            grid=grid, return_in_2d=True, return_binned=True
        )

        mean_error = np.mean(convergence_via_jacobian - convergence_via_calculation)

        assert mean_error < 1e-1

    def test__convergence(self):

        sie = mp.EllipticalIsothermal(
            centre=(0.0, 0.0), phi=0.0, axis_ratio=0.8, einstein_radius=2.0
        )

        grid = grids.Grid.from_shape_pixel_scale_and_sub_grid_size(
            shape=(20, 20), pixel_scale=0.05, sub_grid_size=2
        )

        convergence_binned_reg_grid = sie.convergence_from_jacobian(
            grid=grid, return_in_2d=False, return_binned=True
        )

        convergence_sub_grid = sie.convergence_from_jacobian(
            grid=grid, return_in_2d=False, return_binned=False
        )

        pixel_1_reg_grid = convergence_binned_reg_grid[0]
        pixel_1_from_av_sub_grid = (
            convergence_sub_grid[0]
            + convergence_sub_grid[1]
            + convergence_sub_grid[2]
            + convergence_sub_grid[3]
        ) / 4

        assert pixel_1_reg_grid == pytest.approx(pixel_1_from_av_sub_grid, 1e-4)

        pixel_10000_reg_grid = convergence_binned_reg_grid[99]

        pixel_10000_from_av_sub_grid = (
            convergence_sub_grid[399]
            + convergence_sub_grid[398]
            + convergence_sub_grid[397]
            + convergence_sub_grid[396]
        ) / 4

        assert pixel_10000_reg_grid == pytest.approx(pixel_10000_from_av_sub_grid, 1e-4)

        convergence_via_calculation = sie.convergence_from_grid(
            grid=grid, return_in_2d=False, return_binned=True
        )

        convergence_via_jacobian = sie.convergence_from_jacobian(
            grid=grid, return_in_2d=False, return_binned=True
        )

        mean_error = np.mean(convergence_via_jacobian - convergence_via_calculation)

        assert convergence_via_jacobian.shape == (400,)
        assert mean_error < 1e-1


class TestJacobianandMagnification(object):
    def test__jacobian_components(self):

        sie = mp.EllipticalIsothermal(
            centre=(0.0, 0.0), phi=0.0, axis_ratio=0.8, einstein_radius=2.0
        )

        grid = grids.Grid.from_shape_pixel_scale_and_sub_grid_size(
            shape=(100, 100), pixel_scale=0.05
        )

        jacobian = sie.lensing_jacobian_from_grid(grid=grid, return_in_2d=False)

        A_12 = jacobian[0, 1]
        A_21 = jacobian[1, 0]

        mean_error = np.mean(A_12 - A_21)

        assert mean_error < 1e-4

        grid = grids.Grid.from_shape_pixel_scale_and_sub_grid_size(
            shape=(100, 100), pixel_scale=0.05, sub_grid_size=2
        )

        jacobian = sie.lensing_jacobian_from_grid(
            grid=grid, return_in_2d=False, return_binned=True
        )

        A_12 = jacobian[0, 1]
        A_21 = jacobian[1, 0]

        mean_error = np.mean(A_12 - A_21)

        assert mean_error < 1e-4

    def test__compare_magnification_from_eigen_values_and_from_determinant(self):

        sie = mp.EllipticalIsothermal(
            centre=(0.0, 0.0), phi=0.0, axis_ratio=0.8, einstein_radius=2.0
        )

        grid = grids.Grid.from_shape_pixel_scale_and_sub_grid_size(
            shape=(100, 100), pixel_scale=0.05, sub_grid_size=1
        )

        magnification_via_determinant = sie.magnification_from_grid(
            grid=grid, return_in_2d=True
        )

        tangential_eigen_value = sie.tangential_eigen_value_from_shear_and_convergence(
            grid=grid, return_in_2d=True
        )

        radal_eigen_value = sie.radial_eigen_value_from_shear_and_convergence(
            grid=grid, return_in_2d=True
        )

        magnification_via_eigen_values = 1 / (
            tangential_eigen_value * radal_eigen_value
        )

        mean_error = np.mean(
            magnification_via_determinant - magnification_via_eigen_values
        )

        assert mean_error < 1e-4

        sie = mp.EllipticalIsothermal(
            centre=(0.0, 0.0), phi=0.0, axis_ratio=0.8, einstein_radius=2.0
        )

        grid = grids.Grid.from_shape_pixel_scale_and_sub_grid_size(
            shape=(100, 100), pixel_scale=0.05, sub_grid_size=2
        )

        magnification_via_determinant = sie.magnification_from_grid(
            grid=grid, return_in_2d=True, return_binned=False
        )

        tangential_eigen_value = sie.tangential_eigen_value_from_shear_and_convergence(
            grid=grid, return_in_2d=True, return_binned=False
        )

        radal_eigen_value = sie.radial_eigen_value_from_shear_and_convergence(
            grid=grid, return_in_2d=True, return_binned=False
        )

        magnification_via_eigen_values = 1 / (
            tangential_eigen_value * radal_eigen_value
        )

        mean_error = np.mean(
            magnification_via_determinant - magnification_via_eigen_values
        )

        assert mean_error < 1e-4

    def test__compare_magnification_from_determinant_and_from_convergence_and_shear(
        self
    ):

        sie = mp.EllipticalIsothermal(
            centre=(0.0, 0.0), phi=0.0, axis_ratio=0.8, einstein_radius=2.0
        )

        grid = grids.Grid.from_shape_pixel_scale_and_sub_grid_size(
            shape=(100, 100), pixel_scale=0.05, sub_grid_size=1
        )

        magnification_via_determinant = sie.magnification_from_grid(
            grid=grid, return_in_2d=True
        )

        convergence = sie.convergence_from_jacobian(grid=grid, return_in_2d=True)

        shear = sie.shear_from_jacobian(grid=grid, return_in_2d=True)

        magnification_via_convergence_and_shear = 1 / (
            (1 - convergence) ** 2 - shear ** 2
        )

        mean_error = np.mean(
            magnification_via_determinant - magnification_via_convergence_and_shear
        )

        assert mean_error < 1e-4

        grid = grids.Grid.from_shape_pixel_scale_and_sub_grid_size(
            shape=(100, 100), pixel_scale=0.05, sub_grid_size=2
        )

        magnification_via_determinant = sie.magnification_from_grid(
            grid=grid, return_in_2d=True, return_binned=False
        )

        convergence = sie.convergence_from_jacobian(
            grid=grid, return_in_2d=True, return_binned=False
        )

        shear = sie.shear_from_jacobian(
            grid=grid, return_in_2d=True, return_binned=False
        )

        magnification_via_convergence_and_shear = 1 / (
            (1 - convergence) ** 2 - shear ** 2
        )

        mean_error = np.mean(
            magnification_via_determinant - magnification_via_convergence_and_shear
        )

        assert mean_error < 1e-4

    def test__jacobian(self):

        sie = mp.EllipticalIsothermal(
            centre=(0.0, 0.0), phi=0.0, axis_ratio=0.8, einstein_radius=2.0
        )

        grid = grids.Grid.from_shape_pixel_scale_and_sub_grid_size(
            shape=(10, 10), pixel_scale=0.05, sub_grid_size=2
        )

        jacobian_binned_reg_grid = sie.lensing_jacobian_from_grid(
            grid=grid, return_in_2d=False, return_binned=True
        )
        a11_binned_reg_grid = jacobian_binned_reg_grid[0, 0]

        jacobian_sub_grid = sie.lensing_jacobian_from_grid(
            grid=grid, return_in_2d=False, return_binned=False
        )
        a11_sub_grid = jacobian_sub_grid[0, 0]

        pixel_1_reg_grid = a11_binned_reg_grid[0]
        pixel_1_from_av_sub_grid = (
            a11_sub_grid[0] + a11_sub_grid[1] + a11_sub_grid[2] + a11_sub_grid[3]
        ) / 4

        assert jacobian_binned_reg_grid.shape == (2, 2, 100)
        assert jacobian_sub_grid.shape == (2, 2, 400)
        assert pixel_1_reg_grid == pytest.approx(pixel_1_from_av_sub_grid, 1e-4)

        pixel_10000_reg_grid = a11_binned_reg_grid[99]

        pixel_10000_from_av_sub_grid = (
            a11_sub_grid[399]
            + a11_sub_grid[398]
            + a11_sub_grid[397]
            + a11_sub_grid[396]
        ) / 4

        assert pixel_10000_reg_grid == pytest.approx(pixel_10000_from_av_sub_grid, 1e-4)

    def test__shear(self):

        sie = mp.EllipticalIsothermal(
            centre=(0.0, 0.0), phi=0.0, axis_ratio=0.8, einstein_radius=2.0
        )

        grid = grids.Grid.from_shape_pixel_scale_and_sub_grid_size(
            shape=(10, 10), pixel_scale=0.05, sub_grid_size=2
        )

        shear_binned_reg_grid = sie.shear_from_jacobian(
            grid=grid, return_in_2d=False, return_binned=True
        )

        shear_sub_grid = sie.shear_from_jacobian(
            grid=grid, return_in_2d=False, return_binned=False
        )

        pixel_1_reg_grid = shear_binned_reg_grid[0]
        pixel_1_from_av_sub_grid = (
            shear_sub_grid[0]
            + shear_sub_grid[1]
            + shear_sub_grid[2]
            + shear_sub_grid[3]
        ) / 4

        assert pixel_1_reg_grid == pytest.approx(pixel_1_from_av_sub_grid, 1e-4)

        pixel_10000_reg_grid = shear_binned_reg_grid[99]

        pixel_10000_from_av_sub_grid = (
            shear_sub_grid[399]
            + shear_sub_grid[398]
            + shear_sub_grid[397]
            + shear_sub_grid[396]
        ) / 4

        assert pixel_10000_reg_grid == pytest.approx(pixel_10000_from_av_sub_grid, 1e-4)

    def test__lambda_t(self):

        sie = mp.EllipticalIsothermal(
            centre=(0.0, 0.0), phi=0.0, axis_ratio=0.8, einstein_radius=2.0
        )

        grid = grids.Grid.from_shape_pixel_scale_and_sub_grid_size(
            shape=(10, 10), pixel_scale=0.05, sub_grid_size=2
        )

        lambda_t_binned_reg_grid = sie.tangential_eigen_value_from_shear_and_convergence(
            grid=grid, return_in_2d=False, return_binned=True
        )

        lambda_t_sub_grid = sie.tangential_eigen_value_from_shear_and_convergence(
            grid=grid, return_in_2d=False, return_binned=False
        )

        pixel_1_reg_grid = lambda_t_binned_reg_grid[0]
        pixel_1_from_av_sub_grid = (
            lambda_t_sub_grid[0]
            + lambda_t_sub_grid[1]
            + lambda_t_sub_grid[2]
            + lambda_t_sub_grid[3]
        ) / 4

        assert pixel_1_reg_grid == pytest.approx(pixel_1_from_av_sub_grid, 1e-4)

        pixel_10000_reg_grid = lambda_t_binned_reg_grid[99]

        pixel_10000_from_av_sub_grid = (
            lambda_t_sub_grid[399]
            + lambda_t_sub_grid[398]
            + lambda_t_sub_grid[397]
            + lambda_t_sub_grid[396]
        ) / 4

        assert pixel_10000_reg_grid == pytest.approx(pixel_10000_from_av_sub_grid, 1e-4)

    def test__lambda_r_from_grid(self):

        sie = mp.EllipticalIsothermal(
            centre=(0.0, 0.0), phi=0.0, axis_ratio=0.8, einstein_radius=2.0
        )

        grid = grids.Grid.from_shape_pixel_scale_and_sub_grid_size(
            shape=(100, 100), pixel_scale=0.05, sub_grid_size=2
        )

        lambda_r_binned_reg_grid = sie.radial_eigen_value_from_shear_and_convergence(
            grid=grid, return_in_2d=False, return_binned=True
        )

        lambda_r_sub_grid = sie.radial_eigen_value_from_shear_and_convergence(
            grid=grid, return_in_2d=False, return_binned=False
        )

        pixel_1_reg_grid = lambda_r_binned_reg_grid[0]
        pixel_1_from_av_sub_grid = (
            lambda_r_sub_grid[0]
            + lambda_r_sub_grid[1]
            + lambda_r_sub_grid[2]
            + lambda_r_sub_grid[3]
        ) / 4

        assert pixel_1_reg_grid == pytest.approx(pixel_1_from_av_sub_grid, 1e-4)

        pixel_10000_reg_grid = lambda_r_binned_reg_grid[99]

        pixel_10000_from_av_sub_grid = (
            lambda_r_sub_grid[399]
            + lambda_r_sub_grid[398]
            + lambda_r_sub_grid[397]
            + lambda_r_sub_grid[396]
        ) / 4

        assert pixel_10000_reg_grid == pytest.approx(pixel_10000_from_av_sub_grid, 1e-4)


def critical_curve_via_magnification_from_mass_profile_and_grid(mass_profile, grid):
    magnification_2d = mass_profile.magnification_from_grid(
        grid=grid, return_in_2d=True, return_binned=False
    )

    inverse_magnification_2d = 1 / magnification_2d

    critical_curves_indices = measure.find_contours(inverse_magnification_2d, 0)

    no_critical_curves = len(critical_curves_indices)
    contours = []
    critical_curves = []

    for jj in np.arange(no_critical_curves):

        contours.append(critical_curves_indices[jj])
        contour_x, contour_y = contours[jj].T
        pixel_coord = np.stack((contour_x, contour_y), axis=-1)

        critical_curve = grid.marching_squares_grid_pixels_to_grid_arcsec(
            grid_pixels=pixel_coord, shape=magnification_2d.shape)

        critical_curves.append(critical_curve)

    return critical_curves


def caustics_via_magnification_from_mass_profile_and_grid(mass_profile, grid):

    caustics = []

    critical_curves = critical_curve_via_magnification_from_mass_profile_and_grid(
        mass_profile=mass_profile, grid=grid
    )

    for i in range(len(critical_curves)):

        critical_curve = critical_curves[i]

        deflections_1d = mass_profile.deflections_from_grid(
            grid=critical_curve, return_in_2d=False, return_binned=False
        )

        caustic = critical_curve - deflections_1d

        caustics.append(caustic)

    return caustics


class TestCriticalCurvesandCaustics(object):

    def test_compare_magnification_from_determinant_and_from_convergence_and_shear(
        self
    ):

        sie = mp.EllipticalIsothermal(
            centre=(0.0, 0.0), phi=0.0, axis_ratio=0.8, einstein_radius=2.0
        )

        grid = grids.Grid.from_shape_pixel_scale_and_sub_grid_size(
            shape=(100, 100), pixel_scale=0.05, sub_grid_size=2
        )

        magnification_via_determinant = sie.magnification_from_grid(grid=grid)

        convergence = sie.convergence_from_jacobian(grid=grid)

        shear = sie.shear_from_jacobian(grid=grid)

        magnification_via_convergence_and_shear = 1 / (
            (1 - convergence) ** 2 - shear ** 2
        )

        mean_error = np.mean(
            magnification_via_determinant - magnification_via_convergence_and_shear
        )

        assert mean_error < 1e-2

    def test__tangential_critical_curve_radii__spherical_isothermal(self):

        sis = mp.SphericalIsothermal(centre=(0.0, 0.0), einstein_radius=2.0)

        grid = grids.Grid.from_shape_pixel_scale_and_sub_grid_size(
            shape=(20, 20), pixel_scale=0.25, sub_grid_size=2
        )

        critical_curves = sis.critical_curves_from_grid(grid=grid)

        tangential_critical_curve = critical_curves[0]

        x_critical_tangential, y_critical_tangential = (
            tangential_critical_curve[:, 1],
            tangential_critical_curve[:, 0],
        )

<<<<<<< HEAD
        mean = np.mean(x_critical_tangential ** 2 + y_critical_tangential ** 2)

        assert mean == pytest.approx(sis.einstein_radius ** 2, 5e-1)
=======
        assert np.mean(x_critical_tangential ** 2 + y_critical_tangential ** 2) == pytest.approx(
            sis.einstein_radius ** 2, 5e-1
        )
>>>>>>> 99639cb3

        sis = mp.SphericalIsothermal(centre=(0.0, 0.0), einstein_radius=2.0)

        grid = grids.Grid.from_shape_pixel_scale_and_sub_grid_size(
            shape=(10, 10), pixel_scale=0.5, sub_grid_size=4
        )

        critical_curves = sis.critical_curves_from_grid(grid=grid)

        tangential_critical_curve = critical_curves[0]

        x_critical_tangential, y_critical_tangential = (
            tangential_critical_curve[:, 1],
            tangential_critical_curve[:, 0],
        )

<<<<<<< HEAD
        mean = np.mean(x_critical_tangential ** 2 + y_critical_tangential ** 2)

        assert mean == pytest.approx(sis.einstein_radius ** 2, 5e-1)
=======
        assert np.mean(x_critical_tangential ** 2 + y_critical_tangential ** 2) == pytest.approx(
            sis.einstein_radius ** 2, 5e-1
        )
>>>>>>> 99639cb3

    def test__tangential_critical_curve_centres__spherical_isothermal(self):

        sis = mp.SphericalIsothermal(centre=(0.0, 0.0), einstein_radius=2.0)

        grid = grids.Grid.from_shape_pixel_scale_and_sub_grid_size(
            shape=(20, 20), pixel_scale=0.25, sub_grid_size=1
        )

        critical_curves = sis.critical_curves_from_grid(grid=grid)

        tangential_critical_curve = critical_curves[0]

        y_centre = np.mean(tangential_critical_curve[:,0])
        x_centre = np.mean(tangential_critical_curve[:,1])

        assert -0.03 < y_centre < 0.03
        assert -0.03 < x_centre < 0.03

        grid = grids.Grid.from_shape_pixel_scale_and_sub_grid_size(
            shape=(20, 20), pixel_scale=0.25, sub_grid_size=4
        )

        critical_curves = sis.critical_curves_from_grid(grid=grid)

        tangential_critical_curve = critical_curves[0]

        y_centre = np.mean(tangential_critical_curve[:,0])
        x_centre = np.mean(tangential_critical_curve[:,1])

        assert -0.01 < y_centre < 0.01
        assert -0.01 < x_centre < 0.01

        sis = mp.SphericalIsothermal(centre=(0.5, 1.0), einstein_radius=2.0)

        grid = grids.Grid.from_shape_pixel_scale_and_sub_grid_size(
            shape=(60, 60), pixel_scale=0.25, sub_grid_size=1
        )

        critical_curves = sis.critical_curves_from_grid(grid=grid)

        tangential_critical_curve = critical_curves[0]

        y_centre = np.mean(tangential_critical_curve[:,0])
        x_centre = np.mean(tangential_critical_curve[:,1])

        assert 0.47 < y_centre < 0.53
        assert 0.97 < x_centre < 1.03

    def test__radial_critical_curve_centres__spherical_isothermal(self):

        sis = mp.SphericalIsothermal(centre=(0.0, 0.0), einstein_radius=2.0)

        grid = grids.Grid.from_shape_pixel_scale_and_sub_grid_size(
            shape=(20, 20), pixel_scale=0.25, sub_grid_size=1
        )

        critical_curves = sis.critical_curves_from_grid(grid=grid)

        radial_critical_curve = critical_curves[1]

        y_centre = np.mean(radial_critical_curve[:,0])
        x_centre = np.mean(radial_critical_curve[:,1])

        assert -0.05 < y_centre < 0.05
        assert -0.05 < x_centre < 0.05

        grid = grids.Grid.from_shape_pixel_scale_and_sub_grid_size(
            shape=(20, 20), pixel_scale=0.25, sub_grid_size=4
        )

        critical_curves = sis.critical_curves_from_grid(grid=grid)

        radial_critical_curve = critical_curves[1]

        y_centre = np.mean(radial_critical_curve[:,0])
        x_centre = np.mean(radial_critical_curve[:,1])

        assert -0.01 < y_centre < 0.01
        assert -0.01 < x_centre < 0.01

        sis = mp.SphericalIsothermal(centre=(0.5, 1.0), einstein_radius=2.0)

        grid = grids.Grid.from_shape_pixel_scale_and_sub_grid_size(
            shape=(60, 60), pixel_scale=0.25, sub_grid_size=1
        )

        critical_curves = sis.critical_curves_from_grid(grid=grid)

        radial_critical_curve = critical_curves[1]

        y_centre = np.mean(radial_critical_curve[:,0])
        x_centre = np.mean(radial_critical_curve[:,1])

        assert 0.45 < y_centre < 0.55
        assert 0.95 < x_centre < 1.05

    def test__tangential_caustic_centres__spherical_isothermal(self):

        sis = mp.SphericalIsothermal(centre=(0.0, 0.0), einstein_radius=2.0)

        grid = grids.Grid.from_shape_pixel_scale_and_sub_grid_size(
            shape=(20, 20), pixel_scale=0.25, sub_grid_size=1
        )

        caustics = sis.caustics_from_grid(grid=grid)

        tangential_caustic = caustics[0]

        y_centre = np.mean(tangential_caustic[:,0])
        x_centre = np.mean(tangential_caustic[:,1])

        assert -0.03 < y_centre < 0.03
        assert -0.03 < x_centre < 0.03

        grid = grids.Grid.from_shape_pixel_scale_and_sub_grid_size(
            shape=(20, 20), pixel_scale=0.25, sub_grid_size=4
        )

        caustics = sis.caustics_from_grid(grid=grid)

        tangential_caustic = caustics[0]

        y_centre = np.mean(tangential_caustic[:,0])
        x_centre = np.mean(tangential_caustic[:,1])

        assert -0.01 < y_centre < 0.01
        assert -0.01 < x_centre < 0.01

        sis = mp.SphericalIsothermal(centre=(0.5, 1.0), einstein_radius=2.0)

        grid = grids.Grid.from_shape_pixel_scale_and_sub_grid_size(
            shape=(60, 60), pixel_scale=0.25, sub_grid_size=1
        )

        caustics = sis.caustics_from_grid(grid=grid)

        tangential_caustic = caustics[0]

        y_centre = np.mean(tangential_caustic[:,0])
        x_centre = np.mean(tangential_caustic[:,1])

        assert 0.47 < y_centre < 0.53
        assert 0.97 < x_centre < 1.03

    def test__radial_caustics_radii__spherical_isothermal(self):

        sis = mp.SphericalIsothermal(centre=(0.0, 0.0), einstein_radius=2.0)

        grid = grids.Grid.from_shape_pixel_scale_and_sub_grid_size(
            shape=(10, 10), pixel_scale=0.5, sub_grid_size=4
        )

        caustics = sis.caustics_from_grid(grid=grid)

        caustic_radial = caustics[1]

        x_caustic_radial, y_caustic_radial = (
            caustic_radial[:, 1],
            caustic_radial[:, 0],
        )

<<<<<<< HEAD
        mean = np.mean(x_caustic_tangential ** 2 + y_caustic_tangential ** 2)

        assert mean == pytest.approx(
=======
        assert np.mean(x_caustic_radial ** 2 + y_caustic_radial ** 2) == pytest.approx(
>>>>>>> 99639cb3
            sis.einstein_radius ** 2, 5e-1
        )

    def test__radial_caustic_centres__spherical_isothermal(self):

        sis = mp.SphericalIsothermal(centre=(0.0, 0.0), einstein_radius=2.0)

        grid = grids.Grid.from_shape_pixel_scale_and_sub_grid_size(
            shape=(20, 20), pixel_scale=0.25, sub_grid_size=1
        )

        caustics = sis.caustics_from_grid(grid=grid)

        radial_caustic = caustics[1]

        y_centre = np.mean(radial_caustic[:,0])
        x_centre = np.mean(radial_caustic[:,1])

        assert -0.2 < y_centre < 0.2
        assert -0.2 < x_centre < 0.2

        grid = grids.Grid.from_shape_pixel_scale_and_sub_grid_size(
            shape=(20, 20), pixel_scale=0.25, sub_grid_size=4
        )

        caustics = sis.caustics_from_grid(grid=grid)

        radial_caustic = caustics[1]

        y_centre = np.mean(radial_caustic[:,0])
        x_centre = np.mean(radial_caustic[:,1])

        assert -0.09 < y_centre < 0.09
        assert -0.09 < x_centre < 0.09

        sis = mp.SphericalIsothermal(centre=(0.5, 1.0), einstein_radius=2.0)

        grid = grids.Grid.from_shape_pixel_scale_and_sub_grid_size(
            shape=(60, 60), pixel_scale=0.25, sub_grid_size=1
        )

        caustics = sis.caustics_from_grid(grid=grid)

        radial_caustic = caustics[1]

        y_centre = np.mean(radial_caustic[:,0])
        x_centre = np.mean(radial_caustic[:,1])

        assert 0.3 < y_centre < 0.7
        assert 0.8 < x_centre < 1.2

    def test__compare_tangential_critical_curves_from_magnification_and_lamda_t(self):

        sie = mp.EllipticalIsothermal(
            centre=(0.0, 0.0), einstein_radius=2, axis_ratio=0.8, phi=40
        )

        grid = grids.Grid.from_shape_pixel_scale_and_sub_grid_size(
            shape=(20, 20), pixel_scale=0.25
        )

        tangential_critical_curve_from_magnification = critical_curve_via_magnification_from_mass_profile_and_grid(
            mass_profile=sie, grid=grid
        )[
            0
        ]

        tangential_critical_curve_from_lambda_t = sie.tangential_critical_curve_from_grid(
            grid=grid
        )

        assert tangential_critical_curve_from_lambda_t == pytest.approx(
            tangential_critical_curve_from_magnification, 5e-1
        )

        grid = grids.Grid.from_shape_pixel_scale_and_sub_grid_size(
            shape=(10, 10), pixel_scale=0.5, sub_grid_size=2
        )

        tangential_critical_curve_from_magnification = critical_curve_via_magnification_from_mass_profile_and_grid(
            mass_profile=sie, grid=grid
        )[
            0
        ]

        tangential_critical_curve_from_lambda_t = sie.tangential_critical_curve_from_grid(
            grid=grid
        )

        assert tangential_critical_curve_from_lambda_t == pytest.approx(
            tangential_critical_curve_from_magnification, 5e-1
        )

    def test__compare_radial_critical_curves_from_magnification_and_lamda_r(self):

        sie = mp.EllipticalIsothermal(
            centre=(0.0, 0.0), einstein_radius=2, axis_ratio=0.8, phi=40
        )

        grid = grids.Grid.from_shape_pixel_scale_and_sub_grid_size(
            shape=(100, 100), pixel_scale=0.05, sub_grid_size=2
        )

        critical_curve_radial_from_magnification = critical_curve_via_magnification_from_mass_profile_and_grid(
            mass_profile=sie, grid=grid
        )[
            1
        ]

        critical_curve_radial_from_lambda_t = sie.radial_critical_curve_from_grid(
            grid=grid
        )

        assert sum(critical_curve_radial_from_magnification) == pytest.approx(
            sum(critical_curve_radial_from_lambda_t), 5e-1
        )

    def test__compare_tangential_caustic_from_magnification_and_lambda_t(self):

        sie = mp.EllipticalIsothermal(
            centre=(0.0, 0.0), einstein_radius=2, axis_ratio=0.8, phi=40
        )

        grid = grids.Grid.from_shape_pixel_scale_and_sub_grid_size(
            shape=(20, 20), pixel_scale=0.25
        )

        tangential_caustic_from_magnification = caustics_via_magnification_from_mass_profile_and_grid(
            mass_profile=sie, grid=grid
        )[
            0
        ]

        tangential_caustic_from_lambda_t = sie.tangential_caustic_from_grid(grid=grid)

        assert sum(tangential_caustic_from_lambda_t) == pytest.approx(
            sum(tangential_caustic_from_magnification), 5e-1
        )

        grid = grids.Grid.from_shape_pixel_scale_and_sub_grid_size(
            shape=(10, 10), pixel_scale=0.5, sub_grid_size=2
        )

        tangential_caustic_from_magnification = caustics_via_magnification_from_mass_profile_and_grid(
            mass_profile=sie, grid=grid
        )[
            0
        ]

        tangential_caustic_from_lambda_t = sie.tangential_caustic_from_grid(grid=grid)

        assert sum(tangential_caustic_from_lambda_t) == pytest.approx(
            sum(tangential_caustic_from_magnification), 5e-1
        )

    def test__compare_radial_caustic_from_magnification_and_lambda_r__regular_grid(self):

        sie = mp.EllipticalIsothermal(
            centre=(0.0, 0.0), einstein_radius=2, axis_ratio=0.8, phi=40
        )

        grid = grids.Grid.from_shape_pixel_scale_and_sub_grid_size(
            shape=(100, 100), pixel_scale=0.05
        )

        caustic_radial_from_magnification = caustics_via_magnification_from_mass_profile_and_grid(
            mass_profile=sie, grid=grid
        )[
            1
        ]

        caustic_radial_from_lambda_r = sie.caustics_from_grid(grid=grid)[1]

        assert sum(caustic_radial_from_lambda_r) == pytest.approx(
            sum(caustic_radial_from_magnification), 7e-1
        )

        grid = grids.Grid.from_shape_pixel_scale_and_sub_grid_size(
            shape=(100, 100), pixel_scale=0.05, sub_grid_size=2
        )

        caustic_radial_from_magnification = caustics_via_magnification_from_mass_profile_and_grid(
            mass_profile=sie, grid=grid
        )[
            1
        ]

        caustic_radial_from_lambda_r = sie.caustics_from_grid(grid=grid)[1]

        assert sum(caustic_radial_from_lambda_r) == pytest.approx(
            sum(caustic_radial_from_magnification), 5e-1
        )<|MERGE_RESOLUTION|>--- conflicted
+++ resolved
@@ -1337,15 +1337,9 @@
             tangential_critical_curve[:, 0],
         )
 
-<<<<<<< HEAD
-        mean = np.mean(x_critical_tangential ** 2 + y_critical_tangential ** 2)
-
-        assert mean == pytest.approx(sis.einstein_radius ** 2, 5e-1)
-=======
         assert np.mean(x_critical_tangential ** 2 + y_critical_tangential ** 2) == pytest.approx(
             sis.einstein_radius ** 2, 5e-1
         )
->>>>>>> 99639cb3
 
         sis = mp.SphericalIsothermal(centre=(0.0, 0.0), einstein_radius=2.0)
 
@@ -1362,15 +1356,9 @@
             tangential_critical_curve[:, 0],
         )
 
-<<<<<<< HEAD
-        mean = np.mean(x_critical_tangential ** 2 + y_critical_tangential ** 2)
-
-        assert mean == pytest.approx(sis.einstein_radius ** 2, 5e-1)
-=======
         assert np.mean(x_critical_tangential ** 2 + y_critical_tangential ** 2) == pytest.approx(
             sis.einstein_radius ** 2, 5e-1
         )
->>>>>>> 99639cb3
 
     def test__tangential_critical_curve_centres__spherical_isothermal(self):
 
@@ -1533,13 +1521,7 @@
             caustic_radial[:, 0],
         )
 
-<<<<<<< HEAD
-        mean = np.mean(x_caustic_tangential ** 2 + y_caustic_tangential ** 2)
-
-        assert mean == pytest.approx(
-=======
         assert np.mean(x_caustic_radial ** 2 + y_caustic_radial ** 2) == pytest.approx(
->>>>>>> 99639cb3
             sis.einstein_radius ** 2, 5e-1
         )
 
