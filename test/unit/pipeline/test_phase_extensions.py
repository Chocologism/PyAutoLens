--- conflicted
+++ resolved
@@ -639,7 +639,6 @@
         assert hasattr(result, "inversion")
         assert isinstance(result.inversion, MockResult)
 
-<<<<<<< HEAD
         assert hasattr(result, "combined")
         assert isinstance(result.combined, MockResult)
 
@@ -666,18 +665,6 @@
 
         assert variable.hyper_galaxy.cls == g.HyperGalaxy
         assert variable.pixelization.cls == px.Pixelization
-=======
-    # def test_hyper_phase(self, phase_7x7):
-    #
-    #     phase = phase_extensions.InversionPhase(
-    #         phase_7x7
-    #     )
-    #
-    #     hyper_phase = phase.make_hyper_phase()
-    #     assert hyper_phase.phase_name == phase.hyper_name
-    #     assert hyper_phase.phase_path == (f"{phase_7x7.phase_path}/"
-    #                                       f"{phase_7x7.phase_name}")
->>>>>>> 577aaa1d
 
     def test_instantiation(self, combined):
         assert len(combined.hyper_phases) == 2
