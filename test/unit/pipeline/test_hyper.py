--- conflicted
+++ resolved
@@ -53,6 +53,7 @@
 
 @pytest.fixture(name="lens_result")
 def make_lens_result(lens_data_5x5, lens_instance):
+
     return phase_imaging.LensPlanePhase.Result(
         constant=lens_instance, figure_of_merit=1.0, previous_variable=mm.ModelMapper(),
         gaussian_tuples=None,
@@ -101,6 +102,7 @@
         optimizer=None)
 
 
+
 class TestPixelization(object):
 
     def test_make_pixelization_variable(self):
@@ -108,15 +110,18 @@
         instance = model.ModelInstance()
         mapper = mm.ModelMapper()
 
-        mapper.lens_galaxy = gm.GalaxyModel(redshift=g.Redshift, pixelization=px.Rectangular, regularization=rg.Constant)
-        mapper.source_galaxy = gm.GalaxyModel(redshift=g.Redshift, light=lp.EllipticalLightProfile)
+        mapper.lens_galaxy = gm.GalaxyModel(redshift=g.Redshift,pixelization=px.Rectangular,
+            regularization=rg.Constant)
+        mapper.source_galaxy = gm.GalaxyModel(
+            redshift=g.Redshift,
+            light=lp.EllipticalLightProfile)
 
         assert mapper.prior_count == 9
 
         instance.lens_galaxy = g.Galaxy(pixelization=px.Rectangular(), regularization=rg.Constant(), redshift=1.0)
-        instance.source_galaxy = g.Galaxy(redshift=1.0, light=lp.EllipticalLightProfile())
-
-        phase_imaging.PixelizationPhase.transfer_classes(instance=instance, mapper=mapper)
+        instance.source_galaxy = g.Galaxy(redshift=1.0,light=lp.EllipticalLightProfile())
+
+        phase_imaging.PixelizationPhase.transfer_classes(instance, mapper)
 
         assert mapper.prior_count == 3
         assert mapper.lens_galaxy.redshift == 1.0
@@ -166,7 +171,8 @@
         assert (image_dict[("galaxies", "lens")] == np.zeros((5, 5))).all()
         assert isinstance(image_dict[("galaxies", "source")], np.ndarray)
 
-    def test_galaxy_image_dict(self, lens_galaxy, source_galaxy, grid_stack_5x5, convolver_image_5x5):
+    def test_galaxy_image_dict(self, lens_galaxy, source_galaxy, grid_stack_5x5,
+                               convolver_image_5x5):
         tracer = rt.TracerImageSourcePlanes([lens_galaxy], [source_galaxy],
                                             grid_stack_5x5)
 
@@ -177,47 +183,23 @@
         assert source_galaxy in tracer.galaxy_image_dict_from_convolver_image(
             convolver_image=convolver_image_5x5)
 
-<<<<<<< HEAD
-    def test__phase_galaxy_models_do_not_use_hyper_images__hyper_images_not_passed(self, mask_function_5x5,
-                                                                                   results_collection_5x5, ccd_data_5x5):
+    def test__results_are_passed_to_new_analysis__sets_up_hyper_images(self, mask_function_5x5, results_collection_5x5,
+            ccd_data_5x5):
 
         # noinspection PyPep8Naming
         Phase = phase_imaging.LensSourcePlanePhase
 
-        phase_5x5 = Phase(optimizer_class=mock_pipeline.MockNLO, mask_function=mask_function_5x5,
+        phase_5x5 = Phase(lens_galaxies=dict(lens=gm.GalaxyModel(redshift=0.5, hyper_galaxy=g.HyperGalaxy)),
+                          optimizer_class=mock_pipeline.MockNLO, mask_function=mask_function_5x5,
                           phase_name='test_phase')
 
-        analysis = phase_5x5.make_analysis(data=ccd_data_5x5, results=results_collection_5x5)
-
-        assert analysis.hyper_model_image_1d == None
-        assert analysis.hyper_galaxy_image_1d_name_dict == None
-
-    def test__results_are_passed_to_new_analysis__sets_up_hyper_images(self, mask_function_5x5, results_collection_5x5,
-            ccd_data_5x5):
-=======
-    def test__results_are_passed_to_new_analysis__sets_up_hyper_images(
-            self,
-            mask_function_5x5,
-            results_collection_5x5,
-            ccd_data_5x5
-    ):
->>>>>>> cd0ab666
-        # noinspection PyPep8Naming
-        Phase = phase_imaging.LensSourcePlanePhase
-
-        phase_5x5 = Phase(optimizer_class=mock_pipeline.MockNLO,
-                          lens_galaxies=dict(lens=gm.GalaxyModel(redshift=0.5, hyper_galaxy=g.HyperGalaxy)),
-                          mask_function=mask_function_5x5,
-                          phase_name='test_phase')
-
-        analysis = phase_5x5.make_analysis(data=ccd_data_5x5, results=results_collection_5x5)
+        analysis = phase_5x5.make_analysis(data=ccd_data_5x5,
+                                           results=results_collection_5x5)
 
         assert (analysis.hyper_model_image_1d == 5.0 * np.ones(9)).all()
 
-        assert (analysis.hyper_galaxy_image_1d_path_dict[('g0',)] == 2.0 * np.ones(
-            9)).all()
-        assert (analysis.hyper_galaxy_image_1d_path_dict[('g1',)] == 3.0 * np.ones(
-            9)).all()
+        assert (analysis.hyper_galaxy_image_1d_path_dict[('g0',)] == 2.0 * np.ones(9)).all()
+        assert (analysis.hyper_galaxy_image_1d_path_dict[('g1',)] == 3.0 * np.ones(9)).all()
 
     def test__image_in_results_has_masked_value_passsed__raises_error(self,
                                                                       mask_function_5x5,
@@ -226,26 +208,20 @@
         # noinspection PyPep8Naming
         Phase = phase_imaging.LensSourcePlanePhase
 
-        phase_5x5 = Phase(
-            optimizer_class=mock_pipeline.MockNLO, mask_function=mask_function_5x5,
-            lens_galaxies=dict(lens=gm.GalaxyModel(redshift=0.5, hyper_galaxy=g.HyperGalaxy)),
-            phase_name='test_phase')
+        phase_5x5 = Phase(lens_galaxies=dict(lens=gm.GalaxyModel(redshift=0.5, hyper_galaxy=g.HyperGalaxy)),
+                          optimizer_class=mock_pipeline.MockNLO,
+                          mask_function=mask_function_5x5,
+                          phase_name='test_phase')
 
         results_collection_5x5[0].galaxy_images[0][2, 2] = 0.0
 
         with pytest.raises(exc.PhaseException):
             phase_5x5.make_analysis(data=ccd_data_5x5, results=results_collection_5x5)
 
-            # If image is all zeros, dont raise exception
-
-        results_collection_5x5[0].galaxy_images[0] = np.zeros((5,5))
-
-        phase_5x5.make_analysis(data=ccd_data_5x5, results=results_collection_5x5)
-
     def test_associate_images_lens(self, lens_instance, lens_result, lens_data_5x5):
+
         results_collection = pl.ResultsCollection()
         results_collection.add("phase", lens_result)
-        
         analysis = phase_imaging.LensPlanePhase.Analysis(
             lens_data=lens_data_5x5, cosmology=None, positions_threshold=None,
             results=results_collection, uses_hyper_images=True)
@@ -262,6 +238,7 @@
 
     def test_associate_images_lens_source(self, lens_source_instance,
                                           lens_source_result, lens_data_5x5):
+
         results_collection = pl.ResultsCollection()
         results_collection.add("phase", lens_source_result)
         analysis = phase_imaging.LensSourcePlanePhase.Analysis(
@@ -287,24 +264,18 @@
         assert instance.source_galaxies.source.hyper_galaxy_image_1d == pytest.approx(
             hyper_source_image_1d, 1.04e-4)
 
-    def test_associate_images_multi_plane(self, multi_plane_instance, multi_plane_result, lens_data_5x5):
-
+    def test_associate_images_multi_plane(self, multi_plane_instance,
+                                          multi_plane_result, lens_data_5x5):
         results_collection = pl.ResultsCollection()
         results_collection.add("phase", multi_plane_result)
-
         analysis = phase_imaging.MultiPlanePhase.Analysis(
-            lens_data=lens_data_5x5, cosmology=None, positions_threshold=None, results=results_collection,
-            uses_hyper_images=True)
+            lens_data=lens_data_5x5, cosmology=None, positions_threshold=None,
+            results=results_collection, uses_hyper_images=True)
 
         instance = analysis.associate_images(instance=multi_plane_instance)
 
         hyper_lens_image_1d = lens_data_5x5.array_1d_from_array_2d(
-<<<<<<< HEAD
-            array_2d=multi_plane_result.image_2d_dict["galaxies_lens"])
-
-=======
             array_2d=multi_plane_result.image_2d_dict[("galaxies", "lens")])
->>>>>>> cd0ab666
         hyper_source_image_1d = lens_data_5x5.array_1d_from_array_2d(
             array_2d=multi_plane_result.image_2d_dict[("galaxies", "source")])
 
@@ -329,8 +300,7 @@
             lens_data=lens_data_5x5, cosmology=cosmo.Planck15, positions_threshold=None,
             results=results_collection, uses_hyper_images=True)
 
-        hyper_galaxy = g.HyperGalaxy(contribution_factor=1.0, noise_factor=1.0,
-                                            noise_power=1.0)
+        hyper_galaxy = g.HyperGalaxy(contribution_factor=1.0, noise_factor=1.0, noise_power=1.0)
 
         multi_plane_instance.galaxies.lens.hyper_galaxy = hyper_galaxy
 
@@ -343,18 +313,25 @@
 
         hyper_model_image_1d = hyper_lens_image_1d + hyper_source_image_1d
 
-        g0 = g.Galaxy(redshift=0.5, light_profile=multi_plane_instance.galaxies.lens.light,
+        g0 = g.Galaxy(redshift=0.5,
+                      light_profile=multi_plane_instance.galaxies.lens.light,
                       mass_profile=multi_plane_instance.galaxies.lens.mass,
-                      hyper_galaxy=hyper_galaxy, hyper_model_image_1d=hyper_model_image_1d,
-                      hyper_galaxy_image_1d=hyper_lens_image_1d, hyper_minimum_value=0.0)
-
+                      hyper_galaxy=hyper_galaxy,
+                      hyper_model_image_1d=hyper_model_image_1d,
+                      hyper_galaxy_image_1d=hyper_lens_image_1d,
+                      hyper_minimum_value=0.0)
         g1 = g.Galaxy(redshift=1.0,
                       light_profile=multi_plane_instance.galaxies.source.light)
 
-        tracer = rt.TracerImageSourcePlanes(lens_galaxies=[g0], source_galaxies=[g1],
-                                            image_plane_grid_stack=lens_data_5x5.grid_stack)
-
-        fit = lens_fit.LensDataFit.for_data_and_tracer(lens_data=lens_data_5x5, tracer=tracer, padded_tracer=None)
+        tracer = rt.TracerImageSourcePlanes(
+            lens_galaxies=[g0],
+            source_galaxies=[g1],
+            image_plane_grid_stack=lens_data_5x5.grid_stack
+        )
+
+        fit = lens_fit.LensDataFit.for_data_and_tracer(lens_data=lens_data_5x5,
+                                                       tracer=tracer,
+                                                       padded_tracer=None)
 
         assert (fit_figure_of_merit == fit.figure_of_merit).all()
 
@@ -379,4 +356,4 @@
     #     assert (instance.lens_galaxies.lens.hyper_galaxy_image_1d == 2.0 * np.ones(
     #         9)).all()
     #     assert (instance.source_galaxies.source.hyper_galaxy_image_1d == 3.0 * np.ones(
-    #         9)).all()+#         9)).all()